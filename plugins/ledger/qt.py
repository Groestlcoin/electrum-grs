--- conflicted
+++ resolved
@@ -2,13 +2,9 @@
 
 from PyQt5.Qt import QInputDialog, QLineEdit, QVBoxLayout, QLabel
 
-<<<<<<< HEAD
 from electrum_grs.i18n import _
-=======
-from electrum.i18n import _
-from electrum.plugins import hook
-from electrum.wallet import Standard_Wallet
->>>>>>> f6ab12ac
+from electrum_grs.plugins import hook
+from electrum_grs.wallet import Standard_Wallet
 from .ledger import LedgerPlugin
 from ..hw_wallet.qt import QtHandlerBase, QtPluginBase
 from electrum_grs_gui.qt.util import *
