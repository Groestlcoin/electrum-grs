--- conflicted
+++ resolved
@@ -1,26 +1,6 @@
-<<<<<<< HEAD
-from legder import LedgerPlugin
-from electrum_grs.util import print_msg
-
-class BTChipCmdLineHandler:
-    def stop(self):
-        pass
-
-    def show_message(self, msg):
-        print_msg(msg)
-
-    def prompt_auth(self, msg):
-        import getpass
-        print_msg(msg)
-        response = getpass.getpass('')
-        if len(response) == 0:
-            return None
-        return response
-=======
-from electrum.plugins import hook
+from electrum_grs.plugins import hook
 from .ledger import LedgerPlugin
 from ..hw_wallet import CmdLineHandler
->>>>>>> 2774126d
 
 class Plugin(LedgerPlugin):
     handler = CmdLineHandler()
