from struct import pack, unpack
import hashlib
import sys
import traceback

<<<<<<< HEAD
import electrum_grs
from electrum_grs import bitcoin
from electrum_grs.bitcoin import TYPE_ADDRESS, int_to_hex, var_int
from electrum_grs.i18n import _
from electrum_grs.plugins import BasePlugin, hook
from electrum_grs.keystore import Hardware_KeyStore, parse_xpubkey
from electrum_grs.transaction import push_script, Transaction
from ..hw_wallet import HW_PluginBase
from electrum_grs.util import format_satoshis_plain, print_error, is_verbose, bfh, bh2u
=======
from electrum import bitcoin
from electrum.bitcoin import TYPE_ADDRESS, int_to_hex, var_int
from electrum.i18n import _
from electrum.plugins import BasePlugin
from electrum.keystore import Hardware_KeyStore
from electrum.transaction import Transaction
from ..hw_wallet import HW_PluginBase
from electrum.util import print_error, is_verbose, bfh, bh2u
>>>>>>> b4e43754

try:
    import hid
    from btchip.btchipComm import HIDDongleHIDAPI, DongleWait
    from btchip.btchip import btchip
    from btchip.btchipUtils import compress_public_key,format_transaction, get_regular_input_script, get_p2sh_input_script
    from btchip.bitcoinTransaction import bitcoinTransaction
    from btchip.btchipFirmwareWizard import checkFirmware, updateFirmware
    from btchip.btchipException import BTChipException
    BTCHIP = True
    BTCHIP_DEBUG = is_verbose
except ImportError:
    BTCHIP = False

class Ledger_Client():
    def __init__(self, hidDevice):
        self.dongleObject = btchip(hidDevice)
        self.preflightDone = False

    def is_pairable(self):
        return True

    def close(self):
        self.dongleObject.dongle.close()

    def timeout(self, cutoff):
        pass

    def is_initialized(self):
        return True

    def label(self):
        return ""

    def i4b(self, x):
        return pack('>I', x)        

    def get_xpub(self, bip32_path, xtype):
        self.checkDevice()
        # bip32_path is of the form 44'/17'/1'
        # S-L-O-W - we don't handle the fingerprint directly, so compute
        # it manually from the previous node
        # This only happens once so it's bearable
        #self.get_client() # prompt for the PIN before displaying the dialog if necessary
        #self.handler.show_message("Computing master public key")
        if xtype in ['p2wpkh', 'p2wsh'] and not self.supports_native_segwit():
            raise Exception("Firmware version too old for Segwit support. Please update at https://www.ledgerwallet.com")
        if xtype in ['p2wpkh-p2sh', 'p2wsh-p2sh'] and not self.supports_segwit():
            raise Exception("Firmware version too old for Segwit support. Please update at https://www.ledgerwallet.com")
        splitPath = bip32_path.split('/')
        if splitPath[0] == 'm':
            splitPath = splitPath[1:]
            bip32_path = bip32_path[2:]
        fingerprint = 0
        if len(splitPath) > 1:
            prevPath = "/".join(splitPath[0:len(splitPath) - 1])
            nodeData = self.dongleObject.getWalletPublicKey(prevPath)
            publicKey = compress_public_key(nodeData['publicKey'])#
            h = hashlib.new('ripemd160')
            h.update(hashlib.sha256(publicKey).digest())
            fingerprint = unpack(">I", h.digest()[0:4])[0]
        nodeData = self.dongleObject.getWalletPublicKey(bip32_path)
        publicKey = compress_public_key(nodeData['publicKey'])
        depth = len(splitPath)
        lastChild = splitPath[len(splitPath) - 1].split('\'')
        childnum = int(lastChild[0]) if len(lastChild) == 1 else 0x80000000 | int(lastChild[0])
        xpub = bitcoin.serialize_xpub(xtype, nodeData['chainCode'], publicKey, depth, self.i4b(fingerprint), self.i4b(childnum))
        return xpub

    def has_detached_pin_support(self, client):
        try:
            client.getVerifyPinRemainingAttempts()
            return True
        except BTChipException as e:
            if e.sw == 0x6d00:
                return False
            raise e

    def is_pin_validated(self, client):
        try:
            # Invalid SET OPERATION MODE to verify the PIN status
            client.dongle.exchange(bytearray([0xe0, 0x26, 0x00, 0x00, 0x01, 0xAB]))
        except BTChipException as e:
            if (e.sw == 0x6982):
                return False
            if (e.sw == 0x6A80):
                return True
            raise e

    def supports_multi_output(self):
        return self.multiOutputSupported

    def supports_segwit(self):
        return self.segwitSupported

    def supports_native_segwit(self):
        return self.nativeSegwitSupported

    def perform_hw1_preflight(self):
        try:
            firmwareInfo = self.dongleObject.getFirmwareVersion()
            firmware = firmwareInfo['version'].split(".")
            self.multiOutputSupported = int(firmware[0]) >= 1 and int(firmware[1]) >= 1 and int(firmware[2]) >= 4
            self.segwitSupported = (int(firmware[0]) >= 1 and int(firmware[1]) >= 1 and int(firmware[2]) >= 10) or (firmwareInfo['specialVersion'] == 0x20 and int(firmware[0]) == 1 and int(firmware[1]) == 0 and int(firmware[2]) >= 4)
            self.nativeSegwitSupported = int(firmware[0]) >= 1 and int(firmware[1]) >= 1 and int(firmware[2]) >= 10

            if not checkFirmware(firmware):
                self.dongleObject.dongle.close()
                raise Exception("HW1 firmware version too old. Please update at https://www.ledgerwallet.com")
            try:
                self.dongleObject.getOperationMode()
            except BTChipException as e:
                if (e.sw == 0x6985):
                    self.dongleObject.dongle.close()
                    self.handler.get_setup( )
                    # Acquire the new client on the next run
                else:
                    raise e
            if self.has_detached_pin_support(self.dongleObject) and not self.is_pin_validated(self.dongleObject) and (self.handler is not None):
                remaining_attempts = self.dongleObject.getVerifyPinRemainingAttempts()
                if remaining_attempts != 1:
                    msg = "Enter your Ledger PIN - remaining attempts : " + str(remaining_attempts)
                else:
                    msg = "Enter your Ledger PIN - WARNING : LAST ATTEMPT. If the PIN is not correct, the dongle will be wiped."
                confirmed, p, pin = self.password_dialog(msg)
                if not confirmed:
                    raise Exception('Aborted by user - please unplug the dongle and plug it again before retrying')
                pin = pin.encode()
                self.dongleObject.verifyPin(pin)
        except BTChipException as e:
            if (e.sw == 0x6faa):
                raise Exception("Dongle is temporarily locked - please unplug it and replug it again")
            if ((e.sw & 0xFFF0) == 0x63c0):
                raise Exception("Invalid PIN - please unplug the dongle and plug it again before retrying")
            raise e

    def checkDevice(self):
        if not self.preflightDone:
            try:
                self.perform_hw1_preflight()
            except BTChipException as e:
                if (e.sw == 0x6d00):
                    raise BaseException("Device not in Bitcoin mode")
                raise e
            self.preflightDone = True

    def password_dialog(self, msg=None):
        response = self.handler.get_word(msg)
        if response is None:
            return False, None, None
        return True, response, response


class Ledger_KeyStore(Hardware_KeyStore):
    hw_type = 'ledger'
    device = 'Ledger'

    def __init__(self, d):
        Hardware_KeyStore.__init__(self, d)
        # Errors and other user interaction is done through the wallet's
        # handler.  The handler is per-window and preserved across
        # device reconnects
        self.force_watching_only = False
        self.signing = False
        self.cfg = d.get('cfg', {'mode':0,'pair':''})

    def dump(self):
        obj = Hardware_KeyStore.dump(self)
        obj['cfg'] = self.cfg
        return obj

    def get_derivation(self):
        return self.derivation        

    def get_client(self):
        return self.plugin.get_client(self).dongleObject
    
    def get_client_electrum(self):
        return self.plugin.get_client(self)
    
    def give_error(self, message, clear_client = False):
        print_error(message)
        if not self.signing:
            self.handler.show_error(message)
        else:
            self.signing = False
        if clear_client:
            self.client = None
        raise Exception(message)

    def address_id_stripped(self, address):
        # Strip the leading "m/"
        change, index = self.get_address_index(address)
        derivation = self.derivation
        address_path = "%s/%d/%d"%(derivation, change, index)
        return address_path[2:]

    def decrypt_message(self, pubkey, message, password):
        raise RuntimeError(_('Encryption and decryption are currently not supported for %s') % self.device)

    def sign_message(self, sequence, message, password):
        self.signing = True
        message = message.encode('utf8')
        # prompt for the PIN before displaying the dialog if necessary
        client = self.get_client()
        address_path = self.get_derivation()[2:] + "/%d/%d"%sequence
        self.handler.show_message("Signing message ...")
        try:
            info = self.get_client().signMessagePrepare(address_path, message)
            pin = ""
            if info['confirmationNeeded']:
                pin = self.handler.get_auth( info ) # does the authenticate dialog and returns pin
                if not pin:
                    raise UserWarning(_('Cancelled by user'))
                pin = str(pin).encode()
            signature = self.get_client().signMessageSign(pin)
        except BTChipException as e:
            if e.sw == 0x6a80:
                self.give_error("Unfortunately, this message cannot be signed by the Ledger wallet. Only alphanumerical messages shorter than 140 characters are supported. Please remove any extra characters (tab, carriage return) and retry.")
            else:
                self.give_error(e, True)
        except UserWarning:
            self.handler.show_error(_('Cancelled by user'))
            return ''
        except Exception as e:
            self.give_error(e, True)
        finally:
            self.handler.finished()
        self.signing = False
        # Parse the ASN.1 signature
        rLength = signature[3]
        r = signature[4 : 4 + rLength]
        sLength = signature[4 + rLength + 1]
        s = signature[4 + rLength + 2:]
        if rLength == 33:
            r = r[1:]
        if sLength == 33:
            s = s[1:]
        # And convert it
        return bytes([27 + 4 + (signature[0] & 0x01)]) + r + s


    def sign_transaction(self, tx, password):
        if tx.is_complete():
            return
        client = self.get_client()
        self.signing = True
        inputs = []
        inputsPaths = []
        pubKeys = []
        chipInputs = []
        redeemScripts = []
        signatures = []
        preparedTrustedInputs = []
        changePath = ""
        changeAmount = None
        output = None
        outputAmount = None
        p2shTransaction = False
        segwitTransaction = False
        pin = ""
        self.get_client() # prompt for the PIN before displaying the dialog if necessary

        # Fetch inputs of the transaction to sign
        derivations = self.get_tx_derivations(tx)
        for txin in tx.inputs():
            if txin['type'] == 'coinbase':
                self.give_error("Coinbase not supported")     # should never happen

            if txin['type'] in ['p2sh']:
                p2shTransaction = True

            if txin['type'] in ['p2wpkh-p2sh', 'p2wsh-p2sh']:
                if not self.get_client_electrum().supports_segwit():
                    self.give_error("Firmware version too old to support segwit. Please update at https://www.ledgerwallet.com")
                segwitTransaction = True

            if txin['type'] in ['p2wpkh', 'p2wsh']:
                if not self.get_client_electrum().supports_native_segwit():
                    self.give_error("Firmware version too old to support native segwit. Please update at https://www.ledgerwallet.com")
                segwitTransaction = True

            pubkeys, x_pubkeys = tx.get_sorted_pubkeys(txin)
            for i, x_pubkey in enumerate(x_pubkeys):
                if x_pubkey in derivations:
                    signingPos = i
                    s = derivations.get(x_pubkey)
                    hwAddress = "%s/%d/%d" % (self.get_derivation()[2:], s[0], s[1])
                    break
            else:
                self.give_error("No matching x_key for sign_transaction") # should never happen

            redeemScript = Transaction.get_preimage_script(txin)
            inputs.append([txin['prev_tx'].raw, txin['prevout_n'], redeemScript, txin['prevout_hash'], signingPos, txin.get('sequence', 0xffffffff - 1) ])
            inputsPaths.append(hwAddress)
            pubKeys.append(pubkeys)

        # Sanity check
        if p2shTransaction:
            for txin in tx.inputs():
                if txin['type'] != 'p2sh':
                    self.give_error("P2SH / regular input mixed in same transaction not supported") # should never happen

        txOutput = var_int(len(tx.outputs()))
        for txout in tx.outputs():
            output_type, addr, amount = txout
            txOutput += int_to_hex(amount, 8)
            script = tx.pay_script(output_type, addr)
            txOutput += var_int(len(script)//2)
            txOutput += script
        txOutput = bfh(txOutput)

        # Recognize outputs - only one output and one change is authorized
        if not p2shTransaction:
            if not self.get_client_electrum().supports_multi_output():
                if len(tx.outputs()) > 2:
                    self.give_error("Transaction with more than 2 outputs not supported")
            for _type, address, amount in tx.outputs():
                assert _type == TYPE_ADDRESS
                info = tx.output_info.get(address)
                if (info is not None) and (len(tx.outputs()) != 1):
                    index, xpubs, m = info
                    changePath = self.get_derivation()[2:] + "/%d/%d"%index
                    changeAmount = amount
                else:
                    output = address
                    outputAmount = amount

        self.handler.show_message(_("Confirm Transaction on your Ledger device..."))
        try:
            # Get trusted inputs from the original transactions
            for utxo in inputs:                
                sequence = int_to_hex(utxo[5], 4)
                if segwitTransaction:
                    txtmp = bitcoinTransaction(bfh(utxo[0]))                    
                    tmp = bfh(utxo[3])[::-1]
                    tmp += bfh(int_to_hex(utxo[1], 4))
                    tmp += txtmp.outputs[utxo[1]].amount
                    chipInputs.append({'value' : tmp, 'witness' : True, 'sequence' : sequence})
                    redeemScripts.append(bfh(utxo[2]))
                elif not p2shTransaction:
                    txtmp = bitcoinTransaction(bfh(utxo[0]))
                    trustedInput = self.get_client().getTrustedInput(txtmp, utxo[1])
                    trustedInput['sequence'] = sequence
                    chipInputs.append(trustedInput)
                    redeemScripts.append(txtmp.outputs[utxo[1]].script)
                else:
                    tmp = bfh(utxo[3])[::-1]
                    tmp += bfh(int_to_hex(utxo[1], 4))
                    chipInputs.append({'value' : tmp, 'sequence' : sequence})
                    redeemScripts.append(bfh(utxo[2]))

            # Sign all inputs
            firstTransaction = True
            inputIndex = 0
            rawTx = tx.serialize()
            self.get_client().enableAlternate2fa(False)
            if segwitTransaction:
                self.get_client().startUntrustedTransaction(True, inputIndex,
                                                            chipInputs, redeemScripts[inputIndex])
                outputData = self.get_client().finalizeInputFull(txOutput)
                outputData['outputData'] = txOutput
                transactionOutput = outputData['outputData']
                if outputData['confirmationNeeded']:
                    outputData['address'] = output
                    self.handler.finished()
                    pin = self.handler.get_auth( outputData ) # does the authenticate dialog and returns pin
                    if not pin:
                        raise UserWarning()
                    if pin != 'paired':
                        self.handler.show_message(_("Confirmed. Signing Transaction..."))
                while inputIndex < len(inputs):
                    singleInput = [ chipInputs[inputIndex] ]
                    self.get_client().startUntrustedTransaction(False, 0,
                                                            singleInput, redeemScripts[inputIndex])
                    inputSignature = self.get_client().untrustedHashSign(inputsPaths[inputIndex], pin, lockTime=tx.locktime)
                    inputSignature[0] = 0x30 # force for 1.4.9+
                    signatures.append(inputSignature)
                    inputIndex = inputIndex + 1
            else:
                while inputIndex < len(inputs):
                    self.get_client().startUntrustedTransaction(firstTransaction, inputIndex,
                                                            chipInputs, redeemScripts[inputIndex])
                    outputData = self.get_client().finalizeInputFull(txOutput)
                    outputData['outputData'] = txOutput
                    if firstTransaction:
                        transactionOutput = outputData['outputData']
                    if outputData['confirmationNeeded']:
                        outputData['address'] = output
                        self.handler.finished()
                        pin = self.handler.get_auth( outputData ) # does the authenticate dialog and returns pin
                        if not pin:
                            raise UserWarning()
                        if pin != 'paired':
                            self.handler.show_message(_("Confirmed. Signing Transaction..."))
                    else:
                        # Sign input with the provided PIN
                        inputSignature = self.get_client().untrustedHashSign(inputsPaths[inputIndex], pin, lockTime=tx.locktime)
                        inputSignature[0] = 0x30 # force for 1.4.9+
                        signatures.append(inputSignature)
                        inputIndex = inputIndex + 1
                    if pin != 'paired':
                        firstTransaction = False
        except UserWarning:
            self.handler.show_error(_('Cancelled by user'))
            return
        except BaseException as e:
            traceback.print_exc(file=sys.stdout)
            self.give_error(e, True)
        finally:
            self.handler.finished()

        for i, txin in enumerate(tx.inputs()):
            signingPos = inputs[i][4]
            txin['signatures'][signingPos] = bh2u(signatures[i])
        tx.raw = tx.serialize()
        self.signing = False


class LedgerPlugin(HW_PluginBase):
    libraries_available = BTCHIP
    keystore_class = Ledger_KeyStore
    client = None
    DEVICE_IDS = [ 
                   (0x2581, 0x1807), # HW.1 legacy btchip
                   (0x2581, 0x2b7c), # HW.1 transitional production
                   (0x2581, 0x3b7c), # HW.1 ledger production
                   (0x2581, 0x4b7c), # HW.1 ledger test
                   (0x2c97, 0x0000), # Blue
                   (0x2c97, 0x0001)  # Nano-S
                 ]

    def __init__(self, parent, config, name):
        self.segwit = config.get("segwit")
        HW_PluginBase.__init__(self, parent, config, name)
        if self.libraries_available:
            self.device_manager().register_devices(self.DEVICE_IDS)

    def is_enabled(self):
        # Not available for GRS.
        return False

    def btchip_is_connected(self, keystore):
        try:
            self.get_client(keystore).getFirmwareVersion()
        except Exception as e:
            return False
        return True

    def get_btchip_device(self, device):
        ledger = False
        if (device.product_key[0] == 0x2581 and device.product_key[1] == 0x3b7c) or (device.product_key[0] == 0x2581 and device.product_key[1] == 0x4b7c) or (device.product_key[0] == 0x2c97):
           ledger = True        
        dev = hid.device()
        dev.open_path(device.path)
        dev.set_nonblocking(True)
        return HIDDongleHIDAPI(dev, ledger, BTCHIP_DEBUG)
	
    def create_client(self, device, handler):
        self.handler = handler

        client = self.get_btchip_device(device)
        if client is not None:
            client = Ledger_Client(client)
        return client

    def setup_device(self, device_info, wizard):        
        devmgr = self.device_manager()
        device_id = device_info.device.id_
        client = devmgr.client_by_id(device_id)
        client.handler = self.create_handler(wizard)
        client.get_xpub("m/44'/17'", 'standard') # TODO replace by direct derivation once Nano S > 1.1

    def get_xpub(self, device_id, derivation, xtype, wizard):
        devmgr = self.device_manager()
        client = devmgr.client_by_id(device_id)
        client.handler = self.create_handler(wizard)
        client.checkDevice()
        xpub = client.get_xpub(derivation, xtype)
        return xpub

    def get_client(self, keystore, force_pair=True):
        # All client interaction should not be in the main GUI thread
        #assert self.main_thread != threading.current_thread()
        devmgr = self.device_manager()
        handler = keystore.handler
        with devmgr.hid_lock:
            client = devmgr.client_for_keystore(self, handler, keystore, force_pair)        
        # returns the client for a given keystore. can use xpub
        #if client:
        #    client.used()
        if client is not None:
            client.checkDevice()                    
        return client<|MERGE_RESOLUTION|>--- conflicted
+++ resolved
@@ -3,26 +3,14 @@
 import sys
 import traceback
 
-<<<<<<< HEAD
-import electrum_grs
 from electrum_grs import bitcoin
 from electrum_grs.bitcoin import TYPE_ADDRESS, int_to_hex, var_int
 from electrum_grs.i18n import _
-from electrum_grs.plugins import BasePlugin, hook
-from electrum_grs.keystore import Hardware_KeyStore, parse_xpubkey
-from electrum_grs.transaction import push_script, Transaction
+from electrum_grs.plugins import BasePlugin
+from electrum_grs.keystore import Hardware_KeyStore
+from electrum_grs.transaction import Transaction
 from ..hw_wallet import HW_PluginBase
-from electrum_grs.util import format_satoshis_plain, print_error, is_verbose, bfh, bh2u
-=======
-from electrum import bitcoin
-from electrum.bitcoin import TYPE_ADDRESS, int_to_hex, var_int
-from electrum.i18n import _
-from electrum.plugins import BasePlugin
-from electrum.keystore import Hardware_KeyStore
-from electrum.transaction import Transaction
-from ..hw_wallet import HW_PluginBase
-from electrum.util import print_error, is_verbose, bfh, bh2u
->>>>>>> b4e43754
+from electrum_grs.util import print_error, is_verbose, bfh, bh2u
 
 try:
     import hid
