--- conflicted
+++ resolved
@@ -32,20 +32,12 @@
 from PyQt5.QtCore import *
 from PyQt5.QtWidgets import QPushButton
 
-<<<<<<< HEAD
 from electrum_grs import bitcoin, util
 from electrum_grs import transaction
 from electrum_grs.plugins import BasePlugin, hook
 from electrum_grs.i18n import _
 from electrum_grs.wallet import Multisig_Wallet
-=======
-from electrum import bitcoin, util
-from electrum import transaction
-from electrum.plugins import BasePlugin, hook
-from electrum.i18n import _
-from electrum.wallet import Multisig_Wallet
-from electrum.util import bh2u, bfh
->>>>>>> 2774126d
+from electrum_grs.util import bh2u, bfh
 
 from electrum_grs_gui.qt.transaction_dialog import show_transaction
 
