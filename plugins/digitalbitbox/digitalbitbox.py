# ----------------------------------------------------------------------------------
# Electrum plugin for the Digital Bitbox hardware wallet by Shift Devices AG
# digitalbitbox.com
#

try:
    import electrum_grs
    from electrum_grs.bitcoin import TYPE_ADDRESS, push_script, var_int, msg_magic, Hash, verify_message, pubkey_from_signature, point_to_ser, public_key_to_p2pkh, EncodeAES, DecodeAES, MyVerifyingKey
    from electrum_grs.bitcoin import serialize_xpub, deserialize_xpub
    from electrum_grs import constants
    from electrum_grs.transaction import Transaction
    from electrum_grs.i18n import _
    from electrum_grs.keystore import Hardware_KeyStore
    from ..hw_wallet import HW_PluginBase
    from electrum_grs.util import print_error, to_string, UserCancelled
    from electrum_grs.base_wizard import ScriptTypeNotSupported, HWD_SETUP_NEW_WALLET

    import time
    import hid
    import json
    import math
    import binascii
    import struct
    import hashlib
    import requests
    import base64
    import os
    import sys
    from ecdsa.ecdsa import generator_secp256k1
    from ecdsa.util import sigencode_der
    from ecdsa.curves import SECP256k1
    DIGIBOX = True
except ImportError as e:
    DIGIBOX = False



# ----------------------------------------------------------------------------------
# USB HID interface
#

def to_hexstr(s):
    return binascii.hexlify(s).decode('ascii')

class DigitalBitbox_Client():

    def __init__(self, plugin, hidDevice):
        self.plugin = plugin
        self.dbb_hid = hidDevice
        self.opened = True
        self.password = None
        self.isInitialized = False
        self.setupRunning = False
        self.usbReportSize = 64 # firmware > v2.0.0


    def close(self):
        if self.opened:
            try:
                self.dbb_hid.close()
            except:
                pass
        self.opened = False


    def timeout(self, cutoff):
        pass


    def label(self):
        return " "


    def is_pairable(self):
        return True


    def is_initialized(self):
        return self.dbb_has_password()


    def is_paired(self):
        return self.password is not None

    def has_usable_connection_with_device(self):
        try:
            self.dbb_has_password()
        except BaseException:
            return False
        return True

    def _get_xpub(self, bip32_path):
        if self.check_device_dialog():
            return self.hid_send_encrypt(b'{"xpub": "%s"}' % bip32_path.encode('utf8'))


    def get_xpub(self, bip32_path, xtype):
        assert xtype in ('standard', 'p2wpkh-p2sh')
        reply = self._get_xpub(bip32_path)
        if reply:
            xpub = reply['xpub']
            # Change type of xpub to the requested type. The firmware
            # only ever returns the mainnet standard type, but it is agnostic
            # to the type when signing.
            if xtype != 'standard' or constants.net.TESTNET:
                _, depth, fingerprint, child_number, c, cK = deserialize_xpub(xpub, net=constants.BitcoinMainnet)
                xpub = serialize_xpub(xtype, c, cK, depth, fingerprint, child_number)
            return xpub
        else:
            raise BaseException('no reply')


    def dbb_has_password(self):
        reply = self.hid_send_plain(b'{"ping":""}')
        if 'ping' not in reply:
            raise Exception(_('Device communication error. Please unplug and replug your Digital Bitbox.'))
        if reply['ping'] == 'password':
            return True
        return False


    def stretch_key(self, key):
        import pbkdf2, hmac
        return binascii.hexlify(pbkdf2.PBKDF2(key, b'Digital Bitbox', iterations = 20480, macmodule = hmac, digestmodule = hashlib.sha512).read(64))


    def backup_password_dialog(self):
        msg = _("Enter the password used when the backup was created:")
        while True:
            password = self.handler.get_passphrase(msg, False)
            if password is None:
                return None
            if len(password) < 4:
                msg = _("Password must have at least 4 characters.") \
                      + "\n\n" + _("Enter password:")
            elif len(password) > 64:
                msg = _("Password must have less than 64 characters.") \
                      + "\n\n" + _("Enter password:")
            else:
                return password.encode('utf8')


    def password_dialog(self, msg):
        while True:
            password = self.handler.get_passphrase(msg, False)
            if password is None:
                return False
            if len(password) < 4:
                msg = _("Password must have at least 4 characters.") + \
                      "\n\n" + _("Enter password:")
            elif len(password) > 64:
                msg = _("Password must have less than 64 characters.") + \
                      "\n\n" + _("Enter password:")
            else:
                self.password = password.encode('utf8')
                return True


    def check_device_dialog(self):
        # Set password if fresh device
        if self.password is None and not self.dbb_has_password():
            if not self.setupRunning:
                return False # A fresh device cannot connect to an existing wallet
            msg = _("An uninitialized Digital Bitbox is detected.") + " " + \
                  _("Enter a new password below.") + "\n\n" + \
                  _("REMEMBER THE PASSWORD!") + "\n\n" + \
                  _("You cannot access your coins or a backup without the password.") + "\n" + \
                  _("A backup is saved automatically when generating a new wallet.")
            if self.password_dialog(msg):
                reply = self.hid_send_plain(b'{"password":"' + self.password + b'"}')
            else:
                return False

        # Get password from user if not yet set
        msg = _("Enter your Digital Bitbox password:")
        while self.password is None:
            if not self.password_dialog(msg):
                raise UserCancelled()
            reply = self.hid_send_encrypt(b'{"led":"blink"}')
            if 'error' in reply:
                self.password = None
                if reply['error']['code'] == 109:
                    msg = _("Incorrect password entered.") + "\n\n" + \
                          reply['error']['message'] + "\n\n" + \
                          _("Enter your Digital Bitbox password:")
                else:
                    # Should never occur
                    msg = _("Unexpected error occurred.") + "\n\n" + \
                          reply['error']['message'] + "\n\n" + \
                          _("Enter your Digital Bitbox password:")

        # Initialize device if not yet initialized
        if not self.setupRunning:
            self.isInitialized = True # Wallet exists. Electrum code later checks if the device matches the wallet
        elif not self.isInitialized:
            reply = self.hid_send_encrypt(b'{"device":"info"}')
            if reply['device']['id'] != "":
                self.recover_or_erase_dialog() # Already seeded
            else:
                self.seed_device_dialog() # Seed if not initialized
            self.mobile_pairing_dialog()
        return self.isInitialized


    def recover_or_erase_dialog(self):
        msg = _("The Digital Bitbox is already seeded. Choose an option:") + "\n"
        choices = [
            (_("Create a wallet using the current seed")),
            (_("Load a wallet from the micro SD card (the current seed is overwritten)")),
            (_("Erase the Digital Bitbox"))
        ]
        try:
            reply = self.handler.win.query_choice(msg, choices)
        except Exception:
            return # Back button pushed
        if reply == 2:
            self.dbb_erase()
        elif reply == 1:
            if not self.dbb_load_backup():
                return
        else:
            if self.hid_send_encrypt(b'{"device":"info"}')['device']['lock']:
                raise Exception(_("Full 2FA enabled. This is not supported yet."))
            # Use existing seed
        self.isInitialized = True


    def seed_device_dialog(self):
        msg = _("Choose how to initialize your Digital Bitbox:") + "\n"
        choices = [
            (_("Generate a new random wallet")),
            (_("Load a wallet from the micro SD card"))
        ]
        try:
            reply = self.handler.win.query_choice(msg, choices)
        except Exception:
            return # Back button pushed
        if reply == 0:
            self.dbb_generate_wallet()
        else:
            if not self.dbb_load_backup(show_msg=False):
                return
        self.isInitialized = True

    def mobile_pairing_dialog(self):
        dbb_user_dir = None
        if sys.platform == 'darwin':
            dbb_user_dir = os.path.join(os.environ.get("HOME", ""), "Library", "Application Support", "DBB")
        elif sys.platform == 'win32':
            dbb_user_dir = os.path.join(os.environ["APPDATA"], "DBB")
        else:
            dbb_user_dir = os.path.join(os.environ["HOME"], ".dbb")

        if not dbb_user_dir:
            return

        try:
            with open(os.path.join(dbb_user_dir, "config.dat")) as f:
                dbb_config = json.load(f)
        except (FileNotFoundError, json.JSONDecodeError):
            return

        if 'encryptionprivkey' not in dbb_config or 'comserverchannelid' not in dbb_config:
            return

        choices = [
            _('Do not pair'),
            _('Import pairing from the digital bitbox desktop app'),
        ]
        try:
            reply = self.handler.win.query_choice(_('Mobile pairing options'), choices)
        except Exception:
            return # Back button pushed

        if reply == 0:
            if self.plugin.is_mobile_paired():
                del self.plugin.digitalbitbox_config['encryptionprivkey']
                del self.plugin.digitalbitbox_config['comserverchannelid']
        elif reply == 1:
            # import pairing from dbb app
            self.plugin.digitalbitbox_config['encryptionprivkey'] = dbb_config['encryptionprivkey']
            self.plugin.digitalbitbox_config['comserverchannelid'] = dbb_config['comserverchannelid']
        self.plugin.config.set_key('digitalbitbox', self.plugin.digitalbitbox_config)

    def dbb_generate_wallet(self):
        key = self.stretch_key(self.password)
        filename = ("Electrum-" + time.strftime("%Y-%m-%d-%H-%M-%S") + ".pdf").encode('utf8')
        msg = b'{"seed":{"source": "create", "key": "%s", "filename": "%s", "entropy": "%s"}}' % (key, filename, b'Digital Bitbox Electrum Plugin')
        reply = self.hid_send_encrypt(msg)
        if 'error' in reply:
            raise Exception(reply['error']['message'])


    def dbb_erase(self):
        self.handler.show_message(_("Are you sure you want to erase the Digital Bitbox?") + "\n\n" +
                                  _("To continue, touch the Digital Bitbox's light for 3 seconds.") + "\n\n" +
                                  _("To cancel, briefly touch the light or wait for the timeout."))
        hid_reply = self.hid_send_encrypt(b'{"reset":"__ERASE__"}')
        self.handler.finished()
        if 'error' in hid_reply:
            raise Exception(hid_reply['error']['message'])
        else:
            self.password = None
            raise Exception('Device erased')


    def dbb_load_backup(self, show_msg=True):
        backups = self.hid_send_encrypt(b'{"backup":"list"}')
        if 'error' in backups:
            raise Exception(backups['error']['message'])
        try:
            f = self.handler.win.query_choice(_("Choose a backup file:"), backups['backup'])
        except Exception:
            return False # Back button pushed
        key = self.backup_password_dialog()
        if key is None:
            raise Exception('Canceled by user')
        key = self.stretch_key(key)
        if show_msg:
            self.handler.show_message(_("Loading backup...") + "\n\n" +
                                      _("To continue, touch the Digital Bitbox's light for 3 seconds.") + "\n\n" +
                                      _("To cancel, briefly touch the light or wait for the timeout."))
        msg = b'{"seed":{"source": "backup", "key": "%s", "filename": "%s"}}' % (key, backups['backup'][f].encode('utf8'))
        hid_reply = self.hid_send_encrypt(msg)
        self.handler.finished()
        if 'error' in hid_reply:
            raise Exception(hid_reply['error']['message'])
        return True


    def hid_send_frame(self, data):
        HWW_CID = 0xFF000000
        HWW_CMD = 0x80 + 0x40 + 0x01
        data_len = len(data)
        seq = 0;
        idx = 0;
        write = []
        while idx < data_len:
            if idx == 0:
                # INIT frame
                write = data[idx : idx + min(data_len, self.usbReportSize - 7)]
                self.dbb_hid.write(b'\0' + struct.pack(">IBH", HWW_CID, HWW_CMD, data_len & 0xFFFF) + write + b'\xEE' * (self.usbReportSize - 7 - len(write)))
            else:
                # CONT frame
                write = data[idx : idx + min(data_len, self.usbReportSize - 5)]
                self.dbb_hid.write(b'\0' + struct.pack(">IB", HWW_CID, seq) + write + b'\xEE' * (self.usbReportSize - 5 - len(write)))
                seq += 1
            idx += len(write)


    def hid_read_frame(self):
        # INIT response
        read = bytearray(self.dbb_hid.read(self.usbReportSize))
        cid = ((read[0] * 256 + read[1]) * 256 + read[2]) * 256 + read[3]
        cmd = read[4]
        data_len = read[5] * 256 + read[6]
        data = read[7:]
        idx = len(read) - 7;
        while idx < data_len:
            # CONT response
            read = bytearray(self.dbb_hid.read(self.usbReportSize))
            data += read[5:]
            idx += len(read) - 5
        return data


    def hid_send_plain(self, msg):
        reply = ""
        try:
            serial_number = self.dbb_hid.get_serial_number_string()
            if "v2.0." in serial_number or "v1." in serial_number:
                hidBufSize = 4096
                self.dbb_hid.write('\0' + msg + '\0' * (hidBufSize - len(msg)))
                r = bytearray()
                while len(r) < hidBufSize:
                    r += bytearray(self.dbb_hid.read(hidBufSize))
            else:
                self.hid_send_frame(msg)
                r = self.hid_read_frame()
            r = r.rstrip(b' \t\r\n\0')
            r = r.replace(b"\0", b'')
            r = to_string(r, 'utf8')
            reply = json.loads(r)
        except Exception as e:
            print_error('Exception caught ' + str(e))
        return reply


    def hid_send_encrypt(self, msg):
        reply = ""
        try:
            secret = Hash(self.password)
            msg = EncodeAES(secret, msg)
            reply = self.hid_send_plain(msg)
            if 'ciphertext' in reply:
                reply = DecodeAES(secret, ''.join(reply["ciphertext"]))
                reply = to_string(reply, 'utf8')
                reply = json.loads(reply)
            if 'error' in reply:
                self.password = None
        except Exception as e:
            print_error('Exception caught ' + str(e))
        return reply



# ----------------------------------------------------------------------------------
#
#

class DigitalBitbox_KeyStore(Hardware_KeyStore):
    hw_type = 'digitalbitbox'
    device = 'DigitalBitbox'


    def __init__(self, d):
        Hardware_KeyStore.__init__(self, d)
        self.force_watching_only = False
        self.maxInputs = 14 # maximum inputs per single sign command


    def get_derivation(self):
        return str(self.derivation)


    def is_p2pkh(self):
        return self.derivation.startswith("m/44'/")


    def give_error(self, message, clear_client = False):
        if clear_client:
            self.client = None
        raise Exception(message)


    def decrypt_message(self, pubkey, message, password):
        raise RuntimeError(_('Encryption and decryption are currently not supported for {}').format(self.device))


    def sign_message(self, sequence, message, password):
        sig = None
        try:
            message = message.encode('utf8')
            inputPath = self.get_derivation() + "/%d/%d" % sequence
            msg_hash = Hash(msg_magic(message))
            inputHash = to_hexstr(msg_hash)
            hasharray = []
            hasharray.append({'hash': inputHash, 'keypath': inputPath})
            hasharray = json.dumps(hasharray)

            msg = b'{"sign":{"meta":"sign message", "data":%s}}' % hasharray.encode('utf8')

            dbb_client = self.plugin.get_client(self)

            if not dbb_client.is_paired():
                raise Exception(_("Could not sign message."))

            reply = dbb_client.hid_send_encrypt(msg)
            self.handler.show_message(_("Signing message ...") + "\n\n" +
                                      _("To continue, touch the Digital Bitbox's blinking light for 3 seconds.") + "\n\n" +
                                      _("To cancel, briefly touch the blinking light or wait for the timeout."))
            reply = dbb_client.hid_send_encrypt(msg) # Send twice, first returns an echo for smart verification (not implemented)
            self.handler.finished()

            if 'error' in reply:
                raise Exception(reply['error']['message'])

            if 'sign' not in reply:
                raise Exception(_("Could not sign message."))

            if 'recid' in reply['sign'][0]:
                # firmware > v2.1.1
                sig = bytes([27 + int(reply['sign'][0]['recid'], 16) + 4]) + binascii.unhexlify(reply['sign'][0]['sig'])
                pk, compressed = pubkey_from_signature(sig, msg_hash)
                pk = point_to_ser(pk.pubkey.point, compressed)
                addr = public_key_to_p2pkh(pk)
                if verify_message(addr, sig, message) is False:
                    raise Exception(_("Could not sign message"))
            elif 'pubkey' in reply['sign'][0]:
                # firmware <= v2.1.1
                for i in range(4):
                    sig = bytes([27 + i + 4]) + binascii.unhexlify(reply['sign'][0]['sig'])
                    try:
                        addr = public_key_to_p2pkh(binascii.unhexlify(reply['sign'][0]['pubkey']))
                        if verify_message(addr, sig, message):
                            break
                    except Exception:
                        continue
                else:
                    raise Exception(_("Could not sign message"))


        except BaseException as e:
            self.give_error(e)
        return sig


    def sign_transaction(self, tx, password):
        if tx.is_complete():
            return

        try:
            p2pkhTransaction = True
            derivations = self.get_tx_derivations(tx)
            inputhasharray = []
            hasharray = []
            pubkeyarray = []

            # Build hasharray from inputs
            for i, txin in enumerate(tx.inputs()):
                if txin['type'] == 'coinbase':
                    self.give_error("Coinbase not supported") # should never happen

                if txin['type'] != 'p2pkh':
                    p2pkhTransaction = False

                for x_pubkey in txin['x_pubkeys']:
                    if x_pubkey in derivations:
                        index = derivations.get(x_pubkey)
                        inputPath = "%s/%d/%d" % (self.get_derivation(), index[0], index[1])
                        inputHash = Hash(binascii.unhexlify(tx.serialize_preimage(i)))
                        hasharray_i = {'hash': to_hexstr(inputHash), 'keypath': inputPath}
                        hasharray.append(hasharray_i)
                        inputhasharray.append(inputHash)
                        break
                else:
                    self.give_error("No matching x_key for sign_transaction") # should never happen

            # Build pubkeyarray from outputs
            for _type, address, amount in tx.outputs():
                assert _type == TYPE_ADDRESS
                info = tx.output_info.get(address)
                if info is not None:
                    index, xpubs, m = info
                    changePath = self.get_derivation() + "/%d/%d" % index
                    changePubkey = self.derive_pubkey(index[0], index[1])
                    pubkeyarray_i = {'pubkey': changePubkey, 'keypath': changePath}
                    pubkeyarray.append(pubkeyarray_i)

            # Special serialization of the unsigned transaction for
            # the mobile verification app.
            # At the moment, verification only works for p2pkh transactions.
            if p2pkhTransaction:
                class CustomTXSerialization(Transaction):
                    @classmethod
                    def input_script(self, txin, estimate_size=False):
                        if txin['type'] == 'p2pkh':
                            return Transaction.get_preimage_script(txin)
                        if txin['type'] == 'p2sh':
                            # Multisig verification has partial support, but is disabled. This is the
                            # expected serialization though, so we leave it here until we activate it.
                            return '00' + push_script(Transaction.get_preimage_script(txin))
                        raise Exception("unsupported type %s" % txin['type'])
                tx_dbb_serialized = CustomTXSerialization(tx.serialize()).serialize()
            else:
                # We only need this for the signing echo / verification.
                tx_dbb_serialized = None

            # Build sign command
            dbb_signatures = []
            steps = math.ceil(1.0 * len(hasharray) / self.maxInputs)
            for step in range(int(steps)):
                hashes = hasharray[step * self.maxInputs : (step + 1) * self.maxInputs]

                msg = {
                    "sign": {
                        "data": hashes,
                        "checkpub": pubkeyarray,
                    },
                }
                if tx_dbb_serialized is not None:
                    msg["sign"]["meta"] = to_hexstr(Hash(tx_dbb_serialized))
                msg = json.dumps(msg).encode('ascii')
                dbb_client = self.plugin.get_client(self)

                if not dbb_client.is_paired():
                    raise Exception("Could not sign transaction.")

                reply = dbb_client.hid_send_encrypt(msg)
                if 'error' in reply:
                    raise Exception(reply['error']['message'])

                if 'echo' not in reply:
                    raise Exception("Could not sign transaction.")

                if self.plugin.is_mobile_paired() and tx_dbb_serialized is not None:
                    reply['tx'] = tx_dbb_serialized
                    self.plugin.comserver_post_notification(reply)

                if steps > 1:
                    self.handler.show_message(_("Signing large transaction. Please be patient ...") + "\n\n" +
                                              _("To continue, touch the Digital Bitbox's blinking light for 3 seconds.") + " " +
                                              _("(Touch {} of {})").format((step + 1), steps) + "\n\n" +
                                              _("To cancel, briefly touch the blinking light or wait for the timeout.") + "\n\n")
                else:
                    self.handler.show_message(_("Signing transaction...") + "\n\n" +
                                              _("To continue, touch the Digital Bitbox's blinking light for 3 seconds.") + "\n\n" +
                                              _("To cancel, briefly touch the blinking light or wait for the timeout."))

                # Send twice, first returns an echo for smart verification
                reply = dbb_client.hid_send_encrypt(msg)
                self.handler.finished()

                if 'error' in reply:
                    if reply["error"].get('code') in (600, 601):
                        # aborted via LED short touch or timeout
                        raise UserCancelled()
                    raise Exception(reply['error']['message'])

                if 'sign' not in reply:
                    raise Exception("Could not sign transaction.")

                dbb_signatures.extend(reply['sign'])

            # Fill signatures
            if len(dbb_signatures) != len(tx.inputs()):
                raise Exception("Incorrect number of transactions signed.") # Should never occur
            for i, txin in enumerate(tx.inputs()):
                num = txin['num_sig']
                for pubkey in txin['pubkeys']:
                    signatures = list(filter(None, txin['signatures']))
                    if len(signatures) == num:
                        break # txin is complete
                    ii = txin['pubkeys'].index(pubkey)
                    signed = dbb_signatures[i]
                    if 'recid' in signed:
                        # firmware > v2.1.1
                        recid = int(signed['recid'], 16)
                        s = binascii.unhexlify(signed['sig'])
                        h = inputhasharray[i]
                        pk = MyVerifyingKey.from_signature(s, recid, h, curve = SECP256k1)
                        pk = to_hexstr(point_to_ser(pk.pubkey.point, True))
                    elif 'pubkey' in signed:
                        # firmware <= v2.1.1
                        pk = signed['pubkey']
                    if pk != pubkey:
                        continue
                    sig_r = int(signed['sig'][:64], 16)
                    sig_s = int(signed['sig'][64:], 16)
                    sig = sigencode_der(sig_r, sig_s, generator_secp256k1.order())
                    txin['signatures'][ii] = to_hexstr(sig) + '01'
                    tx._inputs[i] = txin
        except UserCancelled:
            raise
        except BaseException as e:
            self.give_error(e, True)
        else:
            print_error("Transaction is_complete", tx.is_complete())
            tx.raw = tx.serialize()


class DigitalBitboxPlugin(HW_PluginBase):

    libraries_available = DIGIBOX
    keystore_class = DigitalBitbox_KeyStore
    client = None
    DEVICE_IDS = [
                   (0x03eb, 0x2402) # Digital Bitbox
                 ]

    def __init__(self, parent, config, name):
        HW_PluginBase.__init__(self, parent, config, name)
        if self.libraries_available:
            self.device_manager().register_devices(self.DEVICE_IDS)

        self.digitalbitbox_config = self.config.get('digitalbitbox', {})

    def is_enabled(self):
        # Not available for GRS.
        return False

    def get_dbb_device(self, device):
        dev = hid.device()
        dev.open_path(device.path)
        return dev


    def create_client(self, device, handler):
        if device.interface_number == 0 or device.usage_page == 0xffff:
            if handler:
                self.handler = handler
            client = self.get_dbb_device(device)
            if client is not None:
                client = DigitalBitbox_Client(self, client)
            return client
        else:
            return None


    def setup_device(self, device_info, wizard, purpose):
        devmgr = self.device_manager()
        device_id = device_info.device.id_
        client = devmgr.client_by_id(device_id)
        client.handler = self.create_handler(wizard)
<<<<<<< HEAD
        client.setupRunning = True
=======
        if purpose == HWD_SETUP_NEW_WALLET:
            client.setupRunning = True
>>>>>>> a42ae0f9
        client.get_xpub("m/44'/17'", 'standard')


    def is_mobile_paired(self):
        return 'encryptionprivkey' in self.digitalbitbox_config


    def comserver_post_notification(self, payload):
        assert self.is_mobile_paired(), "unexpected mobile pairing error"
        url = 'https://digitalbitbox.com/smartverification/index.php'
        key_s = base64.b64decode(self.digitalbitbox_config['encryptionprivkey'])
        args = 'c=data&s=0&dt=0&uuid=%s&pl=%s' % (
            self.digitalbitbox_config['comserverchannelid'],
            EncodeAES(key_s, json.dumps(payload).encode('ascii')).decode('ascii'),
        )
        try:
            requests.post(url, args)
        except Exception as e:
            self.handler.show_error(str(e))


    def get_xpub(self, device_id, derivation, xtype, wizard):
        if xtype not in ('standard', 'p2wpkh-p2sh'):
            raise ScriptTypeNotSupported(_('This type of script is not supported with the Digital Bitbox.'))
        devmgr = self.device_manager()
        client = devmgr.client_by_id(device_id)
        client.handler = self.create_handler(wizard)
        client.check_device_dialog()
        xpub = client.get_xpub(derivation, xtype)
        return xpub


    def get_client(self, keystore, force_pair=True):
        devmgr = self.device_manager()
        handler = keystore.handler
        with devmgr.hid_lock:
            client = devmgr.client_for_keystore(self, handler, keystore, force_pair)
        if client is not None:
            client.check_device_dialog()
        return client

    def show_address(self, wallet, keystore, address):
        change, index = wallet.get_address_index(address)
        keypath = '%s/%d/%d' % (keystore.derivation, change, index)
        xpub = self.get_client(keystore)._get_xpub(keypath)
        verify_request_payload = {
            "type": 'p2pkh',
            "echo": xpub['echo'],
        }
        self.comserver_post_notification(verify_request_payload)<|MERGE_RESOLUTION|>--- conflicted
+++ resolved
@@ -692,12 +692,8 @@
         device_id = device_info.device.id_
         client = devmgr.client_by_id(device_id)
         client.handler = self.create_handler(wizard)
-<<<<<<< HEAD
-        client.setupRunning = True
-=======
         if purpose == HWD_SETUP_NEW_WALLET:
             client.setupRunning = True
->>>>>>> a42ae0f9
         client.get_xpub("m/44'/17'", 'standard')
 
 
