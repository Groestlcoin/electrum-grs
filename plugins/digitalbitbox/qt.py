--- conflicted
+++ resolved
@@ -1,17 +1,10 @@
 from ..hw_wallet.qt import QtHandlerBase, QtPluginBase
 from .digitalbitbox import DigitalBitboxPlugin
 
-<<<<<<< HEAD
 from electrum_grs.i18n import _
 from electrum_grs.plugins import hook
-from electrum_grs.wallet import Wallet, Standard_Wallet
-from electrum_grs.bitcoin import EncodeAES
-=======
-from electrum.i18n import _
-from electrum.plugins import hook
-from electrum.wallet import Standard_Wallet
+from electrum_grs.wallet import Standard_Wallet
 
->>>>>>> b4e43754
 
 class Plugin(DigitalBitboxPlugin, QtPluginBase):
     icon_unpaired = ":icons/digitalbitbox_unpaired.png"
