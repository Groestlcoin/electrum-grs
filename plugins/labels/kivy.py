<<<<<<< HEAD
from labels import LabelsPlugin
from electrum_grs.plugins import hook
=======
from .labels import LabelsPlugin
from electrum.plugins import hook
>>>>>>> 2774126d

class Plugin(LabelsPlugin):

    @hook
    def load_wallet(self, wallet, window):
        self.window = window
        self.start_wallet(wallet)

    def on_pulled(self, wallet):
        self.print_error('on pulled')
        self.window._trigger_update_history()
<|MERGE_RESOLUTION|>--- conflicted
+++ resolved
@@ -1,10 +1,5 @@
-<<<<<<< HEAD
-from labels import LabelsPlugin
+from .labels import LabelsPlugin
 from electrum_grs.plugins import hook
-=======
-from .labels import LabelsPlugin
-from electrum.plugins import hook
->>>>>>> 2774126d
 
 class Plugin(LabelsPlugin):
 
