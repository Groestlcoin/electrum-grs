#!/usr/bin/env python
#
# Electrum - lightweight Bitcoin client
# Copyright (C) 2015 Thomas Voegtlin
#
# This program is free software: you can redistribute it and/or modify
# it under the terms of the GNU General Public License as published by
# the Free Software Foundation, either version 3 of the License, or
# (at your option) any later version.
#
# This program is distributed in the hope that it will be useful,
# but WITHOUT ANY WARRANTY; without even the implied warranty of
# MERCHANTABILITY or FITNESS FOR A PARTICULAR PURPOSE. See the
# GNU General Public License for more details.
#
# You should have received a copy of the GNU General Public License
# along with this program. If not, see <http://www.gnu.org/licenses/>.

import electrum_grs
from electrum_grs.i18n import _

descriptions = [
    {
        'name': 'cosigner_pool',
        'fullname': _('Cosigner Pool'),
        'description': ' '.join([
            _("This plugin facilitates the use of multi-signatures wallets."),
            _("It sends and receives partially signed transactions from/to your cosigner wallet."),
            _("Transactions are encrypted and stored on a remote server.")
        ]),
        'requires_wallet_type': ['2of2', '2of3'],
        'available_for': ['qt'],
    },
    {
        'name': 'email_requests',
        'fullname': 'Email',
        'description': _("Send and receive payment request with an email account"),
        'available_for': ['qt'],
    },
    {
        'name': 'exchange_rate',
        'fullname': _("Exchange rates"),
        'description': _("Exchange rates and currency conversion tools."),
        'available_for': ['qt','kivy'],
    },
    {
<<<<<<< HEAD
=======
        'name': 'greenaddress_instant',
        'fullname': 'GreenAddress instant',
        'description': _("Allows validating if your transactions have instant confirmations by GreenAddress"),
        'available_for': ['qt'],
    },
    {
        'name':'keepkey',
        'fullname': 'KeepKey',
        'description': _('Provides support for KeepKey hardware wallet'),
        'requires': [('keepkeylib','github.com/keepkey/python-keepkey')],
        'requires_wallet_type': ['keepkey'],
        'registers_wallet_type': ('hardware', 'keepkey', _("KeepKey wallet")),
        'available_for': ['qt', 'cmdline'],
    },
    {
        'name': 'labels',
        'fullname': _('LabelSync'),
        'description': '\n'.join([
            _("Synchronize your labels across multiple Electrum installs by using a remote database to save your data. Labels, transactions ids and addresses are encrypted before they are sent to the remote server."),
            _("The label sync's server software is open-source as well and can be found on github.com/maran/electrum-sync-server")
        ]),
        'available_for': ['qt','kivy']
    },
    {
>>>>>>> 47ae32a9
        'name': 'plot',
        'fullname': 'Plot History',
        'description': _("Ability to plot transaction history in graphical mode."),
        'requires': [('matplotlib', 'matplotlib')],
        'available_for': ['qt'],
    },
    {
        'name': 'virtualkeyboard',
        'fullname': 'Virtual Keyboard',
        'description': '%s\n%s' % (_("Add an optional virtual keyboard to the password dialog."), _("Warning: do not use this if it makes you pick a weaker password.")),
        'available_for': ['qt'],
    }
]<|MERGE_RESOLUTION|>--- conflicted
+++ resolved
@@ -44,33 +44,6 @@
         'available_for': ['qt','kivy'],
     },
     {
-<<<<<<< HEAD
-=======
-        'name': 'greenaddress_instant',
-        'fullname': 'GreenAddress instant',
-        'description': _("Allows validating if your transactions have instant confirmations by GreenAddress"),
-        'available_for': ['qt'],
-    },
-    {
-        'name':'keepkey',
-        'fullname': 'KeepKey',
-        'description': _('Provides support for KeepKey hardware wallet'),
-        'requires': [('keepkeylib','github.com/keepkey/python-keepkey')],
-        'requires_wallet_type': ['keepkey'],
-        'registers_wallet_type': ('hardware', 'keepkey', _("KeepKey wallet")),
-        'available_for': ['qt', 'cmdline'],
-    },
-    {
-        'name': 'labels',
-        'fullname': _('LabelSync'),
-        'description': '\n'.join([
-            _("Synchronize your labels across multiple Electrum installs by using a remote database to save your data. Labels, transactions ids and addresses are encrypted before they are sent to the remote server."),
-            _("The label sync's server software is open-source as well and can be found on github.com/maran/electrum-sync-server")
-        ]),
-        'available_for': ['qt','kivy']
-    },
-    {
->>>>>>> 47ae32a9
         'name': 'plot',
         'fullname': 'Plot History',
         'description': _("Ability to plot transaction history in graphical mode."),
