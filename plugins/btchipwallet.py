from PyQt4.Qt import QApplication, QMessageBox, QDialog, QInputDialog, QLineEdit, QVBoxLayout, QLabel, QThread, SIGNAL
import PyQt4.QtCore as QtCore
from binascii import unhexlify
from binascii import hexlify
from struct import pack,unpack
from sys import stderr
from time import sleep

<<<<<<< HEAD
import electrum_grs
from electrum_grs_gui.qt.password_dialog import make_password_dialog, run_password_dialog
from electrum_grs.account import BIP32_Account
from electrum_grs.bitcoin import EncodeBase58Check, DecodeBase58Check, public_key_to_bc_address, bc_address_to_hash_160
from electrum_grs.i18n import _
from electrum_grs.plugins import BasePlugin, hook
from electrum_grs.transaction import deserialize
from electrum_grs.wallet import BIP32_HD_Wallet

from electrum_grs.util import format_satoshis
=======
import electrum
from electrum_gui.qt.password_dialog import make_password_dialog, run_password_dialog
from electrum.account import BIP32_Account
from electrum.bitcoin import EncodeBase58Check, DecodeBase58Check, public_key_to_bc_address, bc_address_to_hash_160
from electrum.i18n import _
from electrum.plugins import BasePlugin, hook
from electrum.transaction import deserialize
from electrum.wallet import BIP32_HD_Wallet, BIP32_Wallet

from electrum.util import format_satoshis_plain, print_error, print_msg
>>>>>>> e23f3a5e
import hashlib
import threading

try:
    from btchip.btchipComm import getDongle, DongleWait
    from btchip.btchip import btchip
    from btchip.btchipUtils import compress_public_key,format_transaction, get_regular_input_script
    from btchip.bitcoinTransaction import bitcoinTransaction
    from btchip.btchipPersoWizard import StartBTChipPersoDialog
    from btchip.btchipFirmwareWizard import checkFirmware, updateFirmware
    from btchip.btchipException import BTChipException
    BTCHIP = True
    BTCHIP_DEBUG = False
except ImportError:
    BTCHIP = False

class Plugin(BasePlugin):

    def __init__(self, gui, name):
        BasePlugin.__init__(self, gui, name)
        self._is_available = self._init()
        self.wallet = None
<<<<<<< HEAD
        if self._is_available:
            electrum_grs.wallet.wallet_types.append(('hardware', 'btchip', _("BTChip wallet"), BTChipWallet))
=======
        self.handler = None

    def constructor(self, s):
        return BTChipWallet(s)
>>>>>>> e23f3a5e

    def _init(self):
        return BTCHIP

    def is_available(self):
        if not self._is_available:
            return False
        if not self.wallet:
            return False
        if self.wallet.storage.get('wallet_type') != 'btchip':
            return False
        return True

    def set_enabled(self, enabled):
        self.wallet.storage.put('use_' + self.name, enabled)

    def is_enabled(self):
        if not self.is_available():
            return False
        if self.wallet.has_seed():
            return False
        return True

    def btchip_is_connected(self):
        try:
            self.wallet.get_client().getFirmwareVersion()
        except:
            return False
        return True

    @hook
    def cmdline_load_wallet(self, wallet):
        self.wallet = wallet
        self.wallet.plugin = self
        if self.handler is None:
            self.handler = BTChipCmdLineHandler()

    @hook
    def load_wallet(self, wallet, window):
        self.wallet = wallet
        self.wallet.plugin = self
        self.window = window
        if self.handler is None:
            self.handler = BTChipQTHandler(self.window.app)
        if self.btchip_is_connected():
            if not self.wallet.check_proper_device():
                QMessageBox.information(self.window, _('Error'), _("This wallet does not match your Ledger device"), _('OK'))
                self.wallet.force_watching_only = True
        else:
            QMessageBox.information(self.window, _('Error'), _("Ledger device not detected.\nContinuing in watching-only mode."), _('OK'))
            self.wallet.force_watching_only = True

    @hook
    def installwizard_load_wallet(self, wallet, window):
        self.load_wallet(wallet, window)

    @hook
    def installwizard_restore(self, wizard, storage):
        if storage.get('wallet_type') != 'btchip':
            return
        wallet = BTChipWallet(storage)
        try:
            wallet.create_main_account(None)
        except BaseException as e:
            QMessageBox.information(None, _('Error'), str(e), _('OK'))
            return
        return wallet

    @hook
    def sign_tx(self, tx):
        tx.error = None
        try:
            self.wallet.sign_transaction(tx, None)
        except Exception as e:
            tx.error = str(e)

class BTChipWallet(BIP32_HD_Wallet):
    wallet_type = 'btchip'
    root_derivation = "m/44'/0'"

    def __init__(self, storage):
        BIP32_HD_Wallet.__init__(self, storage)
        self.transport = None
        self.client = None
        self.mpk = None
        self.device_checked = False
        self.signing = False
        self.force_watching_only = False

    def give_error(self, message, clear_client = False):
        print_error(message)
        if not self.signing:
            QMessageBox.warning(QDialog(), _('Warning'), _(message), _('OK'))
        else:
            self.signing = False
        if clear_client and self.client is not None:
            self.client.bad = True
            self.device_checked = False
        raise Exception(message)

    def get_action(self):
        if not self.accounts:
            return 'create_accounts'

    def can_sign_xpubkey(self, x_pubkey):
        xpub, sequence = BIP32_Account.parse_xpubkey(x_pubkey)
        return xpub in self.master_public_keys.values()

    def can_create_accounts(self):
        return False

    def synchronize(self):
        # synchronize existing accounts
        BIP32_Wallet.synchronize(self)
        # no further accounts for the moment

    def can_change_password(self):
        return False

    def is_watching_only(self):
        return self.force_watching_only

    def get_client(self, noPin=False):
        if not BTCHIP:
            self.give_error('please install github.com/btchip/btchip-python')

        aborted = False
        if not self.client or self.client.bad:
            try:   
                d = getDongle(BTCHIP_DEBUG)
                self.client = btchip(d)
                self.client.handler = self.plugin.handler                
                firmware = self.client.getFirmwareVersion()['version'].split(".")
                if not checkFirmware(firmware):
                    d.close()
                    try:
                        updateFirmware()
                    except Exception, e:
                        aborted = True
                        raise e
                    d = getDongle(BTCHIP_DEBUG)
                    self.client = btchip(d)
                try:
                    self.client.getOperationMode()
                except BTChipException, e:
                    if (e.sw == 0x6985):
                        d.close()
                        dialog = StartBTChipPersoDialog()
                        dialog.exec_()
                        # Then fetch the reference again  as it was invalidated
                        d = getDongle(BTCHIP_DEBUG)
                        self.client = btchip(d)
                    else:
                        raise e
                if not noPin:
                    # Immediately prompts for the PIN
                    remaining_attempts = self.client.getVerifyPinRemainingAttempts()
                    if remaining_attempts <> 1:
                        msg = "Enter your Ledger PIN - remaining attempts : " + str(remaining_attempts)
                    else:
                        msg = "Enter your Ledger PIN - WARNING : LAST ATTEMPT. If the PIN is not correct, the dongle will be wiped."
                    confirmed, p, pin = self.password_dialog(msg)
                    if not confirmed:
                        aborted = True
                        raise Exception('Aborted by user - please unplug the dongle and plug it again before retrying')
                    pin = pin.encode()
                    self.client.verifyPin(pin)

            except BTChipException, e:
                try:
                    self.client.dongle.close()
                except:
                    pass
                self.client = None
                if (e.sw == 0x6faa):
                    raise Exception("Dongle is temporarily locked - please unplug it and replug it again")
                if ((e.sw & 0xFFF0) == 0x63c0):
                    raise Exception("Invalid PIN - please unplug the dongle and plug it again before retrying")
                raise e
            except Exception, e:
                try:
                    self.client.dongle.close()
                except:
                    pass
                self.client = None
                if not aborted:
                    raise Exception("Could not connect to your Ledger wallet. Please verify access permissions, PIN, or unplug the dongle and plug it again")
                else:
                    raise e
            self.client.bad = False
            self.device_checked = False
            self.proper_device = False
        return self.client

    def address_id(self, address):
        account_id, (change, address_index) = self.get_address_index(address)
        return "44'/0'/%s'/%d/%d" % (account_id, change, address_index)

    def create_main_account(self, password):
        self.create_account('Main account', None) #name, empty password

    def derive_xkeys(self, root, derivation, password):
        derivation = derivation.replace(self.root_name,"44'/0'/")
        xpub = self.get_public_key(derivation)
        return xpub, None

    def get_private_key(self, address, password):
        return []

    def get_public_key(self, bip32_path):
        # S-L-O-W - we don't handle the fingerprint directly, so compute it manually from the previous node
        # This only happens once so it's bearable
        self.get_client() # prompt for the PIN before displaying the dialog if necessary
        self.plugin.handler.show_message("Computing master public key")
        try:
            splitPath = bip32_path.split('/')
            fingerprint = 0
            if len(splitPath) > 1:
                prevPath = "/".join(splitPath[0:len(splitPath) - 1])
                nodeData = self.get_client().getWalletPublicKey(prevPath)
                publicKey = compress_public_key(nodeData['publicKey'])
                h = hashlib.new('ripemd160')
                h.update(hashlib.sha256(publicKey).digest())
                fingerprint = unpack(">I", h.digest()[0:4])[0]
            nodeData = self.get_client().getWalletPublicKey(bip32_path)
            publicKey = compress_public_key(nodeData['publicKey'])
            depth = len(splitPath)
            lastChild = splitPath[len(splitPath) - 1].split('\'')
            if len(lastChild) == 1:
                childnum = int(lastChild[0])
            else:
                childnum = 0x80000000 | int(lastChild[0])
            xpub = "0488B21E".decode('hex') + chr(depth) + self.i4b(fingerprint) + self.i4b(childnum) + str(nodeData['chainCode']) + str(publicKey)
        except Exception, e:
            self.give_error(e, True)
        finally:
            self.plugin.handler.stop()

        return EncodeBase58Check(xpub)

    def get_master_public_key(self):
        try:
            if not self.mpk:
                self.mpk = self.get_public_key("44'/0'")
            return self.mpk
        except Exception, e:
            self.give_error(e, True)

    def i4b(self, x):
        return pack('>I', x)

    def add_keypairs(self, tx, keypairs, password):
        #do nothing - no priv keys available
        pass

    def decrypt_message(self, pubkey, message, password):
        self.give_error("Not supported")

    def sign_message(self, address, message, password):
        use2FA = False
        self.signing = True
        self.get_client() # prompt for the PIN before displaying the dialog if necessary
        if not self.check_proper_device():
            self.give_error('Wrong device or password')
        address_path = self.address_id(address)
        self.plugin.handler.show_message("Signing message ...")
        try:
            info = self.get_client().signMessagePrepare(address_path, message)
            pin = ""
            if info['confirmationNeeded']:
                # TODO : handle different confirmation types. For the time being only supports keyboard 2FA
                use2FA = True
                confirmed, p, pin = self.password_dialog()
                if not confirmed:
                    raise Exception('Aborted by user')
                pin = pin.encode()
                self.client.bad = True
                self.device_checked = False
                self.get_client(True)
            signature = self.get_client().signMessageSign(pin)
        except BTChipException, e:
            if e.sw == 0x6a80:
                self.give_error("Unfortunately, this message cannot be signed by the Ledger wallet. Only alphanumerical messages shorter than 140 characters are supported. Please remove any extra characters (tab, carriage return) and retry.")
            else:
                self.give_error(e, True)
        except Exception, e:
            self.give_error(e, True)
        finally:
            self.plugin.handler.stop()
        self.client.bad = use2FA
        self.signing = False

        # Parse the ASN.1 signature

        rLength = signature[3]
        r = signature[4 : 4 + rLength]
        sLength = signature[4 + rLength + 1]
        s = signature[4 + rLength + 2:]
        if rLength == 33:
            r = r[1:]
        if sLength == 33:
            s = s[1:]
        r = str(r)
        s = str(s)

        # And convert it
        return chr(27 + 4 + (signature[0] & 0x01)) + r + s

    def sign_transaction(self, tx, password):
        if tx.is_complete():
            return
        #if tx.error:
        #    raise BaseException(tx.error)
        self.signing = True
        inputs = []
        inputsPaths = []
        pubKeys = []
        trustedInputs = []
        redeemScripts = []
        signatures = []
        preparedTrustedInputs = []
        changePath = ""
        changeAmount = None
        output = None
        outputAmount = None
        use2FA = False
        pin = ""
        rawTx = tx.serialize()
        # Fetch inputs of the transaction to sign
        for txinput in tx.inputs:
            if ('is_coinbase' in txinput and txinput['is_coinbase']):
                self.give_error("Coinbase not supported")     # should never happen
            inputs.append([ self.transactions[txinput['prevout_hash']].raw,
                             txinput['prevout_n'] ])
            address = txinput['address']
            inputsPaths.append(self.address_id(address))
            pubKeys.append(self.get_public_keys(address))

        # Recognize outputs - only one output and one change is authorized
        if len(tx.outputs) > 2: # should never happen
            self.give_error("Transaction with more than 2 outputs not supported")
        for type, address, amount in tx.outputs:
            assert type == 'address'
            if self.is_change(address):
                changePath = self.address_id(address)
                changeAmount = amount
            else:
                if output <> None: # should never happen
                    self.give_error("Multiple outputs with no change not supported")
                output = address
                outputAmount = amount

        self.get_client() # prompt for the PIN before displaying the dialog if necessary
        if not self.check_proper_device():
            self.give_error('Wrong device or password')

        self.plugin.handler.show_message("Signing Transaction ...")
        try:
            # Get trusted inputs from the original transactions
            for utxo in inputs:
                txtmp = bitcoinTransaction(bytearray(utxo[0].decode('hex')))
                trustedInputs.append(self.get_client().getTrustedInput(txtmp, utxo[1]))
                # TODO : Support P2SH later
                redeemScripts.append(txtmp.outputs[utxo[1]].script)
            # Sign all inputs
            firstTransaction = True
            inputIndex = 0
            while inputIndex < len(inputs):
                self.get_client().startUntrustedTransaction(firstTransaction, inputIndex,
                trustedInputs, redeemScripts[inputIndex])
                outputData = self.get_client().finalizeInput(output, format_satoshis_plain(outputAmount),
                format_satoshis_plain(self.get_tx_fee(tx)), changePath, bytearray(rawTx.decode('hex')))
                if firstTransaction:
                    transactionOutput = outputData['outputData']
                if outputData['confirmationNeeded']:                    
                    # TODO : handle different confirmation types. For the time being only supports keyboard 2FA
                    self.plugin.handler.stop()
                    if 'keycardData' in outputData:
                        pin2 = ""
                        for keycardIndex in range(len(outputData['keycardData'])):
                            msg = "Do not enter your device PIN here !\r\n\r\n" + \
                                "Your Ledger Wallet wants to talk to you and tell you a unique second factor code.\r\n" + \
                                "For this to work, please match the character between stars of the output address using your security card\r\n\r\n" + \
                                "Output address : "
                            for index in range(len(output)):
                                if index == outputData['keycardData'][keycardIndex]:
                                    msg = msg + "*" + output[index] + "*"
                                else:
                                    msg = msg + output[index]
                            msg = msg + "\r\n"
                            confirmed, p, pin = self.password_dialog(msg)
                            if not confirmed:
                                raise Exception('Aborted by user')
                            try:
                                pin2 = pin2 + chr(int(pin[0], 16))
                            except:
                                raise Exception('Invalid PIN character')
                        pin = pin2
                    else:
                        use2FA = True
                        confirmed, p, pin = self.password_dialog()
                        if not confirmed:
                            raise Exception('Aborted by user')
                        pin = pin.encode()
                        self.client.bad = True
                        self.device_checked = False
                        self.get_client(True)
                    self.plugin.handler.show_message("Signing ...")
                else:
                    # Sign input with the provided PIN
                    inputSignature = self.get_client().untrustedHashSign(inputsPaths[inputIndex],
                    pin)
                    inputSignature[0] = 0x30 # force for 1.4.9+
                    signatures.append(inputSignature)
                    inputIndex = inputIndex + 1
                firstTransaction = False
        except Exception, e:
            self.give_error(e, True)
        finally:
            self.plugin.handler.stop()

        # Reformat transaction
        inputIndex = 0
        while inputIndex < len(inputs):
            # TODO : Support P2SH later
            inputScript = get_regular_input_script(signatures[inputIndex], pubKeys[inputIndex][0].decode('hex'))
            preparedTrustedInputs.append([ trustedInputs[inputIndex]['value'], inputScript ])
            inputIndex = inputIndex + 1
        updatedTransaction = format_transaction(transactionOutput, preparedTrustedInputs)
        updatedTransaction = hexlify(updatedTransaction)
        tx.update(updatedTransaction)
        self.client.bad = use2FA
        self.signing = False

    def check_proper_device(self):
        pubKey = DecodeBase58Check(self.master_public_keys["x/0'"])[45:]
        if not self.device_checked:
            self.plugin.handler.show_message("Checking device")
            try:
                nodeData = self.get_client().getWalletPublicKey("44'/0'/0'")
            except Exception, e:
                self.give_error(e, True)
            finally:
                self.plugin.handler.stop()
            pubKeyDevice = compress_public_key(nodeData['publicKey'])
            self.device_checked = True
            if pubKey != pubKeyDevice:
                self.proper_device = False
            else:
                self.proper_device = True

        return self.proper_device

    def password_dialog(self, msg=None):
        if not msg:
            msg = _("Do not enter your device PIN here !\r\n\r\n" \
                    "Your Ledger Wallet wants to talk to you and tell you a unique second factor code.\r\n" \
                    "For this to work, please open a text editor (on a different computer / device if you believe this computer is compromised) and put your cursor into it, unplug your Ledger Wallet and plug it back in.\r\n" \
                    "It should show itself to your computer as a keyboard and output the second factor along with a summary of the transaction it is signing into the text-editor.\r\n\r\n" \
                    "Check that summary and then enter the second factor code here.\r\n" \
                    "Before clicking OK, re-plug the device once more (unplug it and plug it again if you read the second factor code on the same computer)")
        response = self.plugin.handler.prompt_auth(msg)
        if response is None:
            return False, None, None
        return True, response, response

class BTChipQTHandler:

    def __init__(self, win):
        self.win = win
        self.win.connect(win, SIGNAL('btchip_done'), self.dialog_stop)
        self.win.connect(win, SIGNAL('btchip_message_dialog'), self.message_dialog)
        self.win.connect(win, SIGNAL('btchip_auth_dialog'), self.auth_dialog)
        self.done = threading.Event()

    def stop(self):
        self.win.emit(SIGNAL('btchip_done'))

    def show_message(self, msg):
        self.message = msg
        self.win.emit(SIGNAL('btchip_message_dialog'))

    def prompt_auth(self, msg):
        self.done.clear()
        self.message = msg
        self.win.emit(SIGNAL('btchip_auth_dialog'))
        self.done.wait()
        return self.response

    def auth_dialog(self):
        response = QInputDialog.getText(None, "Ledger Wallet Authentication", self.message, QLineEdit.Password)        
        if not response[1]:
            self.response = None
        else:
            self.response = str(response[0])
        self.done.set()

    def message_dialog(self):
        self.d = QDialog()
        self.d.setModal(1)
        self.d.setWindowTitle('Ledger')
        self.d.setWindowFlags(self.d.windowFlags() | QtCore.Qt.WindowStaysOnTopHint)
        l = QLabel(self.message)
        vbox = QVBoxLayout(self.d)
        vbox.addWidget(l)
        self.d.show()

    def dialog_stop(self):
        if self.d is not None:
            self.d.hide()
            self.d = None

class BTChipCmdLineHandler:

    def stop(self):
        pass

    def show_message(self, msg):
        print_msg(msg)

    def prompt_auth(self, msg):
        import getpass        
        print_msg(msg)
        response = getpass.getpass('')
        if len(response) == 0:
            return None
        return response<|MERGE_RESOLUTION|>--- conflicted
+++ resolved
@@ -6,7 +6,6 @@
 from sys import stderr
 from time import sleep
 
-<<<<<<< HEAD
 import electrum_grs
 from electrum_grs_gui.qt.password_dialog import make_password_dialog, run_password_dialog
 from electrum_grs.account import BIP32_Account
@@ -14,21 +13,9 @@
 from electrum_grs.i18n import _
 from electrum_grs.plugins import BasePlugin, hook
 from electrum_grs.transaction import deserialize
-from electrum_grs.wallet import BIP32_HD_Wallet
-
-from electrum_grs.util import format_satoshis
-=======
-import electrum
-from electrum_gui.qt.password_dialog import make_password_dialog, run_password_dialog
-from electrum.account import BIP32_Account
-from electrum.bitcoin import EncodeBase58Check, DecodeBase58Check, public_key_to_bc_address, bc_address_to_hash_160
-from electrum.i18n import _
-from electrum.plugins import BasePlugin, hook
-from electrum.transaction import deserialize
-from electrum.wallet import BIP32_HD_Wallet, BIP32_Wallet
-
-from electrum.util import format_satoshis_plain, print_error, print_msg
->>>>>>> e23f3a5e
+from electrum_grs.wallet import BIP32_HD_Wallet, BIP32_Wallet
+
+from electrum_grs.util import format_satoshis_plain, print_error, print_msg
 import hashlib
 import threading
 
@@ -51,15 +38,10 @@
         BasePlugin.__init__(self, gui, name)
         self._is_available = self._init()
         self.wallet = None
-<<<<<<< HEAD
-        if self._is_available:
-            electrum_grs.wallet.wallet_types.append(('hardware', 'btchip', _("BTChip wallet"), BTChipWallet))
-=======
         self.handler = None
 
     def constructor(self, s):
         return BTChipWallet(s)
->>>>>>> e23f3a5e
 
     def _init(self):
         return BTCHIP
