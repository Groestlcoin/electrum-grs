<<<<<<< HEAD
from keepkey import KeepKeyPlugin
from electrum_grs.util import print_msg

class KeepKeyCmdLineHandler:

    def get_passphrase(self, msg, confirm):
        import getpass
        print_msg(msg)
        return getpass.getpass('')

    def get_pin(self, msg):
        t = { 'a':'7', 'b':'8', 'c':'9', 'd':'4', 'e':'5', 'f':'6', 'g':'1', 'h':'2', 'i':'3'}
        print_msg(msg)
        print_msg("a b c\nd e f\ng h i\n-----")
        o = raw_input()
        return ''.join(map(lambda x: t[x], o))

    def stop(self):
        pass

    def show_message(self, msg):
        print_msg(msg)
=======
from electrum.util import print_msg, raw_input
from .keepkey import KeepKeyPlugin
from ..hw_wallet import CmdLineHandler
>>>>>>> 2774126d

class Plugin(KeepKeyPlugin):
    handler = CmdLineHandler()
    @hook
    def init_keystore(self, keystore):
        if not isinstance(keystore, self.keystore_class):
            return
        keystore.handler = self.handler<|MERGE_RESOLUTION|>--- conflicted
+++ resolved
@@ -1,31 +1,6 @@
-<<<<<<< HEAD
-from keepkey import KeepKeyPlugin
-from electrum_grs.util import print_msg
-
-class KeepKeyCmdLineHandler:
-
-    def get_passphrase(self, msg, confirm):
-        import getpass
-        print_msg(msg)
-        return getpass.getpass('')
-
-    def get_pin(self, msg):
-        t = { 'a':'7', 'b':'8', 'c':'9', 'd':'4', 'e':'5', 'f':'6', 'g':'1', 'h':'2', 'i':'3'}
-        print_msg(msg)
-        print_msg("a b c\nd e f\ng h i\n-----")
-        o = raw_input()
-        return ''.join(map(lambda x: t[x], o))
-
-    def stop(self):
-        pass
-
-    def show_message(self, msg):
-        print_msg(msg)
-=======
-from electrum.util import print_msg, raw_input
+from electrum_grs.util import print_msg, raw_input
 from .keepkey import KeepKeyPlugin
 from ..hw_wallet import CmdLineHandler
->>>>>>> 2774126d
 
 class Plugin(KeepKeyPlugin):
     handler = CmdLineHandler()
