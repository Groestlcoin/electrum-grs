--- conflicted
+++ resolved
@@ -15,23 +15,13 @@
 # Version: 0.1
 # Todo: optionally use OA resolvers; add DNSCrypt support
 
-<<<<<<< HEAD
-from electrum_grs_gui.qt.util import EnterButton
+from electrum_grs_gui.qt.util import *
 from electrum_grs.plugins import BasePlugin, hook
 from electrum_grs.util import print_error
 from electrum_grs.i18n import _
 from PyQt4.QtGui import *
 from PyQt4.QtCore import *
-=======
 import re
-from PyQt4.QtGui import *
-from PyQt4.QtCore import *
-
-from electrum_gui.qt.util import *
-from electrum.plugins import BasePlugin, hook
-from electrum.util import print_error
-from electrum.i18n import _
->>>>>>> a5a7a34c
 
 
 # Import all of the rdtypes, as py2app and similar get confused with the dnspython
