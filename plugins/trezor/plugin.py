--- conflicted
+++ resolved
@@ -5,12 +5,8 @@
 from binascii import hexlify, unhexlify
 from functools import partial
 
-<<<<<<< HEAD
-from electrum_grs.bitcoin import (bc_address_to_hash_160, xpub_from_pubkey,
-=======
-from electrum.util import bfh, bh2u
-from electrum.bitcoin import (is_segwit_address, b58_address_to_hash160, xpub_from_pubkey,
->>>>>>> 2774126d
+from electrum_grs.util import bfh, bh2u
+from electrum_grs.bitcoin import (is_segwit_address, b58_address_to_hash160, xpub_from_pubkey,
                               public_key_to_p2pkh, EncodeBase58Check,
                               TYPE_ADDRESS, TYPE_SCRIPT,
                               TESTNET, ADDRTYPE_P2PKH, ADDRTYPE_P2SH)
@@ -150,14 +146,7 @@
         return client
 
     def get_coin_name(self):
-<<<<<<< HEAD
-        if TESTNET:
-            return "Testnet"
-        else:
-            return "Groestlcoin"
-=======
-        return "Testnet" if TESTNET else "Bitcoin"
->>>>>>> 2774126d
+        return "Testnet" if TESTNET else "Groestlcoin"
 
     def initialize_device(self, device_id, wizard, handler):
         # Initialization method
