#!/usr/bin/env python
#
# Electrum - Lightweight Bitcoin Client
# Copyright (C) 2015 Thomas Voegtlin
#
# Permission is hereby granted, free of charge, to any person
# obtaining a copy of this software and associated documentation files
# (the "Software"), to deal in the Software without restriction,
# including without limitation the rights to use, copy, modify, merge,
# publish, distribute, sublicense, and/or sell copies of the Software,
# and to permit persons to whom the Software is furnished to do so,
# subject to the following conditions:
#
# The above copyright notice and this permission notice shall be
# included in all copies or substantial portions of the Software.
#
# THE SOFTWARE IS PROVIDED "AS IS", WITHOUT WARRANTY OF ANY KIND,
# EXPRESS OR IMPLIED, INCLUDING BUT NOT LIMITED TO THE WARRANTIES OF
# MERCHANTABILITY, FITNESS FOR A PARTICULAR PURPOSE AND
# NONINFRINGEMENT. IN NO EVENT SHALL THE AUTHORS OR COPYRIGHT HOLDERS
# BE LIABLE FOR ANY CLAIM, DAMAGES OR OTHER LIABILITY, WHETHER IN AN
# ACTION OF CONTRACT, TORT OR OTHERWISE, ARISING FROM, OUT OF OR IN
# CONNECTION WITH THE SOFTWARE OR THE USE OR OTHER DEALINGS IN THE
# SOFTWARE.

import socket
import os
import re
import requests
import json
from hashlib import sha256
from urllib.parse import urljoin
from urllib.parse import quote

import electrum_grs
from electrum_grs import bitcoin
from electrum_grs import keystore
from electrum_grs.bitcoin import *
from electrum_grs.mnemonic import Mnemonic
from electrum_grs import version
from electrum_grs.wallet import Multisig_Wallet, Deterministic_Wallet, Wallet
from electrum_grs.i18n import _
from electrum_grs.plugins import BasePlugin, run_hook, hook
from electrum_grs.util import NotEnoughFunds

# signing_xpub is hardcoded so that the wallet can be restored from seed, without TrustedCoin's server
signing_xpub = "xpub661MyMwAqRbcGnMkaTx2594P9EDuiEqMq25PM2aeG6UmwzaohgA6uDmNsvSUV8ubqwA3Wpste1hg69XHgjUuCD5HLcEp2QPzyV1HMrPppsL"
billing_xpub = "xpub6DTBdtBB8qUmH5c77v8qVGVoYk7WjJNpGvutqjLasNG1mbux6KsojaLrYf2sRhXAVU4NaFuHhbD9SvVPRt1MB1MaMooRuhHcAZH1yhQ1qDU"

SEED_PREFIX = version.SEED_PREFIX_2FA

DISCLAIMER = [
    _("Two-factor authentication is a service provided by TrustedCoin.  "
      "It uses a multi-signature wallet, where you own 2 of 3 keys.  "
      "The third key is stored on a remote server that signs transactions on "
      "your behalf.  To use this service, you will need a smartphone with "
      "Google Authenticator installed."),
    _("A small fee will be charged on each transaction that uses the "
      "remote server.  You may check and modify your billing preferences "
      "once the installation is complete."),
    _("Note that your coins are not locked in this service.  You may withdraw "
      "your funds at any time and at no cost, without the remote server, by "
      "using the 'restore wallet' option with your wallet seed."),
    _("The next step will generate the seed of your wallet.  This seed will "
      "NOT be saved in your computer, and it must be stored on paper.  "
      "To be safe from malware, you may want to do this on an offline "
      "computer, and move your wallet later to an online computer."),
]
RESTORE_MSG = _("Enter the seed for your 2-factor wallet:")

class TrustedCoinException(Exception):
    def __init__(self, message, status_code=0):
        Exception.__init__(self, message)
        self.status_code = status_code

class TrustedCoinCosignerClient(object):
    def __init__(self, user_agent=None, base_url='https://api.trustedcoin.com/2/'):
        self.base_url = base_url
        self.debug = False
        self.user_agent = user_agent

    def send_request(self, method, relative_url, data=None):
        kwargs = {'headers': {}}
        if self.user_agent:
            kwargs['headers']['user-agent'] = self.user_agent
        if method == 'get' and data:
            kwargs['params'] = data
        elif method == 'post' and data:
            kwargs['data'] = json.dumps(data)
            kwargs['headers']['content-type'] = 'application/json'
        url = urljoin(self.base_url, relative_url)
        if self.debug:
            print('%s %s %s' % (method, url, data))
        response = requests.request(method, url, **kwargs)
        if self.debug:
            print(response.text)
        if response.status_code != 200:
            message = str(response.text)
            if response.headers.get('content-type') == 'application/json':
                r = response.json()
                if 'message' in r:
                    message = r['message']
            raise TrustedCoinException(message, response.status_code)
        if response.headers.get('content-type') == 'application/json':
            return response.json()
        else:
            return response.text

    def get_terms_of_service(self, billing_plan='electrum-per-tx-otp'):
        """
        Returns the TOS for the given billing plan as a plain/text unicode string.
        :param billing_plan: the plan to return the terms for
        """
        payload = {'billing_plan': billing_plan}
        return self.send_request('get', 'tos', payload)

    def create(self, xpubkey1, xpubkey2, email, billing_plan='electrum-per-tx-otp'):
        """
        Creates a new cosigner resource.
        :param xpubkey1: a bip32 extended public key (customarily the hot key)
        :param xpubkey2: a bip32 extended public key (customarily the cold key)
        :param email: a contact email
        :param billing_plan: the billing plan for the cosigner
        """
        payload = {
            'email': email,
            'xpubkey1': xpubkey1,
            'xpubkey2': xpubkey2,
            'billing_plan': billing_plan,
        }
        return self.send_request('post', 'cosigner', payload)

    def auth(self, id, otp):
        """
        Attempt to authenticate for a particular cosigner.
        :param id: the id of the cosigner
        :param otp: the one time password
        """
        payload = {'otp': otp}
        return self.send_request('post', 'cosigner/%s/auth' % quote(id), payload)

    def get(self, id):
        """ Get billing info """
        return self.send_request('get', 'cosigner/%s' % quote(id))

    def get_challenge(self, id):
        """ Get challenge to reset Google Auth secret """
        return self.send_request('get', 'cosigner/%s/otp_secret' % quote(id))

    def reset_auth(self, id, challenge, signatures):
        """ Reset Google Auth secret """
        payload = {'challenge':challenge, 'signatures':signatures}
        return self.send_request('post', 'cosigner/%s/otp_secret' % quote(id), payload)

    def sign(self, id, transaction, otp):
        """
        Attempt to authenticate for a particular cosigner.
        :param id: the id of the cosigner
        :param transaction: the hex encoded [partially signed] compact transaction to sign
        :param otp: the one time password
        """
        payload = {
            'otp': otp,
            'transaction': transaction
        }
        return self.send_request('post', 'cosigner/%s/sign' % quote(id), payload)

    def transfer_credit(self, id, recipient, otp, signature_callback):
        """
        Tranfer a cosigner's credits to another cosigner.
        :param id: the id of the sending cosigner
        :param recipient: the id of the recipient cosigner
        :param otp: the one time password (of the sender)
        :param signature_callback: a callback that signs a text message using xpubkey1/0/0 returning a compact sig
        """
        payload = {
            'otp': otp,
            'recipient': recipient,
            'timestamp': int(time.time()),

        }
        relative_url = 'cosigner/%s/transfer' % quote(id)
        full_url = urljoin(self.base_url, relative_url)
        headers = {
            'x-signature': signature_callback(full_url + '\n' + json.dumps(payload))
        }
        return self.send_request('post', relative_url, payload, headers)


server = TrustedCoinCosignerClient(user_agent="Electrum/" + version.ELECTRUM_VERSION)

class Wallet_2fa(Multisig_Wallet):

    wallet_type = '2fa'

    def __init__(self, storage):
        self.m, self.n = 2, 3
        Deterministic_Wallet.__init__(self, storage)
        self.is_billing = False
        self.billing_info = None

    def can_sign_without_server(self):
        return not self.keystores['x2/'].is_watching_only()

    def get_user_id(self):
        return get_user_id(self.storage)

    def get_max_amount(self, config, inputs, recipient, fee):
        from electrum_grs.transaction import Transaction
        sendable = sum(map(lambda x:x['value'], inputs))
        for i in inputs:
            self.add_input_info(i)
        xf = self.extra_fee(config)
        _type, addr = recipient
        if xf and sendable >= xf:
            billing_address = self.billing_info['billing_address']
            sendable -= xf
            outputs = [(_type, addr, sendable),
                       (TYPE_ADDRESS, billing_address, xf)]
        else:
            outputs = [(_type, addr, sendable)]
        dummy_tx = Transaction.from_io(inputs, outputs)
        if fee is None:
            fee = self.estimate_fee(config, dummy_tx.estimated_size())
        amount = max(0, sendable - fee)
        return amount, fee

    def min_prepay(self):
        return min(self.price_per_tx.keys())

    def num_prepay(self, config):
        default = self.min_prepay()
        n = config.get('trustedcoin_prepay', default)
        if n not in self.price_per_tx:
            n = default
        return n

    def extra_fee(self, config):
        if self.can_sign_without_server():
            return 0
        if self.billing_info is None:
            self.plugin.start_request_thread(self)
            return 0
        if self.billing_info.get('tx_remaining'):
            return 0
        if self.is_billing:
            return 0
        n = self.num_prepay(config)
        price = int(self.price_per_tx[n])
        assert price <= 100000 * n
        return price

    def make_unsigned_transaction(self, coins, outputs, config,
                                  fixed_fee=None, change_addr=None):
        mk_tx = lambda o: Multisig_Wallet.make_unsigned_transaction(
            self, coins, o, config, fixed_fee, change_addr)
        fee = self.extra_fee(config)
        if fee:
            address = self.billing_info['billing_address']
            fee_output = (TYPE_ADDRESS, address, fee)
            try:
                tx = mk_tx(outputs + [fee_output])
            except NotEnoughFunds:
                # trustedcoin won't charge if the total inputs is
                # lower than their fee
                tx = mk_tx(outputs)
                if tx.input_value() >= fee:
                    raise
                self.print_error("not charging for this tx")
        else:
            tx = mk_tx(outputs)
        return tx

    def sign_transaction(self, tx, password):
        Multisig_Wallet.sign_transaction(self, tx, password)
        if tx.is_complete():
            return
        if not self.auth_code:
            self.print_error("sign_transaction: no auth code")
            return
        long_user_id, short_id = self.get_user_id()
        tx_dict = tx.as_dict()
        raw_tx = tx_dict["hex"]
        r = server.sign(short_id, raw_tx, self.auth_code)
        if r:
            raw_tx = r.get('transaction')
            tx.update(raw_tx)
        self.print_error("twofactor: is complete", tx.is_complete())
        # reset billing_info
        self.billing_info = None


# Utility functions

def get_user_id(storage):
    def make_long_id(xpub_hot, xpub_cold):
        return bitcoin.sha256(''.join(sorted([xpub_hot, xpub_cold])))
    xpub1 = storage.get('x1/')['xpub']
    xpub2 = storage.get('x2/')['xpub']
    long_id = make_long_id(xpub1, xpub2)
    short_id = hashlib.sha256(long_id).hexdigest()
    return long_id, short_id

def make_xpub(xpub, s):
    version, _, _, _, c, cK = deserialize_xpub(xpub)
    cK2, c2 = bitcoin._CKD_pub(cK, c, s)
    return bitcoin.serialize_xpub(version, c2, cK2)

def make_billing_address(wallet, num):
    long_id, short_id = wallet.get_user_id()
    xpub = make_xpub(billing_xpub, long_id)
    version, _, _, _, c, cK = deserialize_xpub(xpub)
    cK, c = bitcoin.CKD_pub(cK, c, num)
    return bitcoin.public_key_to_p2pkh(cK)


class TrustedCoinPlugin(BasePlugin):
    wallet_class = Wallet_2fa

    def __init__(self, parent, config, name):
        BasePlugin.__init__(self, parent, config, name)
        self.wallet_class.plugin = self
        self.requesting = False

    @staticmethod
    def is_valid_seed(seed):
        return bitcoin.is_new_seed(seed, SEED_PREFIX)

    def is_available(self):
        return True

    def is_enabled(self):
        # Not available for GRS.
        return False

    def can_user_disable(self):
        return False

    @hook
    def get_tx_extra_fee(self, wallet, tx):
        if type(wallet) != Wallet_2fa:
            return
        address = wallet.billing_info['billing_address']
        for _type, addr, amount in tx.outputs():
            if _type == TYPE_ADDRESS and addr == address:
                return address, amount

    def request_billing_info(self, wallet):
        self.print_error("request billing info")
        billing_info = server.get(wallet.get_user_id()[1])
        billing_address = make_billing_address(wallet, billing_info['billing_index'])
        assert billing_address == billing_info['billing_address']
        wallet.billing_info = billing_info
        wallet.price_per_tx = dict(billing_info['price_per_tx'])
        wallet.price_per_tx.pop(1)
<<<<<<< HEAD
=======
        self.requesting = False
>>>>>>> 2774126d
        return True

    def start_request_thread(self, wallet):
        from threading import Thread
        if self.requesting is False:
            self.requesting = True
            t = Thread(target=self.request_billing_info, args=(wallet,))
            t.setDaemon(True)
            t.start()
            return t

    def make_seed(self):
        return Mnemonic('english').make_seed(seed_type='2fa', num_bits=128)

    @hook
    def do_clear(self, window):
        window.wallet.is_billing = False

    def show_disclaimer(self, wizard):
        wizard.set_icon(':icons/trustedcoin-wizard.png')
        wizard.stack = []
        wizard.confirm_dialog(title='Disclaimer', message='\n\n'.join(DISCLAIMER), run_next = lambda x: wizard.run('choose_seed'))

    def choose_seed(self, wizard):
        title = _('Create or restore')
        message = _('Do you want to create a new seed, or to restore a wallet using an existing seed?')
        choices = [
            ('create_seed', _('Create a new seed')),
            ('restore_wallet', _('I already have a seed')),
        ]
        wizard.choice_dialog(title=title, message=message, choices=choices, run_next=wizard.run)

    def create_seed(self, wizard):
        seed = self.make_seed()
        f = lambda x: wizard.request_passphrase(seed, x)
        wizard.show_seed_dialog(run_next=f, seed_text=seed)

    def get_xkeys(self, seed, passphrase, derivation):
        from electrum.mnemonic import Mnemonic
        from electrum.keystore import bip32_root, bip32_private_derivation
        bip32_seed = Mnemonic.mnemonic_to_seed(seed, passphrase)
        xprv, xpub = bip32_root(bip32_seed, 'standard')
        xprv, xpub = bip32_private_derivation(xprv, "m/", derivation)
        return xprv, xpub

    def xkeys_from_seed(self, seed, passphrase):
        words = seed.split()
        n = len(words)
        # old version use long seed phrases
        if n >= 24:
            assert passphrase == ''
            xprv1, xpub1 = self.get_xkeys(' '.join(words[0:12]), '', "m/")
            xprv2, xpub2 = self.get_xkeys(' '.join(words[12:]), '', "m/")
        elif n==12:
            xprv1, xpub1 = self.get_xkeys(seed, passphrase, "m/0'/")
            xprv2, xpub2 = self.get_xkeys(seed, passphrase, "m/1'/")
        else:
            raise BaseException('unrecognized seed length')
        return xprv1, xpub1, xprv2, xpub2

    def create_keystore(self, wizard, seed, passphrase):
        # this overloads the wizard's method
        xprv1, xpub1, xprv2, xpub2 = self.xkeys_from_seed(seed, passphrase)
        k1 = keystore.from_xprv(xprv1)
        k2 = keystore.from_xpub(xpub2)
        wizard.request_password(run_next=lambda pw, encrypt: self.on_password(wizard, pw, encrypt, k1, k2))

    def on_password(self, wizard, password, encrypt, k1, k2):
        k1.update_password(None, password)
        wizard.storage.set_password(password, encrypt)
        wizard.storage.put('x1/', k1.dump())
        wizard.storage.put('x2/', k2.dump())
        wizard.storage.write()
        msg = [
            _("Your wallet file is: %s.")%os.path.abspath(wizard.storage.path),
            _("You need to be online in order to complete the creation of "
              "your wallet.  If you generated your seed on an offline "
              'computer, click on "%s" to close this window, move your '
              "wallet file to an online computer, and reopen it with "
              "Electrum.") % _('Cancel'),
            _('If you are online, click on "%s" to continue.') % _('Next')
        ]
        msg = '\n\n'.join(msg)
        wizard.stack = []
        wizard.confirm_dialog(title='', message=msg, run_next = lambda x: wizard.run('create_remote_key'))

    def restore_wallet(self, wizard):
        wizard.opt_bip39 = False
        wizard.opt_ext = True
        title = _("Restore two-factor Wallet")
        f = lambda seed, is_bip39, is_ext: wizard.run('on_restore_seed', seed, is_ext)
        wizard.restore_seed_dialog(run_next=f, test=self.is_valid_seed)

    def on_restore_seed(self, wizard, seed, is_ext):
        f = lambda x: self.restore_choice(wizard, seed, x)
        wizard.passphrase_dialog(run_next=f) if is_ext else f('')

    def restore_choice(self, wizard, seed, passphrase):
        wizard.set_icon(':icons/trustedcoin-wizard.png')
        wizard.stack = []
        title = _('Restore 2FA wallet')
        msg = ' '.join([
            'You are going to restore a wallet protected with two-factor authentication.',
            'Do you want to keep using two-factor authentication with this wallet,',
            'or do you want to disable it, and have two master private keys in your wallet?'
        ])
        choices = [('keep', 'Keep'), ('disable', 'Disable')]
        f = lambda x: self.on_choice(wizard, seed, passphrase, x)
        wizard.choice_dialog(choices=choices, message=msg, title=title, run_next=f)

    def on_choice(self, wizard, seed, passphrase, x):
        if x == 'disable':
            f = lambda pw, encrypt: wizard.run('on_restore_pw', seed, passphrase, pw, encrypt)
            wizard.request_password(run_next=f)
        else:
            self.create_keystore(wizard, seed, passphrase)

    def on_restore_pw(self, wizard, seed, passphrase, password, encrypt):
        storage = wizard.storage
        xprv1, xpub1, xprv2, xpub2 = self.xkeys_from_seed(seed, passphrase)
        k1 = keystore.from_xprv(xprv1)
        k2 = keystore.from_xprv(xprv2)
        k1.add_seed(seed)
        k1.update_password(None, password)
        k2.update_password(None, password)
        storage.put('x1/', k1.dump())
        storage.put('x2/', k2.dump())
        long_user_id, short_id = get_user_id(storage)
        xpub3 = make_xpub(signing_xpub, long_user_id)
        k3 = keystore.from_xpub(xpub3)
        storage.put('x3/', k3.dump())
        storage.set_password(password, encrypt)
        wizard.wallet = Wallet_2fa(storage)
        wizard.create_addresses()

    def create_remote_key(self, wizard):
        email = self.accept_terms_of_use(wizard)
        xpub1 = wizard.storage.get('x1/')['xpub']
        xpub2 = wizard.storage.get('x2/')['xpub']
        # Generate third key deterministically.
        long_user_id, short_id = get_user_id(wizard.storage)
        xpub3 = make_xpub(signing_xpub, long_user_id)
        # secret must be sent by the server
        try:
            r = server.create(xpub1, xpub2, email)
        except socket.error:
            wizard.show_message('Server not reachable, aborting')
            return
        except TrustedCoinException as e:
            if e.status_code == 409:
                r = None
            else:
                wizard.show_message(str(e))
                return
        if r is None:
            otp_secret = None
        else:
            otp_secret = r.get('otp_secret')
            if not otp_secret:
                wizard.show_message(_('Error'))
                return
            _xpub3 = r['xpubkey_cosigner']
            _id = r['id']
            try:
                assert _id == short_id, ("user id error", _id, short_id)
                assert xpub3 == _xpub3, ("xpub3 error", xpub3, _xpub3)
            except Exception as e:
                wizard.show_message(str(e))
                return
        self.check_otp(wizard, short_id, otp_secret, xpub3)

    def check_otp(self, wizard, short_id, otp_secret, xpub3):
        otp, reset = self.request_otp_dialog(wizard, short_id, otp_secret)
        if otp:
            self.do_auth(wizard, short_id, otp, xpub3)
        elif reset:
            wizard.opt_bip39 = False
            wizard.opt_ext = True
            f = lambda seed, is_bip39, is_ext: wizard.run('on_reset_seed', short_id, seed, is_ext, xpub3)
            wizard.restore_seed_dialog(run_next=f, test=self.is_valid_seed)

    def on_reset_seed(self, wizard, short_id, seed, is_ext, xpub3):
        f = lambda passphrase: wizard.run('on_reset_auth', short_id, seed, passphrase, xpub3)
        wizard.passphrase_dialog(run_next=f) if is_ext else f('')

    def do_auth(self, wizard, short_id, otp, xpub3):
        try:
            server.auth(short_id, otp)
        except:
            wizard.show_message(_('Incorrect password'))
            return
        k3 = keystore.from_xpub(xpub3)
        wizard.storage.put('x3/', k3.dump())
        wizard.storage.put('use_trustedcoin', True)
        wizard.storage.write()
        wizard.wallet = Wallet_2fa(wizard.storage)
        wizard.run('create_addresses')

    def on_reset_auth(self, wizard, short_id, seed, passphrase, xpub3):
        xprv1, xpub1, xprv2, xpub2 = self.xkeys_from_seed(seed, passphrase)
        try:
            assert xpub1 == wizard.storage.get('x1/')['xpub']
            assert xpub2 == wizard.storage.get('x2/')['xpub']
        except:
            wizard.show_message(_('Incorrect seed'))
            return
        r = server.get_challenge(short_id)
        challenge = r.get('challenge')
        message = 'TRUSTEDCOIN CHALLENGE: ' + challenge
        def f(xprv):
            _, _, _, _, c, k = deserialize_xprv(xprv)
            pk = bip32_private_key([0, 0], k, c)
            key = regenerate_key(pk)
            compressed = is_compressed(pk)
            sig = key.sign_message(message, compressed)
            return base64.b64encode(sig).decode()

        signatures = [f(x) for x in [xprv1, xprv2]]
        r = server.reset_auth(short_id, challenge, signatures)
        new_secret = r.get('otp_secret')
        if not new_secret:
            wizard.show_message(_('Request rejected by server'))
            return
        self.check_otp(wizard, short_id, new_secret, xpub3)

    @hook
    def get_action(self, storage):
        if storage.get('wallet_type') != '2fa':
            return
        if not storage.get('x1/'):
            return self, 'show_disclaimer'
        if not storage.get('x2/'):
            return self, 'show_disclaimer'
        if not storage.get('x3/'):
            return self, 'create_remote_key'<|MERGE_RESOLUTION|>--- conflicted
+++ resolved
@@ -353,10 +353,7 @@
         wallet.billing_info = billing_info
         wallet.price_per_tx = dict(billing_info['price_per_tx'])
         wallet.price_per_tx.pop(1)
-<<<<<<< HEAD
-=======
         self.requesting = False
->>>>>>> 2774126d
         return True
 
     def start_request_thread(self, wallet):
