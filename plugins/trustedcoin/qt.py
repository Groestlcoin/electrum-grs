--- conflicted
+++ resolved
@@ -31,27 +31,17 @@
 from PyQt5.QtGui import *
 from PyQt5.QtCore import *
 
-<<<<<<< HEAD
 from electrum_grs_gui.qt.util import *
 from electrum_grs_gui.qt.qrcodewidget import QRCodeWidget
 from electrum_grs_gui.qt.amountedit import AmountEdit
 from electrum_grs_gui.qt.main_window import StatusBarButton
 from electrum_grs.i18n import _
 from electrum_grs.plugins import hook
-from trustedcoin import TrustedCoinPlugin, server
-=======
-from electrum_gui.qt.util import *
-from electrum_gui.qt.qrcodewidget import QRCodeWidget
-from electrum_gui.qt.amountedit import AmountEdit
-from electrum_gui.qt.main_window import StatusBarButton
-from electrum.i18n import _
-from electrum.plugins import hook
 from .trustedcoin import TrustedCoinPlugin, server
 
 
 class TOS(QTextEdit):
     tos_signal = pyqtSignal()
->>>>>>> 2774126d
 
 
 class Plugin(TrustedCoinPlugin):
