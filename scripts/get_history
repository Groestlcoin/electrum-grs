--- conflicted
+++ resolved
@@ -1,12 +1,8 @@
 #!/usr/bin/env python
 
 import sys
-<<<<<<< HEAD
-from electrum_grs import Network, print_json
-=======
-from electrum import Network
-from electrum.util import json_encode, print_msg
->>>>>>> 0d4de870
+from electrum_grs import Network
+from electrum_grs.util import json_encode, print_msg
 
 try:
     addr = sys.argv[1]
