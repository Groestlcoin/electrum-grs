--- conflicted
+++ resolved
@@ -1,19 +1,14 @@
 #!/usr/bin/env python3
 
 import sys
-<<<<<<< HEAD
 from electrum_grs import Network
 from electrum_grs.util import json_encode, print_msg
-=======
-from electrum import Network
-from electrum.util import json_encode, print_msg
-from electrum import bitcoin
->>>>>>> b4e43754
+from electrum_grs import bitcoin
 
 try:
     addr = sys.argv[1]
 except Exception:
-    print("usage: get_history <bitcoin_address>")
+    print("usage: get_history <groestlcoin_address>")
     sys.exit(1)
 
 n = Network()
