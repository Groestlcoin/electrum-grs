<<<<<<< HEAD
import select, time, electrum_grs, queue
from electrum_grs import Connection, Interface, SimpleConfig

from electrum_grs.network import filter_protocol, parse_servers
=======
import select, time, queue
# import electrum
from electrum import Connection, Interface, SimpleConfig

from electrum.network import parse_servers
>>>>>>> b4e43754
from collections import defaultdict

# electrum.util.set_verbosity(1)
def get_interfaces(servers, timeout=10):
    '''Returns a map of servers to connected interfaces.  If any
    connections fail or timeout, they will be missing from the map.
    '''
    socket_queue = queue.Queue()
    config = SimpleConfig()
    connecting = {}
    for server in servers:
        if server not in connecting:
            connecting[server] = Connection(server, socket_queue, config.path)
    interfaces = {}
    timeout = time.time() + timeout
    count = 0
    while time.time() < timeout and count < len(servers):
        try:
            server, socket = socket_queue.get(True, 0.3)
        except queue.Empty:
            continue
        if socket:
            interfaces[server] = Interface(server, socket)
        count += 1
    return interfaces

def wait_on_interfaces(interfaces, timeout=10):
    '''Return a map of servers to a list of (request, response) tuples.
    Waits timeout seconds, or until each interface has a response'''
    result = defaultdict(list)
    timeout = time.time() + timeout
    while len(result) < len(interfaces) and time.time() < timeout:
        rin = [i for i in interfaces.values()]
        win = [i for i in interfaces.values() if i.unsent_requests]
        rout, wout, xout = select.select(rin, win, [], 1)
        for interface in wout:
            interface.send_requests()
        for interface in rout:
            responses = interface.get_responses()
            if responses:
                result[interface.server].extend(responses)
    return result

def get_peers():
    config = SimpleConfig()
    peers = {}
    # 1. get connected interfaces
    server = config.get('server')
    interfaces = get_interfaces([server])
    if not interfaces:
        print("No connection to", server)
        return []
    # 2. get list of peers
    interface = interfaces[server]
    interface.queue_request('server.peers.subscribe', [], 0)
    responses = wait_on_interfaces(interfaces).get(server)
    if responses:
        response = responses[0][1]  # One response, (req, response) tuple
        peers = parse_servers(response.get('result'))
    return peers


def send_request(peers, method, params):
    print("Contacting %d servers"%len(peers))
    interfaces = get_interfaces(peers)
    print("%d servers could be reached" % len(interfaces))
    for peer in peers:
        if not peer in interfaces:
            print("Connection failed:", peer)
    for msg_id, i in enumerate(interfaces.values()):
        i.queue_request(method, params, msg_id)
    responses = wait_on_interfaces(interfaces)
    for peer in interfaces:
        if not peer in responses:
            print(peer, "did not answer")
    results = dict(zip(responses.keys(), [t[0][1].get('result') for t in responses.values()]))
    print("%d answers"%len(results))
    return results<|MERGE_RESOLUTION|>--- conflicted
+++ resolved
@@ -1,15 +1,8 @@
-<<<<<<< HEAD
-import select, time, electrum_grs, queue
+import select, time, queue
+# import electrum_grs
 from electrum_grs import Connection, Interface, SimpleConfig
 
-from electrum_grs.network import filter_protocol, parse_servers
-=======
-import select, time, queue
-# import electrum
-from electrum import Connection, Interface, SimpleConfig
-
-from electrum.network import parse_servers
->>>>>>> b4e43754
+from electrum_grs.network import parse_servers
 from collections import defaultdict
 
 # electrum.util.set_verbosity(1)
