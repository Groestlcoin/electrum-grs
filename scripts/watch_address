#!/usr/bin/env python

import sys
import time
<<<<<<< HEAD
import electrum_grs
=======
from electrum import SimpleConfig, Network
from electrum.util import print_msg, json_encode
>>>>>>> 0d4de870

try:
    addr = sys.argv[1]
except Exception:
    print "usage: watch_address <bitcoin_address>"
    sys.exit(1)

# start network
<<<<<<< HEAD
c = electrum_grs.SimpleConfig()
network = electrum_grs.Network(c)
=======
c = SimpleConfig()
network = Network(c)
>>>>>>> 0d4de870
network.start()

# wait until connected
while network.is_connecting():
    time.sleep(0.1)

if not network.is_connected():
    print_msg("daemon is not connected")
    sys.exit(1)

# 2. send the subscription
<<<<<<< HEAD
callback = lambda response: electrum_grs.print_json(response.get('result'))
=======
callback = lambda response: print_msg(json_encode(response.get('result')))
>>>>>>> 0d4de870
network.send([('blockchain.address.subscribe',[addr])], callback)

# 3. wait for results
while network.is_connected():
    time.sleep(1)<|MERGE_RESOLUTION|>--- conflicted
+++ resolved
@@ -2,12 +2,8 @@
 
 import sys
 import time
-<<<<<<< HEAD
-import electrum_grs
-=======
-from electrum import SimpleConfig, Network
-from electrum.util import print_msg, json_encode
->>>>>>> 0d4de870
+from electrum_grs import SimpleConfig, Network
+from electrum_grs.util import print_msg, json_encode
 
 try:
     addr = sys.argv[1]
@@ -16,13 +12,8 @@
     sys.exit(1)
 
 # start network
-<<<<<<< HEAD
-c = electrum_grs.SimpleConfig()
-network = electrum_grs.Network(c)
-=======
 c = SimpleConfig()
 network = Network(c)
->>>>>>> 0d4de870
 network.start()
 
 # wait until connected
@@ -34,11 +25,7 @@
     sys.exit(1)
 
 # 2. send the subscription
-<<<<<<< HEAD
-callback = lambda response: electrum_grs.print_json(response.get('result'))
-=======
 callback = lambda response: print_msg(json_encode(response.get('result')))
->>>>>>> 0d4de870
 network.send([('blockchain.address.subscribe',[addr])], callback)
 
 # 3. wait for results
