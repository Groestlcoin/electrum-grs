#!/bin/bash
# This script installs our pure python dependencies into the 'packages' folder.

set -e

CONTRIB="$(dirname "$(readlink -e "$0")")"
PROJECT_ROOT="$CONTRIB"/..
PACKAGES="$PROJECT_ROOT"/packages/

test -n "$CONTRIB" -a -d "$CONTRIB" || exit

if [ -d "$PACKAGES" ]; then
  rm -r "$PACKAGES"
fi

# opt out of compiling C extensions
# FIXME aiohttp opt-out is not released yet: https://github.com/aio-libs/aiohttp/pull/3828
export AIOHTTP_NO_EXTENSIONS=1
export YARL_NO_EXTENSIONS=1
export MULTIDICT_NO_EXTENSIONS=1

# if we end up having to compile something, at least give reproducibility a fighting chance
export LC_ALL=C
export TZ=UTC
export SOURCE_DATE_EPOCH="$(git log -1 --pretty=%ct)"
export PYTHONHASHSEED="$SOURCE_DATE_EPOCH"
export BUILD_DATE="$(LC_ALL=C TZ=UTC date +'%b %e %Y' -d @$SOURCE_DATE_EPOCH)"
export BUILD_TIME="$(LC_ALL=C TZ=UTC date +'%H:%M:%S' -d @$SOURCE_DATE_EPOCH)"

<<<<<<< HEAD
#Install pure python modules in electrum-grs directory
python3 -m pip install --no-dependencies --no-binary :all: \
    -r "$CONTRIB"/deterministic-build/requirements.txt -t "$CONTRIB"/../packages
=======
# FIXME aiohttp will compile some .so files using distutils
#       (until https://github.com/aio-libs/aiohttp/pull/4079 gets released),
#       which are not reproducible unless using at least python 3.9
#       (as it needs https://github.com/python/cpython/commit/0d30ae1a03102de07758650af9243fd31211325a).
#       Hence "aiohttp-*.dist-info/" is not reproducible either.
#       All this means that downstream users of this script, such as the sdist build
#       and the android apk build need to make sure these files get excluded.
python3 -m pip install --no-compile --no-dependencies --no-binary :all: \
    -r "$CONTRIB"/deterministic-build/requirements.txt -t "$CONTRIB"/../packages
>>>>>>> fbd8c5f7
<|MERGE_RESOLUTION|>--- conflicted
+++ resolved
@@ -27,11 +27,6 @@
 export BUILD_DATE="$(LC_ALL=C TZ=UTC date +'%b %e %Y' -d @$SOURCE_DATE_EPOCH)"
 export BUILD_TIME="$(LC_ALL=C TZ=UTC date +'%H:%M:%S' -d @$SOURCE_DATE_EPOCH)"
 
-<<<<<<< HEAD
-#Install pure python modules in electrum-grs directory
-python3 -m pip install --no-dependencies --no-binary :all: \
-    -r "$CONTRIB"/deterministic-build/requirements.txt -t "$CONTRIB"/../packages
-=======
 # FIXME aiohttp will compile some .so files using distutils
 #       (until https://github.com/aio-libs/aiohttp/pull/4079 gets released),
 #       which are not reproducible unless using at least python 3.9
@@ -40,5 +35,4 @@
 #       All this means that downstream users of this script, such as the sdist build
 #       and the android apk build need to make sure these files get excluded.
 python3 -m pip install --no-compile --no-dependencies --no-binary :all: \
-    -r "$CONTRIB"/deterministic-build/requirements.txt -t "$CONTRIB"/../packages
->>>>>>> fbd8c5f7
+    -r "$CONTRIB"/deterministic-build/requirements.txt -t "$CONTRIB"/../packages