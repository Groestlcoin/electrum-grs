qrcode
protobuf>=3.20
qdarkstyle>=3.2
aiorpcx>=0.22.0,<0.25
aiohttp>=3.11.0,<4.0.0
aiohttp_socks>=0.9.2
certifi
attrs>=20.1.0
jsonpatch
electrum_ecc>=0.0.4
<<<<<<< HEAD
electrum_aionostr>=0.0.7
groestlcoin_hash==1.0.3
=======
electrum_aionostr>=0.0.8
>>>>>>> 1aa066ea

# Note that we also need the dnspython[DNSSEC] extra which pulls in cryptography,
# but as that is not pure-python it cannot be listed in this file!
dnspython>=2.0<|MERGE_RESOLUTION|>--- conflicted
+++ resolved
@@ -8,12 +8,8 @@
 attrs>=20.1.0
 jsonpatch
 electrum_ecc>=0.0.4
-<<<<<<< HEAD
-electrum_aionostr>=0.0.7
+electrum_aionostr>=0.0.8
 groestlcoin_hash==1.0.3
-=======
-electrum_aionostr>=0.0.8
->>>>>>> 1aa066ea
 
 # Note that we also need the dnspython[DNSSEC] extra which pulls in cryptography,
 # but as that is not pure-python it cannot be listed in this file!
