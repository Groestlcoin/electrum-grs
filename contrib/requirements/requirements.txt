--- conflicted
+++ resolved
@@ -7,11 +7,8 @@
 certifi
 bitstring
 attrs>=20.1.0
-<<<<<<< HEAD
+jsonpatch
 groestlcoin_hash==1.0.3
-=======
-jsonpatch
->>>>>>> 98cecb30
 
 # Note that we also need the dnspython[DNSSEC] extra which pulls in cryptography,
 # but as that is not pure-python it cannot be listed in this file!
