--- conflicted
+++ resolved
@@ -23,15 +23,6 @@
 
 # Submit for notarization
 echo "Submitting $APP_BUNDLE for notarization..."
-<<<<<<< HEAD
-RESULT=$(xcrun altool --notarize-app --type osx \
-    --file "${APP_BUNDLE}.zip" \
-    --primary-bundle-id org.groestlcoin.electrumgrs \
-    --username $APPLE_ID_USER \
-    --password @env:APPLE_ID_PASSWORD \
-    -itc_provider $APPLE_ITC_PROVIDER \
-    --output-format xml
-=======
 RESULT=$(xcrun notarytool submit \
     --team-id "$APPLE_TEAM_ID" \
     --apple-id "$APPLE_ID_USER" \
@@ -40,7 +31,6 @@
     --wait \
     --timeout 10m \
     "${APP_BUNDLE}.zip"
->>>>>>> 321f6255
 )
 
 if [ $? -ne 0 ]; then
