--- conflicted
+++ resolved
@@ -211,12 +211,7 @@
 info "Faking timestamps..."
 find . -exec touch -t '200101220000' {} + || true
 
-<<<<<<< HEAD
 VERSION=$(python3 -c "import electrum_grs; print(electrum_grs.version.ELECTRUM_VERSION)")
-=======
-# note: no --dirty, as we have dirtied electrum/locale/ ourselves.
-VERSION=$(git describe --tags --always)
->>>>>>> d7f6820f
 
 info "Building binary"
 ELECTRUM_VERSION=$VERSION pyinstaller --noconfirm --clean contrib/osx/pyinstaller.spec || fail "Could not build binary"
