#!/usr/bin/env bash

set -e

# Parameterize
PYTHON_VERSION=3.11.9
PY_VER_MAJOR="3.11"  # as it appears in fs paths
PACKAGE=Electrum-GRS
GIT_REPO=https://github.com/groestlcoin/electrum-grs

export GCC_STRIP_BINARIES="1"
export PYTHONDONTWRITEBYTECODE=1  # don't create __pycache__/ folders with .pyc files


. "$(dirname "$0")/../build_tools_util.sh"


CONTRIB_OSX="$(dirname "$(realpath "$0")")"
CONTRIB="$CONTRIB_OSX/.."
PROJECT_ROOT="$CONTRIB/.."
CACHEDIR="$CONTRIB_OSX/.cache"
export DLL_TARGET_DIR="$CACHEDIR/dlls"

mkdir -p "$CACHEDIR" "$DLL_TARGET_DIR"

cd "$PROJECT_ROOT"

git -C "$PROJECT_ROOT" rev-parse 2>/dev/null || fail "Building outside a git clone is not supported."


which brew > /dev/null 2>&1 || fail "Please install brew from https://brew.sh/ to continue"
which xcodebuild > /dev/null 2>&1 || fail "Please install xcode command line tools to continue"


info "Installing Python $PYTHON_VERSION"
PKG_FILE="python-${PYTHON_VERSION}-macos11.pkg"
if [ ! -f "$CACHEDIR/$PKG_FILE" ]; then
    curl -o "$CACHEDIR/$PKG_FILE" "https://www.python.org/ftp/python/${PYTHON_VERSION}/$PKG_FILE"
fi
echo "b6cfdee2571ca56ee895043ca1e7110fb78a878cee3eb0c21accb2de34d24b55  $CACHEDIR/$PKG_FILE" | shasum -a 256 -c \
    || fail "python pkg checksum mismatched"
sudo installer -pkg "$CACHEDIR/$PKG_FILE" -target / \
    || fail "failed to install python"

# sanity check "python3" has the version we just installed.
FOUND_PY_VERSION=$(python3 -c 'import sys; print(".".join(map(str, sys.version_info[:3])))')
if [[ "$FOUND_PY_VERSION" != "$PYTHON_VERSION" ]]; then
    fail "python version mismatch: $FOUND_PY_VERSION != $PYTHON_VERSION"
fi

break_legacy_easy_install

# create a fresh virtualenv
# This helps to avoid older versions of pip-installed dependencies interfering with the build.
VENV_DIR="$CONTRIB_OSX/build-venv"
rm -rf "$VENV_DIR"
python3 -m venv $VENV_DIR
source $VENV_DIR/bin/activate

# don't add debug info to compiled C files (e.g. when pip calls setuptools/wheel calls gcc)
# see https://github.com/pypa/pip/issues/6505#issuecomment-526613584
# note: this does not seem sufficient when cython is involved (although it is on linux, just not on mac... weird.)
#       see additional "strip" pass on built files later in the file.
export CFLAGS="-g0"

# Do not build universal binaries. The default on macos 11+ and xcode 12+ is "-arch arm64 -arch x86_64"
# but with that e.g. "hid.cpython-310-darwin.so" is not reproducible as built by clang.
export ARCHFLAGS="-arch x86_64"

info "Installing build dependencies"
# note: re pip installing from PyPI,
#       we prefer compiling C extensions ourselves, instead of using binary wheels,
#       hence "--no-binary :all:" flags. However, we specifically allow
#       - PyQt6, as it's harder to build from source
#       - cryptography, as it's harder to build from source
#       - the whole of "requirements-build-base.txt", which includes pip and friends, as it also includes "wheel",
#         and I am not quite sure how to break the circular dependence there (I guess we could introduce
#         "requirements-build-base-base.txt" with just wheel in it...)
python3 -m pip install --no-build-isolation --no-dependencies --no-warn-script-location \
    -Ir ./contrib/deterministic-build/requirements-build-base.txt \
    || fail "Could not install build dependencies (base)"
python3 -m pip install --no-build-isolation --no-dependencies --no-binary :all: --no-warn-script-location \
    -Ir ./contrib/deterministic-build/requirements-build-mac.txt \
    || fail "Could not install build dependencies (mac)"

info "Installing some build-time deps for compilation..."
brew install autoconf automake libtool gettext coreutils pkgconfig

info "Building PyInstaller."
PYINSTALLER_REPO="https://github.com/pyinstaller/pyinstaller.git"
PYINSTALLER_COMMIT="d1b6b520a017578a19e1cb9514752a4517755ee0"
# ^ tag "v5.13.2"
(
    if [ -f "$CACHEDIR/pyinstaller/PyInstaller/bootloader/Darwin-64bit/runw" ]; then
        info "pyinstaller already built, skipping"
        exit 0
    fi
    cd "$PROJECT_ROOT"
    ELECTRUM_COMMIT_HASH=$(git rev-parse HEAD)
    cd "$CACHEDIR"
    rm -rf pyinstaller
    mkdir pyinstaller
    cd pyinstaller
    # Shallow clone
    git init
    git remote add origin $PYINSTALLER_REPO
    git fetch --depth 1 origin $PYINSTALLER_COMMIT
    git checkout -b pinned "${PYINSTALLER_COMMIT}^{commit}"
    rm -fv PyInstaller/bootloader/Darwin-*/run* || true
    # add reproducible randomness. this ensures we build a different bootloader for each commit.
    # if we built the same one for all releases, that might also get anti-virus false positives
    echo "const char *electrum_tag = \"tagged by Electrum@$ELECTRUM_COMMIT_HASH\";" >> ./bootloader/src/pyi_main.c
    pushd bootloader
    # compile bootloader
    python3 ./waf all CFLAGS="-static"
    popd
    # sanity check bootloader is there:
    [[ -e "PyInstaller/bootloader/Darwin-64bit/runw" ]] || fail "Could not find runw in target dir!"
) || fail "PyInstaller build failed"
info "Installing PyInstaller."
python3 -m pip install --no-build-isolation --no-dependencies --no-warn-script-location "$CACHEDIR/pyinstaller"

info "Using these versions for building $PACKAGE:"
sw_vers
python3 --version
echo -n "Pyinstaller "
pyinstaller --version

rm -rf ./dist

info "preparing electrum-locale."
(
    if ! which msgfmt > /dev/null 2>&1; then
        brew install gettext
        brew link --force gettext
    fi
<<<<<<< HEAD
    LOCALE="$PROJECT_ROOT/electrum_grs/locale/"
=======
    "$CONTRIB/locale/build_cleanlocale.sh"
>>>>>>> 5f83fffd
    # we want the binary to have only compiled (.mo) locale files; not source (.po) files
    rm -r "$PROJECT_ROOT/electrum/locale/locale"/*/electrum.po
) || fail "failed generating locale"


if [ ! -f "$DLL_TARGET_DIR/libsecp256k1.2.dylib" ]; then
    info "Building libsecp256k1 dylib..."
    "$CONTRIB"/make_libsecp256k1.sh || fail "Could not build libsecp"
else
    info "Skipping libsecp256k1 build: reusing already built dylib."
fi
#cp -f "$DLL_TARGET_DIR"/libsecp256k1.*.dylib "$PROJECT_ROOT/electrum_grs" || fail "Could not copy libsecp256k1 dylib"

if [ ! -f "$DLL_TARGET_DIR/libzbar.0.dylib" ]; then
    info "Building ZBar dylib..."
    "$CONTRIB"/make_zbar.sh || fail "Could not build ZBar dylib"
else
    info "Skipping ZBar build: reusing already built dylib."
fi
cp -f "$DLL_TARGET_DIR/libzbar.0.dylib" "$PROJECT_ROOT/electrum_grs/" || fail "Could not copy ZBar dylib"

if [ ! -f "$DLL_TARGET_DIR/libusb-1.0.dylib" ]; then
    info "Building libusb dylib..."
    "$CONTRIB"/make_libusb.sh || fail "Could not build libusb dylib"
else
    info "Skipping libusb build: reusing already built dylib."
fi
cp -f "$DLL_TARGET_DIR/libusb-1.0.dylib" "$PROJECT_ROOT/electrum_grs/" || fail "Could not copy libusb dylib"


# opt out of compiling C extensions
export YARL_NO_EXTENSIONS=1

export ELECTRUM_ECC_DONT_COMPILE=1

info "Installing requirements..."
python3 -m pip install --no-build-isolation --no-dependencies --no-binary :all: \
    --no-warn-script-location \
    -Ir ./contrib/deterministic-build/requirements.txt \
    || fail "Could not install requirements"

info "Installing hardware wallet requirements..."
python3 -m pip install --no-build-isolation --no-dependencies --no-binary :all: --only-binary cryptography \
    --no-warn-script-location \
    -Ir ./contrib/deterministic-build/requirements-hw.txt \
    || fail "Could not install hardware wallet requirements"

info "Installing dependencies specific to binaries..."
python3 -m pip install --no-build-isolation --no-dependencies --no-binary :all: --only-binary PyQt6,PyQt6-Qt6,cryptography \
    --no-warn-script-location \
    -Ir ./contrib/deterministic-build/requirements-binaries-mac.txt \
    || fail "Could not install dependencies specific to binaries"

info "Building $PACKAGE..."
python3 -m pip install --no-build-isolation --no-dependencies \
    --no-warn-script-location . > /dev/null || fail "Could not build $PACKAGE"
# pyinstaller needs to be able to "import electrum_ecc", for which we need libsecp256k1:
# (or could try "pip install -e" instead)
cp "$DLL_TARGET_DIR"/libsecp256k1.*.dylib "$VENV_DIR/lib/python$PY_VER_MAJOR/site-packages/electrum_ecc/"

# strip debug symbols of some compiled libs
# - hidapi (hid.cpython-39-darwin.so) in particular is not reproducible without this
find "$VENV_DIR/lib/python$PY_VER_MAJOR/site-packages/" -type f -name '*.so' -print0 \
    | xargs -0 -t strip -x

info "Faking timestamps..."
find . -exec touch -t '200101220000' {} + || true

VERSION=$(python3 -c "import electrum_grs; print(electrum_grs.version.ELECTRUM_VERSION)")

info "Building binary"
ELECTRUM_VERSION=$VERSION pyinstaller --noconfirm --clean contrib/osx/osx.spec || fail "Could not build binary"

info "Finished building unsigned dist/${PACKAGE}.app. This hash should be reproducible:"
find "dist/${PACKAGE}.app" -type f -print0 | sort -z | xargs -0 shasum -a 256 | shasum -a 256

info "Creating unsigned .DMG"
hdiutil create -fs HFS+ -volname $PACKAGE -srcfolder dist/$PACKAGE.app dist/electrum-grs-$VERSION-unsigned.dmg || fail "Could not create .DMG"

info "App was built successfully but was not code signed. Users may get security warnings from macOS."
info "Now you also need to run sign_osx.sh to codesign/notarize the binary."<|MERGE_RESOLUTION|>--- conflicted
+++ resolved
@@ -134,13 +134,9 @@
         brew install gettext
         brew link --force gettext
     fi
-<<<<<<< HEAD
-    LOCALE="$PROJECT_ROOT/electrum_grs/locale/"
-=======
     "$CONTRIB/locale/build_cleanlocale.sh"
->>>>>>> 5f83fffd
     # we want the binary to have only compiled (.mo) locale files; not source (.po) files
-    rm -r "$PROJECT_ROOT/electrum/locale/locale"/*/electrum.po
+    rm -r "$PROJECT_ROOT/electrum_grs/locale/locale"/*/electrum.po
 ) || fail "failed generating locale"
 
 
