--- conflicted
+++ resolved
@@ -209,26 +209,8 @@
 info "Finished building unsigned dist/${PACKAGE}.app. This hash should be reproducible:"
 find "dist/${PACKAGE}.app" -type f -print0 | sort -z | xargs -0 shasum -a 256 | shasum -a 256
 
-<<<<<<< HEAD
-DoCodeSignMaybe "app bundle" "dist/${PACKAGE}.app"
-
-if [ ! -z "$CODESIGN_CERT" ]; then
-    if [ ! -z "$APPLE_ID_USER" ]; then
-        info "Notarizing .app with Apple's central server..."
-        "${CONTRIB_OSX}/notarize_app.sh" "dist/${PACKAGE}.app" || fail "Could not notarize binary."
-    else
-        warn "AppleID details not set! Skipping Apple notarization."
-    fi
-fi
-
-info "Creating .DMG"
-hdiutil create -fs HFS+ -volname $PACKAGE -srcfolder dist/$PACKAGE.app dist/electrum-grs-$VERSION.dmg || fail "Could not create .DMG"
-
-DoCodeSignMaybe ".DMG" "dist/electrum-grs-${VERSION}.dmg"
-=======
 info "Creating unsigned .DMG"
-hdiutil create -fs HFS+ -volname $PACKAGE -srcfolder dist/$PACKAGE.app dist/electrum-$VERSION-unsigned.dmg || fail "Could not create .DMG"
->>>>>>> 88843f24
+hdiutil create -fs HFS+ -volname $PACKAGE -srcfolder dist/$PACKAGE.app dist/electrum-grs-$VERSION-unsigned.dmg || fail "Could not create .DMG"
 
 info "App was built successfully but was not code signed. Users may get security warnings from macOS."
 info "Now you also need to run sign_osx.sh to codesign/notarize the binary."