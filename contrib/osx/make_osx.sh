--- conflicted
+++ resolved
@@ -149,11 +149,7 @@
 else
     info "Skipping libsecp256k1 build: reusing already built dylib."
 fi
-<<<<<<< HEAD
-cp -f "$DLL_TARGET_DIR"/libsecp256k1.*.dylib "$PROJECT_ROOT/electrum_grs/" || fail "Could not copy libsecp256k1 dylib"
-=======
-#cp -f "$DLL_TARGET_DIR"/libsecp256k1.*.dylib "$PROJECT_ROOT/electrum" || fail "Could not copy libsecp256k1 dylib"
->>>>>>> 7328e458
+#cp -f "$DLL_TARGET_DIR"/libsecp256k1.*.dylib "$PROJECT_ROOT/electrum_grs" || fail "Could not copy libsecp256k1 dylib"
 
 if [ ! -f "$DLL_TARGET_DIR/libzbar.0.dylib" ]; then
     info "Building ZBar dylib..."
@@ -196,11 +192,7 @@
     --no-warn-script-location . > /dev/null || fail "Could not build $PACKAGE"
 # pyinstaller needs to be able to "import electrum_ecc", for which we need libsecp256k1:
 # (or could try "pip install -e" instead)
-<<<<<<< HEAD
-cp "$PROJECT_ROOT/electrum_grs"/libsecp256k1.*.dylib "$VENV_DIR/lib/python$PY_VER_MAJOR/site-packages/electrum_grs/"
-=======
 cp "$DLL_TARGET_DIR"/libsecp256k1.*.dylib "$VENV_DIR/lib/python$PY_VER_MAJOR/site-packages/electrum_ecc/"
->>>>>>> 7328e458
 
 # strip debug symbols of some compiled libs
 # - hidapi (hid.cpython-39-darwin.so) in particular is not reproducible without this
