--- conflicted
+++ resolved
@@ -3,17 +3,10 @@
 set -e
 
 # Parameterize
-<<<<<<< HEAD
-PYTHON_VERSION=3.11.9
-PY_VER_MAJOR="3.11"  # as it appears in fs paths
+PYTHON_VERSION=3.12.10
+PY_VER_MAJOR="3.12"  # as it appears in fs paths
 PACKAGE=Electrum-GRS
 GIT_REPO=https://github.com/groestlcoin/electrum-grs
-=======
-PYTHON_VERSION=3.12.10
-PY_VER_MAJOR="3.12"  # as it appears in fs paths
-PACKAGE=Electrum
-GIT_REPO=https://github.com/spesmilo/electrum
->>>>>>> 27599ac5
 
 export GCC_STRIP_BINARIES="1"
 export PYTHONDONTWRITEBYTECODE=1  # don't create __pycache__/ folders with .pyc files
@@ -95,13 +88,8 @@
 
 info "Building PyInstaller."
 PYINSTALLER_REPO="https://github.com/pyinstaller/pyinstaller.git"
-<<<<<<< HEAD
-PYINSTALLER_COMMIT="d1b6b520a017578a19e1cb9514752a4517755ee0"
-# ^ tag "v5.13.2"
-=======
 PYINSTALLER_COMMIT="306d4d92580fea7be7ff2c89ba112cdc6f73fac1"
 # ^ tag "v6.13.0"
->>>>>>> 27599ac5
 (
     if [ -f "$CACHEDIR/pyinstaller/PyInstaller/bootloader/Darwin-64bit/runw" ]; then
         info "pyinstaller already built, skipping"
@@ -163,11 +151,7 @@
     info "Building libsecp256k1 dylib..."
     "$CONTRIB"/make_libsecp256k1.sh || fail "Could not build libsecp"
 fi
-<<<<<<< HEAD
-#cp -f "$DLL_TARGET_DIR"/libsecp256k1.*.dylib "$PROJECT_ROOT/electrum_grs" || fail "Could not copy libsecp256k1 dylib"
-=======
-cp -f "$DLL_TARGET_DIR"/libsecp256k1.*.dylib "$PROJECT_ROOT/electrum" || fail "Could not copy libsecp256k1 dylib"
->>>>>>> 27599ac5
+cp -f "$DLL_TARGET_DIR"/libsecp256k1.*.dylib "$PROJECT_ROOT/electrum_grs" || fail "Could not copy libsecp256k1 dylib"
 
 if [ ! -f "$DLL_TARGET_DIR/libzbar.0.dylib" ]; then
     info "Building ZBar dylib..."
