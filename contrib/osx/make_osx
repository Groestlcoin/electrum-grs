--- conflicted
+++ resolved
@@ -4,14 +4,9 @@
 
 # Parameterize
 PYTHON_VERSION=3.9.11
-<<<<<<< HEAD
+PY_VER_MAJOR="3.9"  # as it appears in fs paths
 PACKAGE=Electrum-GRS
 GIT_REPO=https://github.com/groestlcoin/electrum-grs
-=======
-PY_VER_MAJOR="3.9"  # as it appears in fs paths
-PACKAGE=Electrum
-GIT_REPO=https://github.com/spesmilo/electrum
->>>>>>> e138b02b
 
 export GCC_STRIP_BINARIES="1"
 export PYTHONDONTWRITEBYTECODE=1  # don't create __pycache__/ folders with .pyc files
