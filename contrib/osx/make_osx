#!/usr/bin/env bash

set -e

# Parameterize
PYTHON_VERSION=3.7.9
BUILDDIR=/tmp/electrum-grs-build
PACKAGE=Electrum-GRS
GIT_REPO=https://github.com/groestlcoin/electrum-grs

export GCC_STRIP_BINARIES="1"
export PYTHONDONTWRITEBYTECODE=1  # don't create __pycache__/ folders with .pyc files


. "$(dirname "$0")/../build_tools_util.sh"


CONTRIB_OSX="$(dirname "$(realpath "$0")")"
CONTRIB="$CONTRIB_OSX/.."
PROJECT_ROOT="$CONTRIB/.."
CACHEDIR="$CONTRIB_OSX/.cache"

mkdir -p "$CACHEDIR"

cd "$PROJECT_ROOT"


which brew > /dev/null 2>&1 || fail "Please install brew from https://brew.sh/ to continue"
which xcodebuild > /dev/null 2>&1 || fail "Please install xcode command line tools to continue"

# Code Signing: See https://developer.apple.com/library/archive/documentation/Security/Conceptual/CodeSigningGuide/Procedures/Procedures.html
if [ -n "$CODESIGN_CERT" ]; then
    # Test the identity is valid for signing by doing this hack. There is no other way to do this.
    cp -f /bin/ls ./CODESIGN_TEST
    set +e
    codesign -s "$CODESIGN_CERT" --dryrun -f ./CODESIGN_TEST > /dev/null 2>&1
    res=$?
    set -e
    rm -f ./CODESIGN_TEST
    if ((res)); then
        fail "Code signing identity \"$CODESIGN_CERT\" appears to be invalid."
    fi
    unset res
    info "Code signing enabled using identity \"$CODESIGN_CERT\""
else
    warn "Code signing DISABLED. Specify a valid macOS Developer identity installed on the system to enable signing."
fi


function DoCodeSignMaybe { # ARGS: infoName fileOrDirName
    infoName="$1"
    file="$2"
    deep=""
    if [ -z "$CODESIGN_CERT" ]; then
        # no cert -> we won't codesign
        return
    fi
    if [ -d "$file" ]; then
        deep="--deep"
    fi
    if [ -z "$infoName" ] || [ -z "$file" ] || [ ! -e "$file" ]; then
        fail "Argument error to internal function DoCodeSignMaybe()"
    fi
    hardened_arg="--entitlements=${CONTRIB_OSX}/entitlements.plist -o runtime"

    info "Code signing ${infoName}..."
    codesign -f -v $deep -s "$CODESIGN_CERT" $hardened_arg "$file" || fail "Could not code sign ${infoName}"
}

info "Installing Python $PYTHON_VERSION"
PKG_FILE="python-${PYTHON_VERSION}-macosx10.9.pkg"
if [ ! -f "$CACHEDIR/$PKG_FILE" ]; then
    curl -o "$CACHEDIR/$PKG_FILE" "https://www.python.org/ftp/python/${PYTHON_VERSION}/$PKG_FILE"
fi
echo "bf54a14eef23467991e8c7a88c7307762e484c024a94ec1ee292ac1db3d41fc9  $CACHEDIR/$PKG_FILE" | shasum -a 256 -c \
     || fail "python pkg checksum mismatched"
sudo installer -pkg "$CACHEDIR/$PKG_FILE" -target / \
    || fail "failed to install python"

# sanity check "python3" has the version we just installed.
FOUND_PY_VERSION=$(python3 -c 'import sys; print(".".join(map(str, sys.version_info[:3])))')
if [[ "$FOUND_PY_VERSION" != "$PYTHON_VERSION" ]]; then
    fail "python version mismatch: $FOUND_PY_VERSION != $PYTHON_VERSION"
fi

break_legacy_easy_install

# create a fresh virtualenv
# This helps to avoid older versions of pip-installed dependencies interfering with the build.
VENV_DIR="$CONTRIB_OSX/build-venv"
rm -rf "$VENV_DIR"
python3 -m venv $VENV_DIR
source $VENV_DIR/bin/activate

info "Installing build dependencies"
python3 -m pip install --no-dependencies --no-warn-script-location -Ir ./contrib/deterministic-build/requirements-build-mac.txt \
    || fail "Could not install build dependencies"

info "Using these versions for building $PACKAGE:"
sw_vers
python3 --version
echo -n "Pyinstaller "
pyinstaller --version

rm -rf ./dist

git submodule update --init

rm  -rf "$BUILDDIR" > /dev/null 2>&1
mkdir "$BUILDDIR"

info "generating locale"
(
    if ! which msgfmt > /dev/null 2>&1; then
        brew install gettext
        brew link --force gettext
    fi
    cd "$CONTRIB"/deterministic-build/electrum-locale
    # we want the binary to have only compiled (.mo) locale files; not source (.po) files
    rm -rf "$PROJECT_ROOT/electrum_grs/locale/"
    for i in ./locale/*; do
        dir="$PROJECT_ROOT/electrum_grs/$i/LC_MESSAGES"
        mkdir -p "$dir"
        msgfmt --output-file="$dir/electrum.mo" "$i/electrum.po" || true
    done
) || fail "failed generating locale"


info "Installing some build-time deps for compilation..."
brew install autoconf automake libtool gettext coreutils pkgconfig

<<<<<<< HEAD
info "Building libsecp256k1 dylib..."
"$CONTRIB"/make_libsecp256k1.sh || fail "Could not build libsecp"
cp "$PROJECT_ROOT"/electrum_grs/libsecp256k1.0.dylib "$CONTRIB"/osx

info "Building ZBar dylib..."
"$CONTRIB"/make_zbar.sh || fail "Could not build ZBar dylib"
cp "$PROJECT_ROOT"/electrum_grs/libzbar.0.dylib "$CONTRIB"/osx
=======
if [ ! -f "$PROJECT_ROOT"/electrum/libsecp256k1.0.dylib ]; then
    info "Building libsecp256k1 dylib..."
    "$CONTRIB"/make_libsecp256k1.sh || fail "Could not build libsecp"
else
    info "Skipping libsecp256k1 build: reusing already built dylib."
fi
cp "$PROJECT_ROOT"/electrum/libsecp256k1.0.dylib "$CONTRIB"/osx

if [ ! -f "$PROJECT_ROOT"/electrum/libzbar.0.dylib ]; then
    info "Building ZBar dylib..."
    "$CONTRIB"/make_zbar.sh || fail "Could not build ZBar dylib"
else
    info "Skipping ZBar build: reusing already built dylib."
fi
cp "$PROJECT_ROOT"/electrum/libzbar.0.dylib "$CONTRIB"/osx
>>>>>>> 5115e14a

if [ ! -f "$PROJECT_ROOT"/electrum/libusb-1.0.dylib ]; then
    info "Building libusb dylib..."
    "$CONTRIB"/make_libusb.sh || fail "Could not build libusb dylib"
else
    info "Skipping libusb build: reusing already built dylib."
fi
cp "$PROJECT_ROOT"/electrum/libusb-1.0.dylib "$CONTRIB"/osx


info "Installing requirements..."
python3 -m pip install --no-dependencies --no-warn-script-location -Ir ./contrib/deterministic-build/requirements.txt \
    || fail "Could not install requirements"

info "Installing hardware wallet requirements..."
python3 -m pip install --no-dependencies --no-warn-script-location -Ir ./contrib/deterministic-build/requirements-hw.txt \
    || fail "Could not install hardware wallet requirements"

info "Installing dependencies specific to binaries..."
python3 -m pip install --no-dependencies --no-warn-script-location -Ir ./contrib/deterministic-build/requirements-binaries-mac.txt \
    || fail "Could not install dependencies specific to binaries"

info "Building $PACKAGE..."
python3 -m pip install --no-dependencies --no-warn-script-location . > /dev/null || fail "Could not build $PACKAGE"

info "Faking timestamps..."
find . -exec touch -t '200101220000' {} + || true

VERSION=4.0.9

info "Building binary"
pyinstaller --noconfirm --ascii --clean --name $VERSION contrib/osx/osx.spec || fail "Could not build binary"

info "Adding groestlcoin URI types to Info.plist"
plutil -insert 'CFBundleURLTypes' \
	-xml '<array><dict> <key>CFBundleURLName</key> <string>groestlcoin</string> <key>CFBundleURLSchemes</key> <array><string>groestlcoin</string></array> </dict></array>' \
	-- dist/$PACKAGE.app/Contents/Info.plist \
	|| fail "Could not add keys to Info.plist. Make sure the program 'plutil' exists and is installed."

DoCodeSignMaybe "app bundle" "dist/${PACKAGE}.app"

if [ ! -z "$CODESIGN_CERT" ]; then
    if [ ! -z "$APPLE_ID_USER" ]; then
        info "Notarizing .app with Apple's central server..."
        "${CONTRIB_OSX}/notarize_app.sh" "dist/${PACKAGE}.app" || fail "Could not notarize binary."
    else
        warn "AppleID details not set! Skipping Apple notarization."
    fi
fi

info "Creating .DMG"
hdiutil create -fs HFS+ -volname $PACKAGE -srcfolder dist/$PACKAGE.app dist/electrum-grs-$VERSION.dmg || fail "Could not create .DMG"

DoCodeSignMaybe ".DMG" "dist/electrum-grs-${VERSION}.dmg"

if [ -z "$CODESIGN_CERT" ]; then
    warn "App was built successfully but was not code signed. Users may get security warnings from macOS."
    warn "Specify a valid code signing identity to enable code signing."
fi<|MERGE_RESOLUTION|>--- conflicted
+++ resolved
@@ -129,39 +129,29 @@
 info "Installing some build-time deps for compilation..."
 brew install autoconf automake libtool gettext coreutils pkgconfig
 
-<<<<<<< HEAD
-info "Building libsecp256k1 dylib..."
-"$CONTRIB"/make_libsecp256k1.sh || fail "Could not build libsecp"
-cp "$PROJECT_ROOT"/electrum_grs/libsecp256k1.0.dylib "$CONTRIB"/osx
-
-info "Building ZBar dylib..."
-"$CONTRIB"/make_zbar.sh || fail "Could not build ZBar dylib"
-cp "$PROJECT_ROOT"/electrum_grs/libzbar.0.dylib "$CONTRIB"/osx
-=======
-if [ ! -f "$PROJECT_ROOT"/electrum/libsecp256k1.0.dylib ]; then
+if [ ! -f "$PROJECT_ROOT"/electrum_grs/libsecp256k1.0.dylib ]; then
     info "Building libsecp256k1 dylib..."
     "$CONTRIB"/make_libsecp256k1.sh || fail "Could not build libsecp"
 else
     info "Skipping libsecp256k1 build: reusing already built dylib."
 fi
-cp "$PROJECT_ROOT"/electrum/libsecp256k1.0.dylib "$CONTRIB"/osx
-
-if [ ! -f "$PROJECT_ROOT"/electrum/libzbar.0.dylib ]; then
+cp "$PROJECT_ROOT"/electrum_grs/libsecp256k1.0.dylib "$CONTRIB"/osx
+
+if [ ! -f "$PROJECT_ROOT"/electrum_grs/libzbar.0.dylib ]; then
     info "Building ZBar dylib..."
     "$CONTRIB"/make_zbar.sh || fail "Could not build ZBar dylib"
 else
     info "Skipping ZBar build: reusing already built dylib."
 fi
-cp "$PROJECT_ROOT"/electrum/libzbar.0.dylib "$CONTRIB"/osx
->>>>>>> 5115e14a
-
-if [ ! -f "$PROJECT_ROOT"/electrum/libusb-1.0.dylib ]; then
+cp "$PROJECT_ROOT"/electrum_grs/libzbar.0.dylib "$CONTRIB"/osx
+
+if [ ! -f "$PROJECT_ROOT"/electrum_grs/libusb-1.0.dylib ]; then
     info "Building libusb dylib..."
     "$CONTRIB"/make_libusb.sh || fail "Could not build libusb dylib"
 else
     info "Skipping libusb build: reusing already built dylib."
 fi
-cp "$PROJECT_ROOT"/electrum/libusb-1.0.dylib "$CONTRIB"/osx
+cp "$PROJECT_ROOT"/electrum_grs/libusb-1.0.dylib "$CONTRIB"/osx
 
 
 info "Installing requirements..."
