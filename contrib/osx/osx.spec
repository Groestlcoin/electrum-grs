# -*- mode: python -*-

from PyInstaller.utils.hooks import collect_data_files, collect_submodules, collect_dynamic_libs

import sys, os

<<<<<<< HEAD
PACKAGE='Electrum-GRS'
PYPKG='electrum_grs'
MAIN_SCRIPT='run_electrum_grs'
ICONS_FILE=PYPKG + '/gui/icons/electrum-grs.icns'
=======
PACKAGE_NAME='Electrum.app'
PYPKG='electrum'
MAIN_SCRIPT='run_electrum'
PROJECT_ROOT = os.path.abspath(".")
ICONS_FILE=f"{PROJECT_ROOT}/{PYPKG}/gui/icons/electrum.icns"
>>>>>>> 64f82cd2


VERSION = os.environ.get("ELECTRUM_VERSION")
if not VERSION:
    raise Exception('no version')

block_cipher = None

# see https://github.com/pyinstaller/pyinstaller/issues/2005
hiddenimports = []
hiddenimports += collect_submodules('pkg_resources')  # workaround for https://github.com/pypa/setuptools/issues/1963
<<<<<<< HEAD
hiddenimports += collect_submodules('trezorlib')
hiddenimports += collect_submodules('safetlib')
hiddenimports += collect_submodules('btchip')          # device plugin: ledger
hiddenimports += collect_submodules('ledger_bitcoin')  # device plugin: ledger
hiddenimports += collect_submodules('keepkeylib')
hiddenimports += collect_submodules('websocket')
hiddenimports += collect_submodules('ckcc')
hiddenimports += collect_submodules('bitbox02')
hiddenimports += ['electrum_grs.plugins.jade.jade']
hiddenimports += ['electrum_grs.plugins.jade.jadepy.jade']
hiddenimports += ['PyQt5.QtPrintSupport']  # needed by Revealer
=======
hiddenimports += collect_submodules(f"{PYPKG}.plugins")


binaries = []
# Workaround for "Retro Look":
binaries += [b for b in collect_dynamic_libs('PyQt5') if 'macstyle' in b[0]]
# add libsecp256k1, libusb, etc:
binaries += [(f"{PROJECT_ROOT}/{PYPKG}/*.dylib", ".")]

>>>>>>> 64f82cd2

datas = [
    (f"{PROJECT_ROOT}/{PYPKG}/*.json", PYPKG),
    (f"{PROJECT_ROOT}/{PYPKG}/lnwire/*.csv", f"{PYPKG}/lnwire"),
    (f"{PROJECT_ROOT}/{PYPKG}/wordlist/english.txt", f"{PYPKG}/wordlist"),
    (f"{PROJECT_ROOT}/{PYPKG}/wordlist/slip39.txt", f"{PYPKG}/wordlist"),
    (f"{PROJECT_ROOT}/{PYPKG}/locale", f"{PYPKG}/locale"),
    (f"{PROJECT_ROOT}/{PYPKG}/plugins", f"{PYPKG}/plugins"),
    (f"{PROJECT_ROOT}/{PYPKG}/gui/icons", f"{PYPKG}/gui/icons"),
]
datas += collect_data_files(f"{PYPKG}.plugins")
datas += collect_data_files('trezorlib')  # TODO is this needed? and same question for other hww libs
datas += collect_data_files('safetlib')
datas += collect_data_files('btchip')
datas += collect_data_files('keepkeylib')
datas += collect_data_files('ckcc')
datas += collect_data_files('bitbox02')

<<<<<<< HEAD
# Add libusb so Trezor and Safe-T mini will work
binaries = [(electrum + "electrum_grs/libusb-1.0.dylib", ".")]
binaries += [(electrum + "electrum_grs/libsecp256k1.2.dylib", ".")]
binaries += [(electrum + "electrum_grs/libzbar.0.dylib", ".")]

# Workaround for "Retro Look":
binaries += [b for b in collect_dynamic_libs('PyQt5') if 'macstyle' in b[0]]

# We don't put these files in to actually include them in the script but to make the Analysis method scan them for imports
a = Analysis([electrum+ MAIN_SCRIPT,
              electrum+'electrum_grs/gui/qt/main_window.py',
              electrum+'electrum_grs/gui/qt/qrreader/qtmultimedia/camera_dialog.py',
              electrum+'electrum_grs/gui/text.py',
              electrum+'electrum_grs/util.py',
              electrum+'electrum_grs/wallet.py',
              electrum+'electrum_grs/simple_config.py',
              electrum+'electrum_grs/bitcoin.py',
              electrum+'electrum_grs/dnssec.py',
              electrum+'electrum_grs/commands.py',
              electrum+'electrum_grs/plugins/cosigner_pool/qt.py',
              electrum+'electrum_grs/plugins/trezor/qt.py',
              electrum+'electrum_grs/plugins/safe_t/client.py',
              electrum+'electrum_grs/plugins/safe_t/qt.py',
              electrum+'electrum_grs/plugins/keepkey/qt.py',
              electrum+'electrum_grs/plugins/ledger/qt.py',
              electrum+'electrum_grs/plugins/coldcard/qt.py',
              electrum+'electrum_grs/plugins/jade/qt.py',
=======
# We don't put these files in to actually include them in the script but to make the Analysis method scan them for imports
a = Analysis([f"{PROJECT_ROOT}/{MAIN_SCRIPT}",
              f"{PROJECT_ROOT}/{PYPKG}/gui/qt/main_window.py",
              f"{PROJECT_ROOT}/{PYPKG}/gui/qt/qrreader/qtmultimedia/camera_dialog.py",
              f"{PROJECT_ROOT}/{PYPKG}/gui/text.py",
              f"{PROJECT_ROOT}/{PYPKG}/util.py",
              f"{PROJECT_ROOT}/{PYPKG}/wallet.py",
              f"{PROJECT_ROOT}/{PYPKG}/simple_config.py",
              f"{PROJECT_ROOT}/{PYPKG}/bitcoin.py",
              f"{PROJECT_ROOT}/{PYPKG}/dnssec.py",
              f"{PROJECT_ROOT}/{PYPKG}/commands.py",
>>>>>>> 64f82cd2
              ],
             binaries=binaries,
             datas=datas,
             hiddenimports=hiddenimports,
             hookspath=[])


# http://stackoverflow.com/questions/19055089/pyinstaller-onefile-warning-pyconfig-h-when-importing-scipy-or-scipy-signal
for d in a.datas:
    if 'pyconfig' in d[0]:
        a.datas.remove(d)
        break

# Strip out parts of Qt that we never use. Reduces binary size by tens of MBs. see #4815
qt_bins2remove=('qtweb', 'qt3d', 'qtgame', 'qtdesigner', 'qtquick', 'qtlocation', 'qttest', 'qtxml')
print("Removing Qt binaries:", *qt_bins2remove)
for x in a.binaries.copy():
    for r in qt_bins2remove:
        if x[0].lower().startswith(r):
            a.binaries.remove(x)
            print('----> Removed x =', x)

pyz = PYZ(a.pure, a.zipped_data, cipher=block_cipher)

exe = EXE(
    pyz,
    a.scripts,
    exclude_binaries=True,
    name=MAIN_SCRIPT,
    debug=False,
    strip=False,
    upx=True,
    icon=ICONS_FILE,
    console=False,
    target_arch='x86_64',  # TODO investigate building 'universal2'
)

app = BUNDLE(
    exe,
    a.binaries,
    a.zipfiles,
    a.datas,
    version=VERSION,
    name=PACKAGE_NAME,
    icon=ICONS_FILE,
    bundle_identifier=None,
    info_plist={
        'NSHighResolutionCapable': 'True',
        'NSSupportsAutomaticGraphicsSwitching': 'True',
        'CFBundleURLTypes':
            [{
                'CFBundleURLName': 'groestlcoin',
                'CFBundleURLSchemes': ['groestlcoin', 'lightning', ],
            }],
        'LSMinimumSystemVersion': '10.13.0',
        'NSCameraUsageDescription': 'Electrum-GRS would like to access the camera to scan for QR codes',
    },
)<|MERGE_RESOLUTION|>--- conflicted
+++ resolved
@@ -4,18 +4,11 @@
 
 import sys, os
 
-<<<<<<< HEAD
-PACKAGE='Electrum-GRS'
+PACKAGE_NAME='Electrum-GRS.app'
 PYPKG='electrum_grs'
 MAIN_SCRIPT='run_electrum_grs'
-ICONS_FILE=PYPKG + '/gui/icons/electrum-grs.icns'
-=======
-PACKAGE_NAME='Electrum.app'
-PYPKG='electrum'
-MAIN_SCRIPT='run_electrum'
 PROJECT_ROOT = os.path.abspath(".")
-ICONS_FILE=f"{PROJECT_ROOT}/{PYPKG}/gui/icons/electrum.icns"
->>>>>>> 64f82cd2
+ICONS_FILE=f"{PROJECT_ROOT}/{PYPKG}/gui/icons/electrum-grs.icns"
 
 
 VERSION = os.environ.get("ELECTRUM_VERSION")
@@ -27,19 +20,6 @@
 # see https://github.com/pyinstaller/pyinstaller/issues/2005
 hiddenimports = []
 hiddenimports += collect_submodules('pkg_resources')  # workaround for https://github.com/pypa/setuptools/issues/1963
-<<<<<<< HEAD
-hiddenimports += collect_submodules('trezorlib')
-hiddenimports += collect_submodules('safetlib')
-hiddenimports += collect_submodules('btchip')          # device plugin: ledger
-hiddenimports += collect_submodules('ledger_bitcoin')  # device plugin: ledger
-hiddenimports += collect_submodules('keepkeylib')
-hiddenimports += collect_submodules('websocket')
-hiddenimports += collect_submodules('ckcc')
-hiddenimports += collect_submodules('bitbox02')
-hiddenimports += ['electrum_grs.plugins.jade.jade']
-hiddenimports += ['electrum_grs.plugins.jade.jadepy.jade']
-hiddenimports += ['PyQt5.QtPrintSupport']  # needed by Revealer
-=======
 hiddenimports += collect_submodules(f"{PYPKG}.plugins")
 
 
@@ -49,7 +29,6 @@
 # add libsecp256k1, libusb, etc:
 binaries += [(f"{PROJECT_ROOT}/{PYPKG}/*.dylib", ".")]
 
->>>>>>> 64f82cd2
 
 datas = [
     (f"{PROJECT_ROOT}/{PYPKG}/*.json", PYPKG),
@@ -68,35 +47,6 @@
 datas += collect_data_files('ckcc')
 datas += collect_data_files('bitbox02')
 
-<<<<<<< HEAD
-# Add libusb so Trezor and Safe-T mini will work
-binaries = [(electrum + "electrum_grs/libusb-1.0.dylib", ".")]
-binaries += [(electrum + "electrum_grs/libsecp256k1.2.dylib", ".")]
-binaries += [(electrum + "electrum_grs/libzbar.0.dylib", ".")]
-
-# Workaround for "Retro Look":
-binaries += [b for b in collect_dynamic_libs('PyQt5') if 'macstyle' in b[0]]
-
-# We don't put these files in to actually include them in the script but to make the Analysis method scan them for imports
-a = Analysis([electrum+ MAIN_SCRIPT,
-              electrum+'electrum_grs/gui/qt/main_window.py',
-              electrum+'electrum_grs/gui/qt/qrreader/qtmultimedia/camera_dialog.py',
-              electrum+'electrum_grs/gui/text.py',
-              electrum+'electrum_grs/util.py',
-              electrum+'electrum_grs/wallet.py',
-              electrum+'electrum_grs/simple_config.py',
-              electrum+'electrum_grs/bitcoin.py',
-              electrum+'electrum_grs/dnssec.py',
-              electrum+'electrum_grs/commands.py',
-              electrum+'electrum_grs/plugins/cosigner_pool/qt.py',
-              electrum+'electrum_grs/plugins/trezor/qt.py',
-              electrum+'electrum_grs/plugins/safe_t/client.py',
-              electrum+'electrum_grs/plugins/safe_t/qt.py',
-              electrum+'electrum_grs/plugins/keepkey/qt.py',
-              electrum+'electrum_grs/plugins/ledger/qt.py',
-              electrum+'electrum_grs/plugins/coldcard/qt.py',
-              electrum+'electrum_grs/plugins/jade/qt.py',
-=======
 # We don't put these files in to actually include them in the script but to make the Analysis method scan them for imports
 a = Analysis([f"{PROJECT_ROOT}/{MAIN_SCRIPT}",
               f"{PROJECT_ROOT}/{PYPKG}/gui/qt/main_window.py",
@@ -108,7 +58,6 @@
               f"{PROJECT_ROOT}/{PYPKG}/bitcoin.py",
               f"{PROJECT_ROOT}/{PYPKG}/dnssec.py",
               f"{PROJECT_ROOT}/{PYPKG}/commands.py",
->>>>>>> 64f82cd2
               ],
              binaries=binaries,
              datas=datas,
