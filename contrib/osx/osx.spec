# -*- mode: python -*-

from PyInstaller.utils.hooks import collect_data_files, collect_submodules, collect_dynamic_libs

import sys, os

PACKAGE='Electrum-GRS'
PYPKG='electrum_grs'
MAIN_SCRIPT='run_electrum_grs'
ICONS_FILE=PYPKG + '/gui/icons/electrum-grs.icns'


for i, x in enumerate(sys.argv):
    if x == '--name':
        VERSION = sys.argv[i+1]
        break
else:
    raise Exception('no version')

electrum = os.path.abspath(".") + "/"
block_cipher = None

# see https://github.com/pyinstaller/pyinstaller/issues/2005
hiddenimports = []
hiddenimports += collect_submodules('pkg_resources')  # workaround for https://github.com/pypa/setuptools/issues/1963
hiddenimports += collect_submodules('trezorlib')
hiddenimports += collect_submodules('safetlib')
hiddenimports += collect_submodules('btchip')
hiddenimports += collect_submodules('keepkeylib')
hiddenimports += collect_submodules('websocket')
hiddenimports += collect_submodules('ckcc')
hiddenimports += collect_submodules('bitbox02')
hiddenimports += ['electrum.plugins.jade.jade']
hiddenimports += ['electrum.plugins.jade.jadepy.jade']
hiddenimports += ['PyQt5.QtPrintSupport']  # needed by Revealer

datas = [
    (electrum + PYPKG + '/*.json', PYPKG),
    (electrum + PYPKG + '/lnwire/*.csv', PYPKG + '/lnwire'),
    (electrum + PYPKG + '/wordlist/english.txt', PYPKG + '/wordlist'),
    (electrum + PYPKG + '/wordlist/slip39.txt', PYPKG + '/wordlist'),
    (electrum + PYPKG + '/locale', PYPKG + '/locale'),
    (electrum + PYPKG + '/plugins', PYPKG + '/plugins'),
    (electrum + PYPKG + '/gui/icons', PYPKG + '/gui/icons'),
]
datas += collect_data_files('trezorlib')
datas += collect_data_files('safetlib')
datas += collect_data_files('btchip')
datas += collect_data_files('keepkeylib')
datas += collect_data_files('ckcc')
datas += collect_data_files('bitbox02')

# Add libusb so Trezor and Safe-T mini will work
binaries = [(electrum + "contrib/osx/libusb-1.0.dylib", ".")]
binaries += [(electrum + "contrib/osx/libsecp256k1.0.dylib", ".")]
binaries += [(electrum + "contrib/osx/libzbar.0.dylib", ".")]

# Workaround for "Retro Look":
binaries += [b for b in collect_dynamic_libs('PyQt5') if 'macstyle' in b[0]]

# We don't put these files in to actually include them in the script but to make the Analysis method scan them for imports
a = Analysis([electrum+ MAIN_SCRIPT,
<<<<<<< HEAD
              electrum+'electrum_grs/gui/qt/main_window.py',
              electrum+'electrum_grs/gui/qt/qrreader/qtmultimedia/camera_dialog.py',
              electrum+'electrum_grs/gui/text.py',
              electrum+'electrum_grs/util.py',
              electrum+'electrum_grs/wallet.py',
              electrum+'electrum_grs/simple_config.py',
              electrum+'electrum_grs/bitcoin.py',
              electrum+'electrum_grs/dnssec.py',
              electrum+'electrum_grs/commands.py',
              electrum+'electrum_grs/plugins/cosigner_pool/qt.py',
              electrum+'electrum_grs/plugins/email_requests/qt.py',
              electrum+'electrum_grs/plugins/trezor/qt.py',
              electrum+'electrum_grs/plugins/safe_t/client.py',
              electrum+'electrum_grs/plugins/safe_t/qt.py',
              electrum+'electrum_grs/plugins/keepkey/qt.py',
              electrum+'electrum_grs/plugins/ledger/qt.py',
              electrum+'electrum_grs/plugins/coldcard/qt.py',
=======
              electrum+'electrum/gui/qt/main_window.py',
              electrum+'electrum/gui/qt/qrreader/qtmultimedia/camera_dialog.py',
              electrum+'electrum/gui/text.py',
              electrum+'electrum/util.py',
              electrum+'electrum/wallet.py',
              electrum+'electrum/simple_config.py',
              electrum+'electrum/bitcoin.py',
              electrum+'electrum/dnssec.py',
              electrum+'electrum/commands.py',
              electrum+'electrum/plugins/cosigner_pool/qt.py',
              electrum+'electrum/plugins/email_requests/qt.py',
              electrum+'electrum/plugins/trezor/qt.py',
              electrum+'electrum/plugins/safe_t/client.py',
              electrum+'electrum/plugins/safe_t/qt.py',
              electrum+'electrum/plugins/keepkey/qt.py',
              electrum+'electrum/plugins/ledger/qt.py',
              electrum+'electrum/plugins/coldcard/qt.py',
              electrum+'electrum/plugins/jade/qt.py',
>>>>>>> 98feff07
              ],
             binaries=binaries,
             datas=datas,
             hiddenimports=hiddenimports,
             hookspath=[])

# http://stackoverflow.com/questions/19055089/pyinstaller-onefile-warning-pyconfig-h-when-importing-scipy-or-scipy-signal
for d in a.datas:
    if 'pyconfig' in d[0]:
        a.datas.remove(d)
        break

# Strip out parts of Qt that we never use. Reduces binary size by tens of MBs. see #4815
qt_bins2remove=('qtweb', 'qt3d', 'qtgame', 'qtdesigner', 'qtquick', 'qtlocation', 'qttest', 'qtxml')
print("Removing Qt binaries:", *qt_bins2remove)
for x in a.binaries.copy():
    for r in qt_bins2remove:
        if x[0].lower().startswith(r):
            a.binaries.remove(x)
            print('----> Removed x =', x)

pyz = PYZ(a.pure, a.zipped_data, cipher=block_cipher)

exe = EXE(
    pyz,
    a.scripts,
    exclude_binaries=True,
    name=MAIN_SCRIPT,
    debug=False,
    strip=False,
    upx=True,
    icon=electrum+ICONS_FILE,
    console=False,
)

app = BUNDLE(
    exe,
    a.binaries,
    a.zipfiles,
    a.datas,
    version = VERSION,
    name=PACKAGE + '.app',
    icon=electrum+ICONS_FILE,
    bundle_identifier=None,
    info_plist={
        'NSHighResolutionCapable': 'True',
        'NSSupportsAutomaticGraphicsSwitching': 'True'
    },
)<|MERGE_RESOLUTION|>--- conflicted
+++ resolved
@@ -30,8 +30,8 @@
 hiddenimports += collect_submodules('websocket')
 hiddenimports += collect_submodules('ckcc')
 hiddenimports += collect_submodules('bitbox02')
-hiddenimports += ['electrum.plugins.jade.jade']
-hiddenimports += ['electrum.plugins.jade.jadepy.jade']
+hiddenimports += ['electrum_grs.plugins.jade.jade']
+hiddenimports += ['electrum_grs.plugins.jade.jadepy.jade']
 hiddenimports += ['PyQt5.QtPrintSupport']  # needed by Revealer
 
 datas = [
@@ -60,7 +60,6 @@
 
 # We don't put these files in to actually include them in the script but to make the Analysis method scan them for imports
 a = Analysis([electrum+ MAIN_SCRIPT,
-<<<<<<< HEAD
               electrum+'electrum_grs/gui/qt/main_window.py',
               electrum+'electrum_grs/gui/qt/qrreader/qtmultimedia/camera_dialog.py',
               electrum+'electrum_grs/gui/text.py',
@@ -78,26 +77,7 @@
               electrum+'electrum_grs/plugins/keepkey/qt.py',
               electrum+'electrum_grs/plugins/ledger/qt.py',
               electrum+'electrum_grs/plugins/coldcard/qt.py',
-=======
-              electrum+'electrum/gui/qt/main_window.py',
-              electrum+'electrum/gui/qt/qrreader/qtmultimedia/camera_dialog.py',
-              electrum+'electrum/gui/text.py',
-              electrum+'electrum/util.py',
-              electrum+'electrum/wallet.py',
-              electrum+'electrum/simple_config.py',
-              electrum+'electrum/bitcoin.py',
-              electrum+'electrum/dnssec.py',
-              electrum+'electrum/commands.py',
-              electrum+'electrum/plugins/cosigner_pool/qt.py',
-              electrum+'electrum/plugins/email_requests/qt.py',
-              electrum+'electrum/plugins/trezor/qt.py',
-              electrum+'electrum/plugins/safe_t/client.py',
-              electrum+'electrum/plugins/safe_t/qt.py',
-              electrum+'electrum/plugins/keepkey/qt.py',
-              electrum+'electrum/plugins/ledger/qt.py',
-              electrum+'electrum/plugins/coldcard/qt.py',
-              electrum+'electrum/plugins/jade/qt.py',
->>>>>>> 98feff07
+              electrum+'electrum_grs/plugins/jade/qt.py',
               ],
              binaries=binaries,
              datas=datas,
