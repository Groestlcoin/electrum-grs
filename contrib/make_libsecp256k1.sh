#!/bin/bash

# This script was tested on Linux and MacOS hosts, where it can be used
# to build native libsecp256k1 binaries.
#
# It can also be used to cross-compile to Windows:
# $ sudo apt-get install mingw-w64
# For a Windows x86 (32-bit) target, run:
# $ GCC_TRIPLET_HOST="i686-w64-mingw32" ./contrib/make_libsecp256k1.sh
# Or for a Windows x86_64 (64-bit) target, run:
# $ GCC_TRIPLET_HOST="x86_64-w64-mingw32" ./contrib/make_libsecp256k1.sh
#
# To cross-compile to Linux x86:
# sudo apt-get install gcc-multilib g++-multilib
# $ AUTOCONF_FLAGS="--host=i686-linux-gnu CFLAGS=-m32 CXXFLAGS=-m32 LDFLAGS=-m32" ./contrib/make_libsecp256k1.sh

LIBSECP_VERSION="e3a885d42a7800c1ccebad94ad1e2b82c4df5c65"
# ^ tag "v0.5.0"
# note: this version is duplicated in contrib/android/p4a_recipes/libsecp256k1/__init__.py

set -e

. $(dirname "$0")/build_tools_util.sh || (echo "Could not source build_tools_util.sh" && exit 1)

here="$(dirname "$(realpath "$0" 2> /dev/null || grealpath "$0")")"
CONTRIB="$here"
PROJECT_ROOT="$CONTRIB/.."

pkgname="secp256k1"
info "Building $pkgname..."

(
    cd "$CONTRIB"
    if [ ! -d secp256k1 ]; then
        git clone https://github.com/bitcoin-core/secp256k1.git
    fi
    cd secp256k1
    if ! $(git cat-file -e ${LIBSECP_VERSION}) ; then
        info "Could not find requested version $LIBSECP_VERSION in local clone; fetching..."
        git fetch --all
    fi
    git reset --hard
    git clean -dfxq
    git checkout "${LIBSECP_VERSION}^{commit}"

    if ! [ -x configure ] ; then
        echo "LDFLAGS = -no-undefined" >> Makefile.am
        ./autogen.sh || fail "Could not run autogen for $pkgname. Please make sure you have automake and libtool installed, and try again."
    fi
    if ! [ -r config.status ] ; then
        ./configure \
            $AUTOCONF_FLAGS \
            --prefix="$here/$pkgname/dist" \
            --enable-module-recovery \
            --enable-module-extrakeys \
            --enable-module-schnorrsig \
            --enable-experimental \
            --enable-module-ecdh \
            --disable-benchmark \
            --disable-tests \
            --disable-exhaustive-tests \
            --disable-static \
            --enable-shared || fail "Could not configure $pkgname. Please make sure you have a C compiler installed and try again."
    fi
    make "-j$CPU_COUNT" || fail "Could not build $pkgname"
    make install || fail "Could not install $pkgname"
    . "$here/$pkgname/dist/lib/libsecp256k1.la"
    host_strip "$here/$pkgname/dist/lib/$dlname"
<<<<<<< HEAD
    cp -fpv "$here/$pkgname/dist/lib/$dlname" "$PROJECT_ROOT/electrum_grs" || fail "Could not copy the $pkgname binary to its destination"
    info "$dlname has been placed in the inner 'electrum_grs' folder."
=======
>>>>>>> 7328e458
    if [ -n "$DLL_TARGET_DIR" ] ; then
        cp -fpv "$here/$pkgname/dist/lib/$dlname" "$DLL_TARGET_DIR/" || fail "Could not copy the $pkgname binary to DLL_TARGET_DIR"
    else
        cp -fpv "$here/$pkgname/dist/lib/$dlname" "$PROJECT_ROOT/electrum" || fail "Could not copy the $pkgname binary to its destination"
        info "$dlname has been placed in the 'electrum' folder."
    fi
)<|MERGE_RESOLUTION|>--- conflicted
+++ resolved
@@ -66,15 +66,10 @@
     make install || fail "Could not install $pkgname"
     . "$here/$pkgname/dist/lib/libsecp256k1.la"
     host_strip "$here/$pkgname/dist/lib/$dlname"
-<<<<<<< HEAD
-    cp -fpv "$here/$pkgname/dist/lib/$dlname" "$PROJECT_ROOT/electrum_grs" || fail "Could not copy the $pkgname binary to its destination"
-    info "$dlname has been placed in the inner 'electrum_grs' folder."
-=======
->>>>>>> 7328e458
     if [ -n "$DLL_TARGET_DIR" ] ; then
         cp -fpv "$here/$pkgname/dist/lib/$dlname" "$DLL_TARGET_DIR/" || fail "Could not copy the $pkgname binary to DLL_TARGET_DIR"
     else
-        cp -fpv "$here/$pkgname/dist/lib/$dlname" "$PROJECT_ROOT/electrum" || fail "Could not copy the $pkgname binary to its destination"
-        info "$dlname has been placed in the 'electrum' folder."
+        cp -fpv "$here/$pkgname/dist/lib/$dlname" "$PROJECT_ROOT/electrum_grs" || fail "Could not copy the $pkgname binary to its destination"
+        info "$dlname has been placed in the 'electrum_grs' folder."
     fi
 )