#
# Note: update locale before:
# 1. cd /opt/electrum-locale && ./update && push
# 2. cd to the submodule dir, and git pull
# 3. cd .. && git push
#!/bin/bash

ELECTRUM_DIR=/opt/electrum-grs
#WWW_DIR=/opt/electrum-web


cd $ELECTRUM_DIR
# rm -rf dist/*
# rm -f .buildozer


VERSION=`python3 -c "import electrum_grs; print(electrum_grs.version.ELECTRUM_VERSION)"`
echo "VERSION: $VERSION"
REV=`git describe --tags`
echo "REV: $REV"
COMMIT=$(git rev-parse HEAD)


git_status=$(git status --porcelain)
if [ ! -z "$git_status" ]; then
    echo "$git_status"
    echo "git repo not clean, aborting"
    exit 1
fi

set -ex

# create tarball
target=Electrum-grs-$VERSION.tar.gz
if test -f dist/$target; then
    echo "file exists: $target"
else
   pushd .
   sudo docker build -t electrum-grs-sdist-builder-img contrib/build-linux/sdist
   FRESH_CLONE=contrib/build-linux/sdist/fresh_clone && \
       sudo rm -rf $FRESH_CLONE && \
       umask 0022 && \
       mkdir -p $FRESH_CLONE && \
       cd $FRESH_CLONE  && \
       git clone https://github.com/Groestlcoin/electrum-grs.git &&\
       cd electrum-grs
   #git checkout "${COMMIT}^{commit}"
   sudo docker run -it \
	--name electrum-grs-sdist-builder-cont \
	-v $PWD:/opt/electrum-grs \
	--rm \
	--workdir /opt/electrum-grs/contrib/build-linux/sdist \
	electrum-sdist-builder-img \
	./build.sh
   popd
   cp /opt/electrum-grs/contrib/build-linux/sdist/fresh_clone/electrum-grs/dist/$target dist/
fi

# appimage
if [ $REV != $VERSION ]; then
    target=electrum-grs-${REV:0:-2}-x86_64.AppImage
else
    target=electrum-grs-$REV-x86_64.AppImage
fi

if test -f dist/$target; then
    echo "file exists: $target"
else
    sudo docker build -t electrum-grs-appimage-builder-img contrib/build-linux/appimage
    sudo docker run -it \
         --name electrum-grs-appimage-builder-cont \
	 -v $PWD:/opt/electrum-grs \
         --rm \
	 --workdir /opt/electrum-grs/contrib/build-linux/appimage \
         electrum-appimage-builder-img \
	 ./build.sh
fi


# windows
target=electrum-grs-$REV.exe
if test -f dist/$target; then
    echo "file exists: $target"
else
    pushd .
    FRESH_CLONE=contrib/build-wine/fresh_clone && \
        sudo rm -rf $FRESH_CLONE && \
        mkdir -p $FRESH_CLONE && \
        cd $FRESH_CLONE  && \
        git clone https://github.com/Groestlcoin/electrum-grs.git && \
        cd electrum-grs
    #git checkout "${COMMIT}^{commit}"
    sudo docker run -it \
        --name electrum-grs-wine-builder-cont \
        -v $PWD:/opt/wine64/drive_c/electrum-grs \
        --rm \
        --workdir /opt/wine64/drive_c/electrum-grs/contrib/build-wine \
        electrum-grs-wine-builder-img \
        ./build.sh
<<<<<<< HEAD
    # do this in the fresh clone directorry!
    #cd contrib/build-wine/
    #./sign.sh
    #cp ./signed/*.exe /opt/electrum-grs/dist/
    #popd
=======
    # do this in the fresh clone directory!
    cd contrib/build-wine/
    ./sign.sh
    cp ./signed/*.exe /opt/electrum/dist/
    popd
>>>>>>> 2c8f376d
fi

# android
target1=ElectrumGRS-$VERSION.0-armeabi-v7a-release.apk
target2=ElectrumGRS-$VERSION.0-arm64-v8a-release.apk

if test -f dist/$target1; then
    echo "file exists: $target1"
else
    ./contrib/android/build_docker_image.sh
    FRESH_CLONE=contrib/android/fresh_clone && \
        sudo rm -rf $FRESH_CLONE && \
        umask 0022 && \
        mkdir -p $FRESH_CLONE && \
        cd $FRESH_CLONE  && \
<<<<<<< HEAD
        git clone https://github.com/groestlcoin/electrum-grs.git && \
        cd electrum-grs

=======
        git clone https://github.com/spesmilo/electrum.git && \
        cd electrum
    git checkout "${COMMIT}^{commit}"
>>>>>>> 2c8f376d
    mkdir --parents $PWD/.buildozer/.gradle
    sudo docker run -it --rm \
         --name electrum-grs-android-builder-cont \
         -v $PWD:/home/user/wspace/electrum-grs \
         -v $PWD/.buildozer/.gradle:/home/user/.gradle \
         -v ~/.keystore:/home/user/.keystore \
         --workdir /home/user/wspace/electrum-grs \
         electrum-grs-android-builder-img \
         ./contrib/android/make_apk release

    cp contrib/android/fresh_clone/electrum/bin/$target1 dist/
    cp contrib/android/fresh_clone/electrum/bin/$target2 dist/

fi


# wait for dmg before signing
#if test -f dist/electrum-grs-$VERSION.dmg; then
#    if test -f dist/electrum-grs-$VERSION.dmg.asc; then
#	echo "packages are already signed"
#    else
#	echo "signing packages"
#	./contrib/sign_packages jackielove4u
#    fi
#else
#    echo "dmg is missing, aborting"
#    exit 1
#fi

echo "build complete"
sha256sum dist/*.tar.gz
sha256sum dist/*.AppImage
sha256sum contrib/build-wine/fresh_clone/electrum-grs/contrib/build-wine/dist/*.exe

echo -n "proceed (y/n)? "
read answer

if [ "$answer" != "y" ] ;then
    echo "exit"
    exit 1
fi


#echo "updating www repo"
#./contrib/make_download $WWW_DIR
#echo "signing the version file"
#sig=`./run_electrum_grs -o signmessage $ELECTRUM_SIGNING_ADDRESS $VERSION -w $ELECTRUM_SIGNING_WALLET`
#echo "{ \"version\":\"$VERSION\", \"signatures\":{ \"$ELECTRUM_SIGNING_ADDRESS\":\"$sig\"}}" > $WWW_DIR/version


#if [ $REV != $VERSION ]; then
#    echo "versions differ, not uploading"
#    exit 1
#fi

# upload the files
#if test -f dist/uploaded; then
#    echo "files already uploaded"
#else
#    ./contrib/upload
#    touch dist/uploaded
#fi


# push changes to website repo
#pushd $WWW_DIR
#git diff
#git commit -a -m "version $VERSION"
#git push
#popd

#echo "run $WWW_DIR/publish.sh to sign the website commit and upload signature"<|MERGE_RESOLUTION|>--- conflicted
+++ resolved
@@ -97,19 +97,11 @@
         --workdir /opt/wine64/drive_c/electrum-grs/contrib/build-wine \
         electrum-grs-wine-builder-img \
         ./build.sh
-<<<<<<< HEAD
-    # do this in the fresh clone directorry!
+    # do this in the fresh clone directory!
     #cd contrib/build-wine/
     #./sign.sh
     #cp ./signed/*.exe /opt/electrum-grs/dist/
     #popd
-=======
-    # do this in the fresh clone directory!
-    cd contrib/build-wine/
-    ./sign.sh
-    cp ./signed/*.exe /opt/electrum/dist/
-    popd
->>>>>>> 2c8f376d
 fi
 
 # android
@@ -125,15 +117,9 @@
         umask 0022 && \
         mkdir -p $FRESH_CLONE && \
         cd $FRESH_CLONE  && \
-<<<<<<< HEAD
         git clone https://github.com/groestlcoin/electrum-grs.git && \
         cd electrum-grs
-
-=======
-        git clone https://github.com/spesmilo/electrum.git && \
-        cd electrum
-    git checkout "${COMMIT}^{commit}"
->>>>>>> 2c8f376d
+    #git checkout "${COMMIT}^{commit}"
     mkdir --parents $PWD/.buildozer/.gradle
     sudo docker run -it --rm \
          --name electrum-grs-android-builder-cont \
@@ -144,8 +130,8 @@
          electrum-grs-android-builder-img \
          ./contrib/android/make_apk release
 
-    cp contrib/android/fresh_clone/electrum/bin/$target1 dist/
-    cp contrib/android/fresh_clone/electrum/bin/$target2 dist/
+    cp contrib/android/fresh_clone/electrum-grs/bin/$target1 dist/
+    cp contrib/android/fresh_clone/electrum-grs/bin/$target2 dist/
 
 fi
 
