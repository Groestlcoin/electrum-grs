#
# Note: update locale before:
# 1. cd /opt/electrum-locale && ./update && push
# 2. cd to the submodule dir, and git pull
# 3. cd .. && git push
#!/bin/bash

ELECTRUM_DIR=/opt/electrum-grs
#WWW_DIR=/opt/electrum-web

# Note:
# uploadserver and website are set in /etc/hosts

cd $ELECTRUM_DIR
# rm -rf dist/*
# rm -f .buildozer


VERSION=`python3 -c "import electrum_grs; print(electrum_grs.version.ELECTRUM_VERSION)"`
echo "VERSION: $VERSION"
REV=`git describe --tags`
echo "REV: $REV"
COMMIT=$(git rev-parse HEAD)


git_status=$(git status --porcelain)
if [ ! -z "$git_status" ]; then
    echo "$git_status"
    echo "git repo not clean, aborting"
    exit 1
fi

set -ex

# create tarball
target=Electrum-grs-$VERSION.tar.gz
if test -f dist/$target; then
    echo "file exists: $target"
else
   pushd .
   sudo docker build -t electrum-grs-sdist-builder-img contrib/build-linux/sdist
   FRESH_CLONE=contrib/build-linux/sdist/fresh_clone && \
       sudo rm -rf $FRESH_CLONE && \
       umask 0022 && \
       mkdir -p $FRESH_CLONE && \
       cd $FRESH_CLONE  && \
<<<<<<< HEAD
       git clone https://github.com/Groestlcoin/electrum-grs.git &&\
       cd electrum-grs
   #git checkout $REV
=======
       git clone https://github.com/spesmilo/electrum.git &&\
       cd electrum
   git checkout "${COMMIT}^{commit}"
>>>>>>> bc72e0fc
   sudo docker run -it \
	--name electrum-grs-sdist-builder-cont \
	-v $PWD:/opt/electrum-grs \
	--rm \
	--workdir /opt/electrum-grs/contrib/build-linux/sdist \
	electrum-sdist-builder-img \
	./build.sh
   popd
   cp /opt/electrum-grs/contrib/build-linux/sdist/fresh_clone/electrum/dist/$target dist/
fi

# appimage
if [ $REV != $VERSION ]; then
    target=electrum-grs-${REV:0:-2}-x86_64.AppImage
else
    target=electrum-grs-$REV-x86_64.AppImage
fi

if test -f dist/$target; then
    echo "file exists: $target"
else
    sudo docker build -t electrum-grs-appimage-builder-img contrib/build-linux/appimage
    sudo docker run -it \
         --name electrum-grs-appimage-builder-cont \
	 -v $PWD:/opt/electrum-grs \
         --rm \
	 --workdir /opt/electrum-grs/contrib/build-linux/appimage \
         electrum-appimage-builder-img \
	 ./build.sh
fi


# windows
target=electrum-grs-$REV.exe
if test -f dist/$target; then
    echo "file exists: $target"
else
    pushd .
    FRESH_CLONE=contrib/build-wine/fresh_clone && \
        sudo rm -rf $FRESH_CLONE && \
        mkdir -p $FRESH_CLONE && \
        cd $FRESH_CLONE  && \
<<<<<<< HEAD
        git clone https://github.com/groestlcoin/electrum-grs.git && \
        cd electrum-grs
    #git checkout $REV
=======
        git clone https://github.com/spesmilo/electrum.git && \
        cd electrum
    git checkout "${COMMIT}^{commit}"
>>>>>>> bc72e0fc
    sudo docker run -it \
        --name electrum-grs-wine-builder-cont \
        -v $PWD:/opt/wine64/drive_c/electrum-grs \
        --rm \
        --workdir /opt/wine64/drive_c/electrum-grs/contrib/build-wine \
        electrum-grs-wine-builder-img \
        ./build.sh
    # do this in the fresh clone directorry!
    #cd contrib/build-wine/
    #./sign.sh
    #cp ./signed/*.exe /opt/electrum-grs/dist/
    #popd
fi

# android
target1=ElectrumGRS-$VERSION.0-armeabi-v7a-release.apk
target2=ElectrumGRS-$VERSION.0-arm64-v8a-release.apk

if test -f dist/$target1; then
    echo "file exists: $target1"
else
    ./contrib/make_packages
    sudo docker build -t electrum-grs-android-builder-img contrib/android

    mkdir --parents $PWD/.buildozer/.gradle
    sudo docker run -it --rm \
         --name electrum-grs-android-builder-cont \
         -v $PWD:/home/user/wspace/electrum-grs \
         -v $PWD/.buildozer/.gradle:/home/user/.gradle \
         -v ~/.keystore:/home/user/.keystore \
         --workdir /home/user/wspace/electrum-grs \
         electrum-grs-android-builder-img \
         ./contrib/android/make_apk release

    cp bin/$target1 dist/
    cp bin/$target2 dist/

fi


# wait for dmg before signing
#if test -f dist/electrum-grs-$VERSION.dmg; then
#    if test -f dist/electrum-grs-$VERSION.dmg.asc; then
#	echo "packages are already signed"
#    else
#	echo "signing packages"
#	./contrib/sign_packages
#    fi
#else
#    echo "dmg is missing, aborting"
#    exit 1
#fi

echo "build complete"
sha256sum dist/*.tar.gz
sha256sum dist/*.AppImage
sha256sum contrib/build-wine/fresh_clone/electrum/contrib/build-wine/dist/*.exe

echo -n "proceed (y/n)? "
read answer

if [ "$answer" != "y" ] ;then
    echo "exit"
    exit 1
fi


#echo "updating www repo"
#./contrib/make_download $WWW_DIR
#echo "signing the version file"
#sig=`./run_electrum_grs -o signmessage $ELECTRUM_SIGNING_ADDRESS $VERSION -w $ELECTRUM_SIGNING_WALLET`
#echo "{ \"version\":\"$VERSION\", \"signatures\":{ \"$ELECTRUM_SIGNING_ADDRESS\":\"$sig\"}}" > $WWW_DIR/version


#if [ $REV != $VERSION ]; then
#    echo "versions differ, not uploading"
#    exit 1
#fi

# upload the files
#if test -f dist/uploaded; then
#    echo "files already uploaded"
#else
#    ./contrib/upload uploadserver
#    touch dist/uploaded
#fi

#exit 0

# push changes to website
#pushd $WWW_DIR
#git diff
#git commit -a -m "version $VERSION"
#git push
#popd

# update webserver:
#echo "to deploy, type:"
#echo "ssh root@website \"cd /var/www/new; git pull github master\""

# clear cloudflare cache<|MERGE_RESOLUTION|>--- conflicted
+++ resolved
@@ -44,15 +44,9 @@
        umask 0022 && \
        mkdir -p $FRESH_CLONE && \
        cd $FRESH_CLONE  && \
-<<<<<<< HEAD
        git clone https://github.com/Groestlcoin/electrum-grs.git &&\
        cd electrum-grs
-   #git checkout $REV
-=======
-       git clone https://github.com/spesmilo/electrum.git &&\
-       cd electrum
-   git checkout "${COMMIT}^{commit}"
->>>>>>> bc72e0fc
+   #git checkout "${COMMIT}^{commit}"
    sudo docker run -it \
 	--name electrum-grs-sdist-builder-cont \
 	-v $PWD:/opt/electrum-grs \
@@ -61,7 +55,7 @@
 	electrum-sdist-builder-img \
 	./build.sh
    popd
-   cp /opt/electrum-grs/contrib/build-linux/sdist/fresh_clone/electrum/dist/$target dist/
+   cp /opt/electrum-grs/contrib/build-linux/sdist/fresh_clone/electrum-grs/dist/$target dist/
 fi
 
 # appimage
@@ -95,15 +89,9 @@
         sudo rm -rf $FRESH_CLONE && \
         mkdir -p $FRESH_CLONE && \
         cd $FRESH_CLONE  && \
-<<<<<<< HEAD
-        git clone https://github.com/groestlcoin/electrum-grs.git && \
+        git clone https://github.com/Groestlcoin/electrum-grs.git && \
         cd electrum-grs
-    #git checkout $REV
-=======
-        git clone https://github.com/spesmilo/electrum.git && \
-        cd electrum
-    git checkout "${COMMIT}^{commit}"
->>>>>>> bc72e0fc
+    #git checkout "${COMMIT}^{commit}"
     sudo docker run -it \
         --name electrum-grs-wine-builder-cont \
         -v $PWD:/opt/wine64/drive_c/electrum-grs \
@@ -160,7 +148,7 @@
 echo "build complete"
 sha256sum dist/*.tar.gz
 sha256sum dist/*.AppImage
-sha256sum contrib/build-wine/fresh_clone/electrum/contrib/build-wine/dist/*.exe
+sha256sum contrib/build-wine/fresh_clone/electrum-grs/contrib/build-wine/dist/*.exe
 
 echo -n "proceed (y/n)? "
 read answer
