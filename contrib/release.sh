--- conflicted
+++ resolved
@@ -63,14 +63,8 @@
     PUBKEY="--local-user 287A E4CA1187C68C08B49CB2D11BD4F33F1DB499"
     export SSHUSER=jackielove4u
     RELEASEMANAGER=1
-<<<<<<< HEAD
-=======
-elif [ "$GPGUSER" == "sombernight_releasekey" ]; then
-    PUBKEY="--local-user 0EEDCFD5CAFB459067349B23CA9EEEC43DF911DC"
-    export SSHUSER=sombernight
 else
     warn "unexpected GPGUSER=$GPGUSER"
->>>>>>> 15f13ebc
 fi
 
 
