#!/bin/bash
#
# This script is used for stage 1 of the release process. It operates exclusively on the airlock.
# This script, for the RELEASEMANAGER (RM):
# - builds and uploads all binaries to airlock,
# - assumes all keys are available, and signs everything
# This script, for other builders:
# - builds all reproducible binaries,
# - downloads binaries built by the release manager (from airlock), compares and signs them,
# - and then uploads sigs
# Note: the .dmg should be built separately beforehand and copied into dist/
#       (as it is built on a separate machine)
#
#
# env vars:
# - ELECBUILD_NOCACHE: if set, forces rebuild of docker images
#
# "uploadserver" is set in /etc/hosts
#
# Note: steps before doing a new release:
# - update locale:
#     1. cd /opt/electrum-locale && ./update.py && git push
#     2. cd to the submodule dir, and git pull
#     3. cd .. && git push
# - update RELEASE-NOTES and version.py
# - $ git tag -s $VERSION -m $VERSION
#
# -----
# Then, typical release flow:
# - RM runs release.sh
# - Another SFTPUSER BUILDER runs `$ ./release.sh`
# - now airlock contains new binaries and two sigs for each
# - deploy.sh will verify sigs and move binaries across airlock
# - new binaries are now publicly available on uploadserver, but not linked from website yet
# - other BUILDERS can now also try to reproduce binaries and open PRs with sigs against spesmilo/electrum-signatures
#   - these PRs can get merged as they come
#   - run add_cosigner
# - after some time, RM can run release_www.sh to create and commit website-update
#   - then run WWW_DIR/publish.sh to update website
# - at least two people need to run WWW_DIR/publish.sh
#

set -e

PROJECT_ROOT="$(dirname "$(readlink -e "$0")")/.."
CONTRIB="$PROJECT_ROOT/contrib"

cd "$PROJECT_ROOT"

. "$CONTRIB"/build_tools_util.sh

# rm -rf dist/*
# rm -f .buildozer

GPGUSER=$1
if [ -z "$GPGUSER" ]; then
    fail "usage: $0 gpg_username"
fi

export SSHUSER="$GPGUSER"
RELEASEMANAGER=""
if [ "$GPGUSER" == "jackielove4u" ]; then
    PUBKEY="--local-user 287A E4CA1187C68C08B49CB2D11BD4F33F1DB499"
    export SSHUSER=jackielove4u
    RELEASEMANAGER=1
fi


if [ ! -z "$RELEASEMANAGER" ] ; then
    echo -n "Code signing passphrase:"
    read -s password
    # tests password against keystore
    keytool -list -storepass $password
    # the same password is used for windows signing
    export WIN_SIGNING_PASSWORD=$password
fi


VERSION=$("$CONTRIB"/print_electrum_version.py)
info "VERSION: $VERSION"
REV=$(git describe --tags)
info "REV: $REV"
COMMIT=$(git rev-parse HEAD)

export ELECBUILD_COMMIT="${COMMIT}^{commit}"


git_status=$(git status --porcelain)
if [ ! -z "$git_status" ]; then
    echo "$git_status"
    fail "git repo not clean, aborting"
fi

set -x

# create tarball
tarball="Electrum-grs-$VERSION.tar.gz"
if test -f "dist/$tarball"; then
    info "file exists: $tarball"
else
    ./contrib/build-linux/sdist/build.sh
fi

# create source-only tarball
srctarball="Electrum-grs-sourceonly-$VERSION.tar.gz"
if test -f "dist/$srctarball"; then
    info "file exists: $srctarball"
else
    OMIT_UNCLEAN_FILES=1 ./contrib/build-linux/sdist/build.sh
fi

# appimage
appimage="electrum-grs-$REV-x86_64.AppImage"
if test -f "dist/$appimage"; then
    info "file exists: $appimage"
else
    ./contrib/build-linux/appimage/build.sh
fi


# windows
win1="electrum-grs-$REV.exe"
win2="electrum-grs-$REV-portable.exe"
win3="electrum-grs-$REV-setup.exe"
if test -f "dist/$win1"; then
    info "file exists: $win1"
else
    pushd .
    if test -f "contrib/build-wine/dist/$win1"; then
        info "unsigned file exists: $win1"
    else
        ./contrib/build-wine/build.sh
    fi
    cd contrib/build-wine/
    if [ ! -z "$RELEASEMANAGER" ] ; then
        ./sign.sh
        cp ./signed/*.exe "$PROJECT_ROOT/dist/"
    else
        cp ./dist/*.exe "$PROJECT_ROOT/dist/"
    fi
    popd
fi

# android
<<<<<<< HEAD
apk1="ElectrumGRS-$VERSION.0-armeabi-v7a-release.apk"
apk1_unsigned="ElectrumGRS-$VERSION.0-armeabi-v7a-release-unsigned.apk"
apk2="ElectrumGRS-$VERSION.0-arm64-v8a-release.apk"
apk2_unsigned="ElectrumGRS-$VERSION.0-arm64-v8a-release-unsigned.apk"
apk3="ElectrumGRS-$VERSION.0-x86_64-release.apk"
apk3_unsigned="ElectrumGRS-$VERSION.0-x86_64-release-unsigned.apk"
if test -f "dist/$apk1"; then
    info "file exists: $apk1"
else
    if [ ! -z "$RELEASEMANAGER" ] ; then
        ./contrib/android/build.sh qml all release $password
=======
for arch in armeabi-v7a arm64-v8a x86_64
do
    apk="Electrum-$VERSION.0-$arch-release.apk"
    apk_unsigned="Electrum-$VERSION.0-$arch-release-unsigned.apk"
    if test -f "dist/$apk"; then
        info "file exists: $apk"
>>>>>>> 64f82cd2
    else
        info "file does not exists: $apk"
        if [ ! -z "$RELEASEMANAGER" ] ; then
            ./contrib/android/build.sh qml $arch release $password
        else
            ./contrib/android/build.sh qml $arch release-unsigned
            mv "dist/$apk_unsigned" "dist/$apk"
        fi
    fi
done

# the macos binary is built on a separate machine.
# the file that needs to be copied over is the codesigned release binary (regardless of builder role)
dmg=electrum-grs-$VERSION.dmg
if ! test -f "dist/$dmg"; then
    if [ ! -z "$RELEASEMANAGER" ] ; then  # RM
        fail "dmg is missing, aborting. Please build and codesign the dmg on a mac and copy it over."
    else  # other builders
        fail "dmg is missing, aborting. Please build the unsigned dmg on a mac, compare it with file built by RM, and if matches, copy RM's dmg."
    fi
fi

# now that we have all binaries, if we are the RM, sign them.
if [ ! -z "$RELEASEMANAGER" ] ; then
    if test -f "dist/$dmg.asc"; then
        info "packages are already signed"
    else
        info "signing packages"
        ./contrib/sign_packages "$GPGUSER"
    fi
fi

info "build complete"
sha256sum dist/*.tar.gz
sha256sum dist/*.AppImage
sha256sum contrib/build-wine/dist/*.exe

echo -n "proceed (y/n)? "
read answer

if [ "$answer" != "y" ]; then
    echo "exit"
    exit 1
fi


if [ -z "$RELEASEMANAGER" ] ; then
    # people OTHER THAN release manager.
    # download binaries built by RM
    rm -rf "$PROJECT_ROOT/dist/releasemanager"
    mkdir --parent "$PROJECT_ROOT/dist/releasemanager"
    cd "$PROJECT_ROOT/dist/releasemanager"
    # TODO check somehow that RM had finished uploading
    sftp -oBatchMode=no -b - "$SSHUSER@uploadserver" << !
       cd electrum-grs-downloads-airlock
       cd "$VERSION"
       mget *
       bye
!
    # check we have each binary
    test -f "$tarball"    || fail "tarball not found among sftp downloads"
    test -f "$srctarball" || fail "srctarball not found among sftp downloads"
    test -f "$appimage"   || fail "appimage not found among sftp downloads"
    test -f "$win1"       || fail "win1 not found among sftp downloads"
    test -f "$win2"       || fail "win2 not found among sftp downloads"
    test -f "$win3"       || fail "win3 not found among sftp downloads"
    test -f "$apk1"       || fail "apk1 not found among sftp downloads"
    test -f "$apk2"       || fail "apk2 not found among sftp downloads"
    test -f "$apk3"       || fail "apk3 not found among sftp downloads"
    test -f "$dmg"        || fail "dmg not found among sftp downloads"
    test -f "$PROJECT_ROOT/dist/$tarball"    || fail "tarball not found among built files"
    test -f "$PROJECT_ROOT/dist/$srctarball" || fail "srctarball not found among built files"
    test -f "$PROJECT_ROOT/dist/$appimage"   || fail "appimage not found among built files"
    test -f "$CONTRIB/build-wine/dist/$win1" || fail "win1 not found among built files"
    test -f "$CONTRIB/build-wine/dist/$win2" || fail "win2 not found among built files"
    test -f "$CONTRIB/build-wine/dist/$win3" || fail "win3 not found among built files"
    test -f "$PROJECT_ROOT/dist/$apk1"       || fail "apk1 not found among built files"
    test -f "$PROJECT_ROOT/dist/$apk2"       || fail "apk2 not found among built files"
    test -f "$PROJECT_ROOT/dist/$apk3"       || fail "apk3 not found among built files"
    test -f "$PROJECT_ROOT/dist/$dmg"        || fail "dmg not found among built files"
    # compare downloaded binaries against ones we built
    cmp --silent "$tarball"    "$PROJECT_ROOT/dist/$tarball"    || fail "files are different. tarball."
    cmp --silent "$srctarball" "$PROJECT_ROOT/dist/$srctarball" || fail "files are different. srctarball."
    cmp --silent "$appimage"   "$PROJECT_ROOT/dist/$appimage"   || fail "files are different. appimage."
    rm -rf "$CONTRIB/build-wine/signed/" && mkdir --parents "$CONTRIB/build-wine/signed/"
    cp -f "$win1" "$win2" "$win3" "$CONTRIB/build-wine/signed/"
    "$CONTRIB/build-wine/unsign.sh" || fail "files are different. windows."
    "$CONTRIB/android/apkdiff.py" "$apk1" "$PROJECT_ROOT/dist/$apk1" || fail "files are different. android."
    "$CONTRIB/android/apkdiff.py" "$apk2" "$PROJECT_ROOT/dist/$apk2" || fail "files are different. android."
    "$CONTRIB/android/apkdiff.py" "$apk3" "$PROJECT_ROOT/dist/$apk3" || fail "files are different. android."
    cmp --silent "$dmg" "$PROJECT_ROOT/dist/$dmg" || fail "files are different. macos."
    # all files matched. sign them.
    rm -rf "$PROJECT_ROOT/dist/sigs/"
    mkdir --parents "$PROJECT_ROOT/dist/sigs/"
    for fname in "$tarball" "$srctarball" "$appimage" "$win1" "$win2" "$win3" "$apk1" "$apk2" "$apk3" "$dmg" ; do
        signame="$fname.$GPGUSER.asc"
        gpg --sign --armor --detach $PUBKEY --output "$PROJECT_ROOT/dist/sigs/$signame" "$fname"
    done
    # upload sigs
    ELECBUILD_UPLOADFROM="$PROJECT_ROOT/dist/sigs/" "$CONTRIB/upload.sh"

else
    # ONLY release manager

    cd "$PROJECT_ROOT"

    # check we have each binary
    test -f "$PROJECT_ROOT/dist/$tarball"    || fail "tarball not found among built files"
    test -f "$PROJECT_ROOT/dist/$srctarball" || fail "srctarball not found among built files"
    test -f "$PROJECT_ROOT/dist/$appimage"   || fail "appimage not found among built files"
    test -f "$PROJECT_ROOT/dist/$win1"       || fail "win1 not found among built files"
    test -f "$PROJECT_ROOT/dist/$win2"       || fail "win2 not found among built files"
    test -f "$PROJECT_ROOT/dist/$win3"       || fail "win3 not found among built files"
    test -f "$PROJECT_ROOT/dist/$apk1"       || fail "apk1 not found among built files"
    test -f "$PROJECT_ROOT/dist/$apk2"       || fail "apk2 not found among built files"
    test -f "$PROJECT_ROOT/dist/$apk3"       || fail "apk3 not found among built files"
    test -f "$PROJECT_ROOT/dist/$dmg"        || fail "dmg not found among built files"

    if [ $REV != $VERSION ]; then
        fail "versions differ, not uploading"
    fi

    # upload the files
    ./contrib/upload.sh

fi


info "release.sh finished successfully."
info "After two people ran release.sh, the binaries will be publicly available on uploadserver."
info "Then, we wait for additional signers, and run add_cosigner for them."
info "Finally, release_www.sh needs to be run, for the website to be updated."<|MERGE_RESOLUTION|>--- conflicted
+++ resolved
@@ -142,26 +142,12 @@
 fi
 
 # android
-<<<<<<< HEAD
-apk1="ElectrumGRS-$VERSION.0-armeabi-v7a-release.apk"
-apk1_unsigned="ElectrumGRS-$VERSION.0-armeabi-v7a-release-unsigned.apk"
-apk2="ElectrumGRS-$VERSION.0-arm64-v8a-release.apk"
-apk2_unsigned="ElectrumGRS-$VERSION.0-arm64-v8a-release-unsigned.apk"
-apk3="ElectrumGRS-$VERSION.0-x86_64-release.apk"
-apk3_unsigned="ElectrumGRS-$VERSION.0-x86_64-release-unsigned.apk"
-if test -f "dist/$apk1"; then
-    info "file exists: $apk1"
-else
-    if [ ! -z "$RELEASEMANAGER" ] ; then
-        ./contrib/android/build.sh qml all release $password
-=======
 for arch in armeabi-v7a arm64-v8a x86_64
 do
-    apk="Electrum-$VERSION.0-$arch-release.apk"
-    apk_unsigned="Electrum-$VERSION.0-$arch-release-unsigned.apk"
+    apk="ElectrumGRS-$VERSION.0-$arch-release.apk"
+    apk_unsigned="ElectrumGRS-$VERSION.0-$arch-release-unsigned.apk"
     if test -f "dist/$apk"; then
         info "file exists: $apk"
->>>>>>> 64f82cd2
     else
         info "file does not exists: $apk"
         if [ ! -z "$RELEASEMANAGER" ] ; then
