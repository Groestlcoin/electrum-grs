#!/bin/bash
#
# This script is used for stage 1 of the release process. It operates exclusively on the airlock.
# This script, for the RELEASEMANAGER (RM):
# - builds and uploads all binaries to airlock,
# - assumes all keys are available, and signs everything
# This script, for other builders:
# - builds all reproducible binaries,
# - downloads binaries built by the release manager (from airlock if SFTPUSER, else from website),
#   compares and signs them,
# - and then uploads sigs (if SFTPUSER), else they can be submitted as PR to spesmilo/electrum-signatures
# Note: the .dmg should be built separately beforehand and copied into dist/
#       (as it is built on a separate machine)
#
#
# env vars:
# - ELECBUILD_NOCACHE: if set, forces rebuild of docker images
#
# "uploadserver" is set in /etc/hosts
#
# Note: steps before doing a new release:
# - update locale:
#     1. cd /opt/electrum-locale && ./update.py && git push
#     2. cd to the submodule dir, and git pull
#     3. cd .. && git push
# - update RELEASE-NOTES and version.py
# - $ git tag -s $VERSION -m $VERSION
#
# -----
# Then, typical release flow:
# - RM runs release.sh
# - Another SFTPUSER BUILDER runs `$ ./release.sh`
# - now airlock contains new binaries and two sigs for each
# - deploy.sh will verify sigs and move binaries across airlock
# - new binaries are now publicly available on uploadserver, but not linked from website yet
# - other BUILDERS can now also try to reproduce binaries and open PRs with sigs against spesmilo/electrum-signatures
#   - these PRs can get merged as they come
#   - run add_cosigner
# - after some time, RM can run release_www.sh to create and commit website-update
#   - then run WWW_DIR/publish.sh to update website
# - at least two people need to run WWW_DIR/publish.sh
#

set -e

PROJECT_ROOT="$(dirname "$(readlink -e "$0")")/.."
CONTRIB="$PROJECT_ROOT/contrib"

cd "$PROJECT_ROOT"

. "$CONTRIB"/build_tools_util.sh

# rm -rf dist/*
# rm -f .buildozer

GPGUSER=$1
if [ -z "$GPGUSER" ]; then
    fail "usage: $0 gpg_username"
fi

RELEASEMANAGER=""
if [ "$GPGUSER" == "jackielove4u" ]; then
    PUBKEY="--local-user 287A E4CA1187C68C08B49CB2D11BD4F33F1DB499"
    export SSHUSER=jackielove4u
    RELEASEMANAGER=1
else
    warn "unexpected GPGUSER=$GPGUSER"
    PUBKEY=""
    export SSHUSER=""
fi


if [ ! -z "$RELEASEMANAGER" ] ; then
    echo -n "Code signing passphrase:"
    read -s password
    # tests password against keystore
    keytool -list -storepass $password
    # the same password is used for windows signing
    export WIN_SIGNING_PASSWORD=$password
fi


VERSION=$("$CONTRIB"/print_electrum_version.py)
info "VERSION: $VERSION"
REV=$(git describe --tags)
info "REV: $REV"
COMMIT=$(git rev-parse HEAD)

export ELECBUILD_COMMIT="${COMMIT}^{commit}"


git_status=$(git status --porcelain)
if [ ! -z "$git_status" ]; then
    echo "$git_status"
    fail "git repo not clean, aborting"
fi

set -x

# create tarball
tarball="Electrum-grs-$VERSION.tar.gz"
if test -f "dist/$tarball"; then
    info "file exists: $tarball"
else
    ./contrib/build-linux/sdist/build.sh
fi

# create source-only tarball
srctarball="Electrum-grs-sourceonly-$VERSION.tar.gz"
if test -f "dist/$srctarball"; then
    info "file exists: $srctarball"
else
    OMIT_UNCLEAN_FILES=1 ./contrib/build-linux/sdist/build.sh
fi

# appimage
appimage="electrum-grs-$REV-x86_64.AppImage"
if test -f "dist/$appimage"; then
    info "file exists: $appimage"
else
    ./contrib/build-linux/appimage/build.sh
fi


# windows
win1="electrum-grs-$REV.exe"
win2="electrum-grs-$REV-portable.exe"
win3="electrum-grs-$REV-setup.exe"
if test -f "dist/$win1"; then
    info "file exists: $win1"
else
    pushd .
    if test -f "contrib/build-wine/dist/$win1"; then
        info "unsigned file exists: $win1"
    else
        ./contrib/build-wine/build.sh
    fi
    cd contrib/build-wine/
    if [ ! -z "$RELEASEMANAGER" ] ; then
        ./sign.sh
        cp ./signed/*.exe "$PROJECT_ROOT/dist/"
    else
        cp ./dist/*.exe "$PROJECT_ROOT/dist/"
    fi
    popd
fi

# android
apk1="ElectrumGRS-$VERSION-armeabi-v7a-release.apk"
apk2="ElectrumGRS-$VERSION-arm64-v8a-release.apk"
apk3="ElectrumGRS-$VERSION-x86_64-release.apk"
for arch in armeabi-v7a arm64-v8a x86_64
do
    apk="ElectrumGRS-$VERSION-$arch-release.apk"
    apk_unsigned="ElectrumGRS-$VERSION-$arch-release-unsigned.apk"
    if test -f "dist/$apk"; then
        info "file exists: $apk"
    else
        info "file does not exists: $apk"
        if [ ! -z "$RELEASEMANAGER" ] ; then
            ./contrib/android/build.sh qml $arch release $password
        else
            ./contrib/android/build.sh qml $arch release-unsigned
            mv "dist/$apk_unsigned" "dist/$apk"
        fi
    fi
done

# the macos binary is built on a separate machine.
# the file that needs to be copied over is the codesigned release binary (regardless of builder role)
dmg="electrum-grs-$VERSION.dmg"
if ! test -f "dist/$dmg"; then
    if [ ! -z "$RELEASEMANAGER" ] ; then  # RM
        fail "dmg is missing, aborting. Please build and codesign the dmg on a mac and copy it over."
    else  # other builders
        fail "dmg is missing, aborting. Please build the unsigned dmg on a mac, compare it with file built by RM, and if matches, copy RM's dmg."
    fi
fi

# now that we have all binaries, if we are the RM, sign them.
if [ ! -z "$RELEASEMANAGER" ] ; then
    if test -f "dist/$dmg.asc"; then
        info "packages are already signed"
    else
        info "signing packages"
        ./contrib/sign_packages "$GPGUSER"
    fi
fi

info "build complete"
sha256sum dist/*.tar.gz
sha256sum dist/*.AppImage
sha256sum contrib/build-wine/dist/*.exe

echo -n "proceed (y/n)? "
read answer

if [ "$answer" != "y" ]; then
    echo "exit"
    exit 1
fi


if [ -z "$RELEASEMANAGER" ] ; then
    # people OTHER THAN release manager.
    # download binaries built by RM
    rm -rf "$PROJECT_ROOT/dist/releasemanager"
    mkdir --parent "$PROJECT_ROOT/dist/releasemanager"
    cd "$PROJECT_ROOT/dist/releasemanager"
<<<<<<< HEAD
    # TODO check somehow that RM had finished uploading
    sftp -oBatchMode=no -b - "$SSHUSER@uploadserver" << !
       cd electrum-grs-downloads-airlock
       cd "$VERSION"
       mget *
       bye
!
=======

    if [ -z "$SSHUSER" ]; then
        info "No SFTP access, downloading binaries from website"
        BASE_URL="https://download.electrum.org/$VERSION"
        FILES_TO_DOWNLOAD=(
            "$tarball"
            "$srctarball"
            "$appimage"
            "$win1"
            "$win2"
            "$win3"
            "$apk1"
            "$apk2"
            "$apk3"
            "$dmg"
        )

        for filename in "${FILES_TO_DOWNLOAD[@]}"; do
            if [ ! -f "$filename" ]; then
                info "Downloading $filename..."
                wget -q "$BASE_URL/$filename" -O "$filename" || fail "Failed to download $filename"
            else
                info "File already exists: $filename"
            fi
        done
    else
        # TODO check somehow that RM had finished uploading
        sftp -oBatchMode=no -b - "$SSHUSER@uploadserver" <<-EOF
           cd electrum-downloads-airlock
           cd "$VERSION"
           mget *
           bye
EOF
    fi

>>>>>>> d7f6820f
    # check we have each binary
    test -f "$tarball"    || fail "tarball not found among sftp downloads"
    test -f "$srctarball" || fail "srctarball not found among sftp downloads"
    test -f "$appimage"   || fail "appimage not found among sftp downloads"
    test -f "$win1"       || fail "win1 not found among sftp downloads"
    test -f "$win2"       || fail "win2 not found among sftp downloads"
    test -f "$win3"       || fail "win3 not found among sftp downloads"
    test -f "$apk1"       || fail "apk1 not found among sftp downloads"
    test -f "$apk2"       || fail "apk2 not found among sftp downloads"
    test -f "$apk3"       || fail "apk3 not found among sftp downloads"
    test -f "$dmg"        || fail "dmg not found among sftp downloads"
    test -f "$PROJECT_ROOT/dist/$tarball"    || fail "tarball not found among built files"
    test -f "$PROJECT_ROOT/dist/$srctarball" || fail "srctarball not found among built files"
    test -f "$PROJECT_ROOT/dist/$appimage"   || fail "appimage not found among built files"
    test -f "$CONTRIB/build-wine/dist/$win1" || fail "win1 not found among built files"
    test -f "$CONTRIB/build-wine/dist/$win2" || fail "win2 not found among built files"
    test -f "$CONTRIB/build-wine/dist/$win3" || fail "win3 not found among built files"
    test -f "$PROJECT_ROOT/dist/$apk1"       || fail "apk1 not found among built files"
    test -f "$PROJECT_ROOT/dist/$apk2"       || fail "apk2 not found among built files"
    test -f "$PROJECT_ROOT/dist/$apk3"       || fail "apk3 not found among built files"
    test -f "$PROJECT_ROOT/dist/$dmg"        || fail "dmg not found among built files"
    # compare downloaded binaries against ones we built
    cmp --silent "$tarball"    "$PROJECT_ROOT/dist/$tarball"    || fail "files are different. tarball."
    cmp --silent "$srctarball" "$PROJECT_ROOT/dist/$srctarball" || fail "files are different. srctarball."
    cmp --silent "$appimage"   "$PROJECT_ROOT/dist/$appimage"   || fail "files are different. appimage."
    rm -rf "$CONTRIB/build-wine/signed/" && mkdir --parents "$CONTRIB/build-wine/signed/"
    cp -f "$win1" "$win2" "$win3" "$CONTRIB/build-wine/signed/"
    "$CONTRIB/build-wine/unsign.sh" || fail "files are different. windows."
    "$CONTRIB/android/apkdiff.py" "$apk1" "$PROJECT_ROOT/dist/$apk1" || fail "files are different. android."
    "$CONTRIB/android/apkdiff.py" "$apk2" "$PROJECT_ROOT/dist/$apk2" || fail "files are different. android."
    "$CONTRIB/android/apkdiff.py" "$apk3" "$PROJECT_ROOT/dist/$apk3" || fail "files are different. android."
    cmp --silent "$dmg" "$PROJECT_ROOT/dist/$dmg" || fail "files are different. macos."
    # all files matched. sign them.
    rm -rf "$PROJECT_ROOT/dist/sigs/"
    mkdir --parents "$PROJECT_ROOT/dist/sigs/"
    for fname in "$tarball" "$srctarball" "$appimage" "$win1" "$win2" "$win3" "$apk1" "$apk2" "$apk3" "$dmg" ; do
        signame="$fname.$GPGUSER.asc"
        gpg --sign --armor --detach $PUBKEY --output "$PROJECT_ROOT/dist/sigs/$signame" "$fname"
    done

    if [ -z "$SSHUSER" ]; then
        info "Signing successfully, now open a pull request with your signatures to spesmilo/electrum-signatures"
        exit 0
    else
        # upload sigs
        ELECBUILD_UPLOADFROM="$PROJECT_ROOT/dist/sigs/" "$CONTRIB/upload.sh"
    fi

else
    # ONLY release manager

    cd "$PROJECT_ROOT"

    # check we have each binary
    test -f "$PROJECT_ROOT/dist/$tarball"    || fail "tarball not found among built files"
    test -f "$PROJECT_ROOT/dist/$srctarball" || fail "srctarball not found among built files"
    test -f "$PROJECT_ROOT/dist/$appimage"   || fail "appimage not found among built files"
    test -f "$PROJECT_ROOT/dist/$win1"       || fail "win1 not found among built files"
    test -f "$PROJECT_ROOT/dist/$win2"       || fail "win2 not found among built files"
    test -f "$PROJECT_ROOT/dist/$win3"       || fail "win3 not found among built files"
    test -f "$PROJECT_ROOT/dist/$apk1"       || fail "apk1 not found among built files"
    test -f "$PROJECT_ROOT/dist/$apk2"       || fail "apk2 not found among built files"
    test -f "$PROJECT_ROOT/dist/$apk3"       || fail "apk3 not found among built files"
    test -f "$PROJECT_ROOT/dist/$dmg"        || fail "dmg not found among built files"

    if [ $REV != $VERSION ]; then
        fail "versions differ, not uploading"
    fi

    # upload the files
    ./contrib/upload.sh

fi

set +x

info "release.sh finished successfully."
info "After two people ran release.sh, the binaries will be publicly available on uploadserver."
info "Then, we wait for additional signers, and run add_cosigner for them."
info "Finally, release_www.sh needs to be run, for the website to be updated."<|MERGE_RESOLUTION|>--- conflicted
+++ resolved
@@ -207,19 +207,10 @@
     rm -rf "$PROJECT_ROOT/dist/releasemanager"
     mkdir --parent "$PROJECT_ROOT/dist/releasemanager"
     cd "$PROJECT_ROOT/dist/releasemanager"
-<<<<<<< HEAD
-    # TODO check somehow that RM had finished uploading
-    sftp -oBatchMode=no -b - "$SSHUSER@uploadserver" << !
-       cd electrum-grs-downloads-airlock
-       cd "$VERSION"
-       mget *
-       bye
-!
-=======
 
     if [ -z "$SSHUSER" ]; then
         info "No SFTP access, downloading binaries from website"
-        BASE_URL="https://download.electrum.org/$VERSION"
+        BASE_URL="https://download.groestlcoin.org/$VERSION"
         FILES_TO_DOWNLOAD=(
             "$tarball"
             "$srctarball"
@@ -244,14 +235,13 @@
     else
         # TODO check somehow that RM had finished uploading
         sftp -oBatchMode=no -b - "$SSHUSER@uploadserver" <<-EOF
-           cd electrum-downloads-airlock
+           cd electrum-grs-downloads-airlock
            cd "$VERSION"
            mget *
            bye
 EOF
     fi
 
->>>>>>> d7f6820f
     # check we have each binary
     test -f "$tarball"    || fail "tarball not found among sftp downloads"
     test -f "$srctarball" || fail "srctarball not found among sftp downloads"
