--- conflicted
+++ resolved
@@ -114,15 +114,10 @@
 fi
 
 # android
-<<<<<<< HEAD
 apk1="ElectrumGRS-$VERSION.0-armeabi-v7a-release.apk"
+apk1_unsigned="ElectrumGRS-$VERSION.0-armeabi-v7a-release-unsigned.apk"
 apk2="ElectrumGRS-$VERSION.0-arm64-v8a-release.apk"
-=======
-apk1="Electrum-$VERSION.0-armeabi-v7a-release.apk"
-apk1_unsigned="Electrum-$VERSION.0-armeabi-v7a-release-unsigned.apk"
-apk2="Electrum-$VERSION.0-arm64-v8a-release.apk"
-apk2_unsigned="Electrum-$VERSION.0-arm64-v8a-release-unsigned.apk"
->>>>>>> d35a68d2
+apk2_unsigned="ElectrumGRS-$VERSION.0-arm64-v8a-release-unsigned.apk"
 if test -f "dist/$apk1"; then
     info "file exists: $apk1"
 else
@@ -136,12 +131,8 @@
 fi
 
 # the macos binary is built on a separate machine.
-<<<<<<< HEAD
+# the file that needs to be copied over is the codesigned release binary (regardless of builder role)
 dmg=electrum-grs-$VERSION.dmg
-test -f "dist/$dmg"  || fail "dmg is missing, aborting. Please build the dmg on a mac and copy it over."
-=======
-# the file that needs to be copied over is the codesigned release binary (regardless of builder role)
-dmg=electrum-$VERSION.dmg
 if ! test -f "dist/$dmg"; then
     if [ ! -z "$RELEASEMANAGER" ] ; then  # RM
         fail "dmg is missing, aborting. Please build and codesign the dmg on a mac and copy it over."
@@ -149,7 +140,6 @@
         fail "dmg is missing, aborting. Please build the unsigned dmg on a mac, compare it with file built by RM, and if matches, copy RM's dmg."
     fi
 fi
->>>>>>> d35a68d2
 
 # now that we have all binaries, if we are the RM, sign them.
 if [ ! -z "$RELEASEMANAGER" ] ; then
@@ -232,13 +222,8 @@
     info "updating www repo"
     ./contrib/make_download $WWW_DIR
     info "signing the version announcement file"
-<<<<<<< HEAD
     sig=`./run_electrum_grs -o signmessage $ELECTRUM_SIGNING_ADDRESS $VERSION -w $ELECTRUM_SIGNING_WALLET`
-    info "{ \"version\":\"$VERSION\", \"signatures\":{ \"$ELECTRUM_SIGNING_ADDRESS\":\"$sig\"}}" > $WWW_DIR/version
-=======
-    sig=`./run_electrum -o signmessage $ELECTRUM_SIGNING_ADDRESS $VERSION -w $ELECTRUM_SIGNING_WALLET`
     echo "{ \"version\":\"$VERSION\", \"signatures\":{ \"$ELECTRUM_SIGNING_ADDRESS\":\"$sig\"}}" > $WWW_DIR/version
->>>>>>> d35a68d2
 
 
     if [ $REV != $VERSION ]; then
