#!/bin/bash

set -e

PROJECT_ROOT="$(dirname "$(readlink -e "$0")")/../../.."
CONTRIB="$PROJECT_ROOT/contrib"
CONTRIB_APPIMAGE="$CONTRIB/build-linux/appimage"
DISTDIR="$PROJECT_ROOT/dist"
BUILDDIR="$CONTRIB_APPIMAGE/build/appimage"
APPDIR="$BUILDDIR/electrum-grs.AppDir"
CACHEDIR="$CONTRIB_APPIMAGE/.cache/appimage"
export DLL_TARGET_DIR="$CACHEDIR/dlls"
PIP_CACHE_DIR="$CONTRIB_APPIMAGE/.cache/pip_cache"

. "$CONTRIB"/build_tools_util.sh

git -C "$PROJECT_ROOT" rev-parse 2>/dev/null || fail "Building outside a git clone is not supported."

export GCC_STRIP_BINARIES="1"

# pinned versions
PYTHON_VERSION=3.11.9
PY_VER_MAJOR="3.11"  # as it appears in fs paths
PKG2APPIMAGE_COMMIT="a9c85b7e61a3a883f4a35c41c5decb5af88b6b5d"

VERSION=4.5.4
APPIMAGE="$DISTDIR/electrum-grs-$VERSION-x86_64.AppImage"

rm -rf "$BUILDDIR"
mkdir -p "$APPDIR" "$CACHEDIR" "$PIP_CACHE_DIR" "$DISTDIR" "$DLL_TARGET_DIR"

# potential leftover from setuptools that might make pip put garbage in binary
rm -rf "$PROJECT_ROOT/build"


info "downloading some dependencies."
download_if_not_exist "$CACHEDIR/functions.sh" "https://raw.githubusercontent.com/AppImage/pkg2appimage/$PKG2APPIMAGE_COMMIT/functions.sh"
verify_hash "$CACHEDIR/functions.sh" "8f67711a28635b07ce539a9b083b8c12d5488c00003d6d726c7b134e553220ed"

download_if_not_exist "$CACHEDIR/appimagetool" "https://github.com/AppImage/AppImageKit/releases/download/13/appimagetool-x86_64.AppImage"
verify_hash "$CACHEDIR/appimagetool" "df3baf5ca5facbecfc2f3fa6713c29ab9cefa8fd8c1eac5d283b79cab33e4acb"

download_if_not_exist "$CACHEDIR/Python-$PYTHON_VERSION.tar.xz" "https://www.python.org/ftp/python/$PYTHON_VERSION/Python-$PYTHON_VERSION.tar.xz"
verify_hash "$CACHEDIR/Python-$PYTHON_VERSION.tar.xz" "9b1e896523fc510691126c864406d9360a3d1e986acbda59cda57b5abda45b87"



info "building python."
tar xf "$CACHEDIR/Python-$PYTHON_VERSION.tar.xz" -C "$CACHEDIR"
(
    if [ -f "$CACHEDIR/Python-$PYTHON_VERSION/python" ]; then
        info "python already built, skipping"
        exit 0
    fi
    cd "$CACHEDIR/Python-$PYTHON_VERSION"
    LC_ALL=C export BUILD_DATE=$(date -u -d "@$SOURCE_DATE_EPOCH" "+%b %d %Y")
    LC_ALL=C export BUILD_TIME=$(date -u -d "@$SOURCE_DATE_EPOCH" "+%H:%M:%S")
    # Patches taken from Ubuntu http://archive.ubuntu.com/ubuntu/pool/main/p/python3.11/python3.11_3.11.6-3.debian.tar.xz
    patch -p1 < "$CONTRIB_APPIMAGE/patches/python-3.11-reproducible-buildinfo.diff"
    ./configure \
        --cache-file="$CACHEDIR/python.config.cache" \
        --prefix="$APPDIR/usr" \
        --enable-ipv6 \
        --enable-shared \
        -q
    make "-j$CPU_COUNT" -s || fail "Could not build Python"
)
info "installing python."
(
    cd "$CACHEDIR/Python-$PYTHON_VERSION"
    make -s install > /dev/null || fail "Could not install Python"
    # When building in docker on macOS, python builds with .exe extension because the
    # case insensitive file system of macOS leaks into docker. This causes the build
    # to result in a different output on macOS compared to Linux. We simply patch
    # sysconfigdata to remove the extension.
    # Some more info: https://bugs.python.org/issue27631
    sed -i -e 's/\.exe//g' "${APPDIR}/usr/lib/python${PY_VER_MAJOR}"/_sysconfigdata*
)


if [ -f "$DLL_TARGET_DIR/libsecp256k1.so.2" ]; then
    info "libsecp256k1 already built, skipping"
else
    "$CONTRIB"/make_libsecp256k1.sh || fail "Could not build libsecp"
fi
cp -f "$DLL_TARGET_DIR"/libsecp256k1.so.* "$APPDIR/usr/lib/" || fail "Could not copy libsecp to its destination"


if [ -f "$DLL_TARGET_DIR/libzbar.so.0" ]; then
    info "libzbar already built, skipping"
else
    # note: could instead just use the libzbar0 pkg from debian/apt, but that is too old and missing fixes for CVE-2023-40889
    "$CONTRIB"/make_zbar.sh || fail "Could not build zbar"
fi
cp -f "$DLL_TARGET_DIR/libzbar.so.0" "$APPDIR/usr/lib/" || fail "Could not copy libzbar to its destination"


# note: libxcb-util1 is not available in debian 10 (buster), only libxcb-util0. So we build it ourselves.
#       This pkg is needed on some distros for Qt to launch. (see #8011)
download_if_not_exist "$CACHEDIR/xcb-util_0.4.0.orig.tar.gz" "http://deb.debian.org/debian/pool/main/x/xcb-util/xcb-util_0.4.0.orig.tar.gz"
verify_hash "$CACHEDIR/xcb-util_0.4.0.orig.tar.gz" "0ed0934e2ef4ddff53fcc70fc64fb16fe766cd41ee00330312e20a985fd927a7"
info "building libxcb-util1."
(
    if [ -f "$CACHEDIR/libxcb-util1/util/src/.libs/libxcb-util.so.1" ]; then
        info "libxcb-util1 already built, skipping"
        exit 0
    fi
    cd "$CACHEDIR"
    mkdir "libxcb-util1"
    cd "libxcb-util1"
    tar xf "$CACHEDIR/xcb-util_0.4.0.orig.tar.gz" -C .
    mv "xcb-util-0.4.0" util
    cd util
    ./autogen.sh
    ./configure --enable-shared
    make "-j$CPU_COUNT" -s || fail "Could not build libxcb-util1"
) || fail "Could build libxcb-util1"
cp "$CACHEDIR/libxcb-util1/util/src/.libs/libxcb-util.so.1" "$APPDIR/usr/lib/libxcb-util.so.1"


appdir_python() {
    env \
        PYTHONNOUSERSITE=1 \
        LD_LIBRARY_PATH="$APPDIR/usr/lib:$APPDIR/usr/lib/x86_64-linux-gnu${LD_LIBRARY_PATH+:$LD_LIBRARY_PATH}" \
        "$APPDIR/usr/bin/python${PY_VER_MAJOR}" "$@"
}

python='appdir_python'


info "installing pip."
"$python" -m ensurepip

break_legacy_easy_install


info "preparing electrum-locale."
(
<<<<<<< HEAD
    cd "$PROJECT_ROOT"
    git submodule update --init

    LOCALE="$PROJECT_ROOT/electrum_grs/locale/"
=======
    "$CONTRIB/locale/build_cleanlocale.sh"
>>>>>>> 5f83fffd
    # we want the binary to have only compiled (.mo) locale files; not source (.po) files
    rm -r "$PROJECT_ROOT/electrum/locale/locale"/*/electrum.po
)


info "Installing build dependencies."
# note: re pip installing from PyPI,
#       we prefer compiling C extensions ourselves, instead of using binary wheels,
#       hence "--no-binary :all:" flags. However, we specifically allow
#       - PyQt6, as it's harder to build from source
#       - cryptography, as it's harder to build from source
#       - the whole of "requirements-build-base.txt", which includes pip and friends, as it also includes "wheel",
#         and I am not quite sure how to break the circular dependence there (I guess we could introduce
#         "requirements-build-base-base.txt" with just wheel in it...)
"$python" -m pip install --no-build-isolation --no-dependencies --no-warn-script-location \
    --cache-dir "$PIP_CACHE_DIR" -r "$CONTRIB/deterministic-build/requirements-build-base.txt"
"$python" -m pip install --no-build-isolation --no-dependencies --no-binary :all: --no-warn-script-location \
    --cache-dir "$PIP_CACHE_DIR" -r "$CONTRIB/deterministic-build/requirements-build-appimage.txt"


# opt out of compiling C extensions
export YARL_NO_EXTENSIONS=1

export ELECTRUM_ECC_DONT_COMPILE=1

info "installing electrum-grs and its dependencies."
"$python" -m pip install --no-build-isolation --no-dependencies --no-binary :all: --no-warn-script-location \
    --cache-dir "$PIP_CACHE_DIR" -r "$CONTRIB/deterministic-build/requirements.txt"
"$python" -m pip install --no-build-isolation --no-dependencies --no-binary :all: --only-binary PyQt6,PyQt6-Qt6,cryptography --no-warn-script-location \
    --cache-dir "$PIP_CACHE_DIR" -r "$CONTRIB/deterministic-build/requirements-binaries.txt"
"$python" -m pip install --no-build-isolation --no-dependencies --no-binary :all: --no-warn-script-location \
    --cache-dir "$PIP_CACHE_DIR" -r "$CONTRIB/deterministic-build/requirements-hw.txt"

"$python" -m pip install --no-build-isolation --no-dependencies --no-warn-script-location \
    --cache-dir "$PIP_CACHE_DIR" "$PROJECT_ROOT"

# was only needed during build time, not runtime
"$python" -m pip uninstall -y Cython


info "desktop integration."
cp "$PROJECT_ROOT/electrum-grs.desktop" "$APPDIR/electrum-grs.desktop"
cp "$PROJECT_ROOT/electrum_grs/gui/icons/electrum-grs.png" "$APPDIR/electrum-grs.png"


# add launcher
cp "$CONTRIB_APPIMAGE/apprun.sh" "$APPDIR/AppRun"

info "finalizing AppDir."
(
    export PKG2AICOMMIT="$PKG2APPIMAGE_COMMIT"
    . "$CACHEDIR/functions.sh"

    cd "$APPDIR"
    # copy system dependencies
    copy_deps; copy_deps; copy_deps
    move_lib

    # apply global appimage blacklist to exclude stuff
    # move usr/include out of the way to preserve usr/include/python${PY_VER_MAJOR}.
    mv usr/include usr/include.tmp
    delete_blacklisted
    mv usr/include.tmp usr/include
) || fail "Could not finalize AppDir"

info "Copying additional libraries"
(
    # On some systems it can cause problems to use the system libusb (on AppImage excludelist)
    cp -f /usr/lib/x86_64-linux-gnu/libusb-1.0.so "$APPDIR/usr/lib/libusb-1.0.so" || fail "Could not copy libusb"
    # some distros lack libxkbcommon-x11
    cp -f /usr/lib/x86_64-linux-gnu/libxkbcommon-x11.so.0 "$APPDIR"/usr/lib/x86_64-linux-gnu || fail "Could not copy libxkbcommon-x11"
    # some distros lack some libxcb libraries (see https://github.com/Electron-Cash/Electron-Cash/issues/2196)
    cp -f /usr/lib/x86_64-linux-gnu/libxcb-* "$APPDIR"/usr/lib/x86_64-linux-gnu || fail "Could not copy libxcb"
)

info "stripping binaries from debug symbols."
# "-R .note.gnu.build-id" also strips the build id
# "-R .comment" also strips the GCC version information
strip_binaries()
{
    chmod u+w -R "$APPDIR"
    {
        printf '%s\0' "$APPDIR/usr/bin/python${PY_VER_MAJOR}"
        find "$APPDIR" -type f -regex '.*\.so\(\.[0-9.]+\)?$' -print0
    } | xargs -0 --no-run-if-empty --verbose strip -R .note.gnu.build-id -R .comment
}
strip_binaries

remove_emptydirs()
{
    find "$APPDIR" -type d -empty -print0 | xargs -0 --no-run-if-empty rmdir -vp --ignore-fail-on-non-empty
}
remove_emptydirs


info "removing some unneeded stuff to decrease binary size."
rm -rf "$APPDIR"/usr/{share,include}
PYDIR="$APPDIR/usr/lib/python${PY_VER_MAJOR}"
rm -rf "$PYDIR"/{test,ensurepip,lib2to3,idlelib,turtledemo}
rm -rf "$PYDIR"/{ctypes,sqlite3,tkinter,unittest}/test
rm -rf "$PYDIR"/distutils/{command,tests}
rm -rf "$PYDIR"/config-3.*-x86_64-linux-gnu
rm -rf "$PYDIR"/site-packages/{opt,pip,setuptools,wheel}
rm -rf "$PYDIR"/site-packages/Cryptodome/SelfTest
rm -rf "$PYDIR"/site-packages/{psutil,qrcode,websocket}/tests
# rm lots of unused parts of Qt/PyQt. (assuming PyQt 6 layout)
for component in connectivity declarative help location multimedia quickcontrols2 serialport webengine websockets xmlpatterns ; do
    rm -rf "$PYDIR"/site-packages/PyQt6/Qt6/translations/qt${component}_*
    rm -rf "$PYDIR"/site-packages/PyQt6/Qt6/resources/qt${component}_*
done
rm -rf "$PYDIR"/site-packages/PyQt6/Qt6/{qml,libexec}
rm -rf "$PYDIR"/site-packages/PyQt6/{pyrcc*.so,pylupdate*.so,uic}
rm -rf "$PYDIR"/site-packages/PyQt6/Qt6/plugins/{bearer,gamepads,geometryloaders,geoservices,playlistformats,position,renderplugins,sceneparsers,sensors,sqldrivers,texttospeech,webview}
for component in Bluetooth Concurrent Designer Help Location NetworkAuth Nfc Positioning PositioningQuick Qml Quick Sensors SerialPort Sql Test Web Xml Labs ShaderTools SpatialAudio ; do
    rm -rf "$PYDIR"/site-packages/PyQt6/Qt6/lib/libQt6${component}*
    rm -rf "$PYDIR"/site-packages/PyQt6/Qt${component}*
    rm -rf "$PYDIR"/site-packages/PyQt6/bindings/Qt${component}*
done
for component in Qml Quick ; do
    rm -rf "$PYDIR"/site-packages/PyQt6/Qt6/lib/libQt6*${component}.so*
done
rm -rf "$PYDIR"/site-packages/PyQt6/Qt.so

# these are deleted as they were not deterministic; and are not needed anyway
find "$APPDIR" -path '*/__pycache__*' -delete
# although note that *.dist-info might be needed by certain packages...
# e.g. importlib-metadata, see https://gitlab.com/python-devs/importlib_metadata/issues/71
rm -rf "$PYDIR"/site-packages/*.dist-info/
rm -rf "$PYDIR"/site-packages/*.egg-info/


find -exec touch -h -d '2000-11-11T11:11:11+00:00' {} +


info "creating the AppImage."
(
    cd "$BUILDDIR"
    cp "$CACHEDIR/appimagetool" "$CACHEDIR/appimagetool_copy"
    # zero out "appimage" magic bytes, as on some systems they confuse the linker
    sed -i 's|AI\x02|\x00\x00\x00|' "$CACHEDIR/appimagetool_copy"
    chmod +x "$CACHEDIR/appimagetool_copy"
    "$CACHEDIR/appimagetool_copy" --appimage-extract
    # We build a small wrapper for mksquashfs that removes the -mkfs-time option
    # as it conflicts with SOURCE_DATE_EPOCH.
    mv "$BUILDDIR/squashfs-root/usr/lib/appimagekit/mksquashfs" "$BUILDDIR/squashfs-root/usr/lib/appimagekit/mksquashfs_orig"
    cat > "$BUILDDIR/squashfs-root/usr/lib/appimagekit/mksquashfs" << EOF
#!/bin/sh
args=\$(echo "\$@" | sed -e 's/-mkfs-time 0//')
"$BUILDDIR/squashfs-root/usr/lib/appimagekit/mksquashfs_orig" \$args
EOF
    chmod +x "$BUILDDIR/squashfs-root/usr/lib/appimagekit/mksquashfs"
    env VERSION="$VERSION" ARCH=x86_64 ./squashfs-root/AppRun --no-appstream --verbose "$APPDIR" "$APPIMAGE"
)


info "done."
ls -la "$DISTDIR"
sha256sum "$DISTDIR"/*<|MERGE_RESOLUTION|>--- conflicted
+++ resolved
@@ -136,16 +136,9 @@
 
 info "preparing electrum-locale."
 (
-<<<<<<< HEAD
-    cd "$PROJECT_ROOT"
-    git submodule update --init
-
-    LOCALE="$PROJECT_ROOT/electrum_grs/locale/"
-=======
     "$CONTRIB/locale/build_cleanlocale.sh"
->>>>>>> 5f83fffd
     # we want the binary to have only compiled (.mo) locale files; not source (.po) files
-    rm -r "$PROJECT_ROOT/electrum/locale/locale"/*/electrum.po
+    rm -r "$PROJECT_ROOT/electrum_grs/locale/locale"/*/electrum.po
 )
 
 
