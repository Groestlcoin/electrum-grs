--- conflicted
+++ resolved
@@ -19,7 +19,7 @@
 PKG2APPIMAGE_COMMIT="a9c85b7e61a3a883f4a35c41c5decb5af88b6b5d"
 
 
-VERSION=4.3.0
+VERSION=`python3 -c "import electrum_grs; print(electrum_grs.version.ELECTRUM_VERSION)"`
 APPIMAGE="$DISTDIR/electrum-grs-$VERSION-x86_64.AppImage"
 
 . "$CONTRIB"/build_tools_util.sh
@@ -93,20 +93,10 @@
     cd "$PROJECT_ROOT"
     git submodule update --init
 
-    LOCALE="$PROJECT_ROOT/electrum/locale/"
+    LOCALE="$PROJECT_ROOT/electrum_grs/locale/"
     # we want the binary to have only compiled (.mo) locale files; not source (.po) files
-<<<<<<< HEAD
-    rm -rf "$PROJECT_ROOT/electrum_grs/locale/"
-    for i in ./locale/*; do
-        dir="$PROJECT_ROOT/electrum_grs/$i/LC_MESSAGES"
-        mkdir -p $dir
-        msgfmt --output-file="$dir/electrum.mo" "$i/electrum.po" || true
-    done
-    popd
-=======
     rm -rf "$LOCALE"
     "$CONTRIB/build_locale.sh" "$CONTRIB/deterministic-build/electrum-locale/locale/" "$LOCALE"
->>>>>>> f13a2578
 )
 
 
