#!/bin/bash
#
# env vars:
# - ELECBUILD_NOCACHE: if set, forces rebuild of docker image
# - ELECBUILD_COMMIT: if set, do a fresh clone and git checkout

set -e

PROJECT_ROOT="$(dirname "$(readlink -e "$0")")/../../.."
PROJECT_ROOT_OR_FRESHCLONE_ROOT="$PROJECT_ROOT"
CONTRIB="$PROJECT_ROOT/contrib"
CONTRIB_APPIMAGE="$CONTRIB/build-linux/appimage"
DISTDIR="$PROJECT_ROOT/dist"
BUILD_UID=$(/usr/bin/stat -c %u "$PROJECT_ROOT")

. "$CONTRIB"/build_tools_util.sh


DOCKER_BUILD_FLAGS=""
if [ ! -z "$ELECBUILD_NOCACHE" ] ; then
    info "ELECBUILD_NOCACHE is set. forcing rebuild of docker image."
    DOCKER_BUILD_FLAGS="--pull --no-cache"
fi

if [ -z "$ELECBUILD_COMMIT" ] ; then  # local dev build
    DOCKER_BUILD_FLAGS="$DOCKER_BUILD_FLAGS --build-arg UID=$BUILD_UID"
fi

info "building docker image."
docker build \
    $DOCKER_BUILD_FLAGS \
    -t electrum-grs-appimage-builder-img \
    "$CONTRIB_APPIMAGE"

# maybe do fresh clone
if [ ! -z "$ELECBUILD_COMMIT" ] ; then
    info "ELECBUILD_COMMIT=$ELECBUILD_COMMIT. doing fresh clone and git checkout."
    FRESH_CLONE="/tmp/electrum_build/appimage/fresh_clone/electrum-grs"
    rm -rf "$FRESH_CLONE" 2>/dev/null || ( info "we need sudo to rm prev FRESH_CLONE." && sudo rm -rf "$FRESH_CLONE" )
    umask 0022
    git clone "$PROJECT_ROOT" "$FRESH_CLONE"
    cd "$FRESH_CLONE"
    git checkout "$ELECBUILD_COMMIT"
    PROJECT_ROOT_OR_FRESHCLONE_ROOT="$FRESH_CLONE"
else
    info "not doing fresh clone."
fi

# build the type2-runtime binary, this build step uses a separate docker container
# defined in the type2-runtime repo (patched with type2-runtime-reproducible-build.patch)
"$CONTRIB_APPIMAGE/make_type2_runtime.sh" || fail "Error building type2-runtime."

DOCKER_RUN_FLAGS=""
if sh -c ": >/dev/tty" >/dev/null 2>/dev/null; then
    info "/dev/tty is available and usable"
    DOCKER_RUN_FLAGS="-it"
fi

info "building binary..."
# check uid and maybe chown. see #8261
if [ ! -z "$ELECBUILD_COMMIT" ] ; then  # fresh clone (reproducible build)
    if [ $(id -u) != "1000" ] || [ $(id -g) != "1000" ] ; then
        info "need to chown -R FRESH_CLONE dir. prompting for sudo."
        sudo chown -R 1000:1000 "$FRESH_CLONE"
    fi
fi
<<<<<<< HEAD
docker run -it \
    --name electrum-grs-appimage-builder-cont \
    -v "$PROJECT_ROOT_OR_FRESHCLONE_ROOT":/opt/electrum-grs \
=======
docker run $DOCKER_RUN_FLAGS \
    --name electrum-appimage-builder-cont \
    -v "$PROJECT_ROOT_OR_FRESHCLONE_ROOT":/opt/electrum \
>>>>>>> 2b0cab68
    --rm \
    --workdir /opt/electrum-grs/contrib/build-linux/appimage \
    electrum-grs-appimage-builder-img \
    ./make_appimage.sh

# make sure resulting binary location is independent of fresh_clone
if [ ! -z "$ELECBUILD_COMMIT" ] ; then
    mkdir --parents "$DISTDIR/"
    cp -f "$FRESH_CLONE/dist"/* "$DISTDIR/"
fi<|MERGE_RESOLUTION|>--- conflicted
+++ resolved
@@ -64,15 +64,9 @@
         sudo chown -R 1000:1000 "$FRESH_CLONE"
     fi
 fi
-<<<<<<< HEAD
-docker run -it \
+docker run $DOCKER_RUN_FLAGS \
     --name electrum-grs-appimage-builder-cont \
     -v "$PROJECT_ROOT_OR_FRESHCLONE_ROOT":/opt/electrum-grs \
-=======
-docker run $DOCKER_RUN_FLAGS \
-    --name electrum-appimage-builder-cont \
-    -v "$PROJECT_ROOT_OR_FRESHCLONE_ROOT":/opt/electrum \
->>>>>>> 2b0cab68
     --rm \
     --workdir /opt/electrum-grs/contrib/build-linux/appimage \
     electrum-grs-appimage-builder-img \
