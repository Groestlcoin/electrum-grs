--- conflicted
+++ resolved
@@ -34,11 +34,7 @@
     cd "$ROOT_FOLDER"
 
     # we could build the kivy atlas potentially?
-<<<<<<< HEAD
-    #(cd electrum_grs/gui/kivy/; make theming) || echo "building kivy atlas failed! skipping."
-=======
     #(cd contrib/android/; make theming) || echo "building kivy atlas failed! skipping."
->>>>>>> 4cf40107
 
     find -exec touch -h -d '2000-11-11T11:11:11+00:00' {} +
 
