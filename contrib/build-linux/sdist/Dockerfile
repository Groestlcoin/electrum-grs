--- conflicted
+++ resolved
@@ -20,27 +20,14 @@
 RUN git config --global --add safe.directory '*'
 
 # create new user to avoid using root; but with sudo access and no password for convenience.
-<<<<<<< HEAD
+#ARG UID=1000
 #ENV USER="user"
 #ENV HOME_DIR="/home/${USER}"
 #ENV WORK_DIR="${HOME_DIR}/wspace" \
 #    PATH="${HOME_DIR}/.local/bin:${PATH}"
-#RUN useradd --create-home --shell /bin/bash ${USER}
+#RUN useradd --uid $UID --create-home --shell /bin/bash ${USER}
 #RUN usermod -append --groups sudo ${USER}
 #RUN echo "%sudo ALL=(ALL) NOPASSWD: ALL" >> /etc/sudoers
 #WORKDIR ${WORK_DIR}
 #RUN chown --recursive ${USER} ${WORK_DIR}
-#USER ${USER}
-=======
-ARG UID=1000
-ENV USER="user"
-ENV HOME_DIR="/home/${USER}"
-ENV WORK_DIR="${HOME_DIR}/wspace" \
-    PATH="${HOME_DIR}/.local/bin:${PATH}"
-RUN useradd --uid $UID --create-home --shell /bin/bash ${USER}
-RUN usermod -append --groups sudo ${USER}
-RUN echo "%sudo ALL=(ALL) NOPASSWD: ALL" >> /etc/sudoers
-WORKDIR ${WORK_DIR}
-RUN chown --recursive ${USER} ${WORK_DIR}
-USER ${USER}
->>>>>>> 7834f6c4
+#USER ${USER}