#!/bin/bash
# uploadserver is set in /etc/hosts
#
# env vars:
# - ELECBUILD_UPLOADFROM
# - SSHUSER

set -e

PROJECT_ROOT="$(dirname "$(readlink -e "$0")")/.."

if [ -z "$SSHUSER" ]; then
    SSHUSER=thomasv
fi

cd "$PROJECT_ROOT"

version=`git describe --tags --abbrev=0`
echo $version

if [ -z "$ELECBUILD_UPLOADFROM" ]; then
    cd "$PROJECT_ROOT/../dist"
else
    cd "$ELECBUILD_UPLOADFROM"
fi


<<<<<<< HEAD
sftp -oBatchMode=no -b - jackie@uploadserver << !
   cd electrum-grs-downloads-airlock
   mkdir $version
   cd $version
=======
sftp -oBatchMode=no -b - "$SSHUSER@uploadserver" << !
   cd electrum-downloads-airlock
   mkdir --parents "$version"
   cd "$version"
>>>>>>> 3bc8ef66
   mput *
   bye
!<|MERGE_RESOLUTION|>--- conflicted
+++ resolved
@@ -25,17 +25,10 @@
 fi
 
 
-<<<<<<< HEAD
-sftp -oBatchMode=no -b - jackie@uploadserver << !
+sftp -oBatchMode=no -b - "$SSHUSER@uploadserver" << !
    cd electrum-grs-downloads-airlock
-   mkdir $version
-   cd $version
-=======
-sftp -oBatchMode=no -b - "$SSHUSER@uploadserver" << !
-   cd electrum-downloads-airlock
    mkdir --parents "$version"
    cd "$version"
->>>>>>> 3bc8ef66
    mput *
    bye
 !