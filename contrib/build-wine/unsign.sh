--- conflicted
+++ resolved
@@ -18,11 +18,7 @@
 mkdir -p signed >/dev/null 2>&1
 mkdir -p signed/stripped >/dev/null 2>&1
 
-<<<<<<< HEAD
-version=$(python3 -c "import electrum_grs; print(electrum_grs.version.ELECTRUM_VERSION)")
-=======
 version=$("$CONTRIB"/print_electrum_version.py)
->>>>>>> 4aa319e5
 
 echo "Found $(ls dist/*.exe | wc -w) files to verify."
 
@@ -32,13 +28,8 @@
     if test -f "signed/$f"; then
         echo "Found file at signed/$f"
     else
-<<<<<<< HEAD
         echo "Downloading https://download.groestlcoin.org/$version/$f"
-        wget -q https://download.groestlcoin.org/$version/$f -O signed/$f
-=======
-        echo "Downloading https://download.electrum.org/$version/$f"
-        wget -q "https://download.electrum.org/$version/$f" -O "signed/$f"
->>>>>>> 4aa319e5
+        wget -q "https://download.groestlcoin.org/$version/$f" -O "signed/$f"
     fi
     out="signed/stripped/$f"
     # Remove PE signature from signed binary
