--- conflicted
+++ resolved
@@ -59,31 +59,16 @@
 RUN git config --global --add safe.directory '*'
 
 # create new user to avoid using root; but with sudo access and no password for convenience.
-<<<<<<< HEAD
 #ARG UID=1000
-#ENV USER="user"
-#ENV HOME_DIR="/home/${USER}"
+#RUN if [ "$UID" != "0" ] ; then useradd --uid $UID --create-home --shell /bin/bash "user" ; fi
+#RUN usermod -append --groups sudo $(id -nu $UID || echo "user")
+#RUN echo "%sudo ALL=(ALL) NOPASSWD: ALL" >> /etc/sudoers
+#RUN HOME_DIR=$(getent passwd $UID | cut -d: -f6)
 #ENV WORK_DIR="${HOME_DIR}/wspace" \
 #    PATH="${HOME_DIR}/.local/bin:${PATH}"
-#RUN useradd --uid $UID --create-home --shell /bin/bash ${USER}
-#RUN usermod -append --groups sudo ${USER}
-#RUN echo "%sudo ALL=(ALL) NOPASSWD: ALL" >> /etc/sudoers
 #WORKDIR ${WORK_DIR}
-#RUN chown --recursive ${USER} ${WORK_DIR}
-#RUN chown ${USER} /opt
-#USER ${USER}
-=======
-ARG UID=1000
-RUN if [ "$UID" != "0" ] ; then useradd --uid $UID --create-home --shell /bin/bash "user" ; fi
-RUN usermod -append --groups sudo $(id -nu $UID || echo "user")
-RUN echo "%sudo ALL=(ALL) NOPASSWD: ALL" >> /etc/sudoers
-RUN HOME_DIR=$(getent passwd $UID | cut -d: -f6)
-ENV WORK_DIR="${HOME_DIR}/wspace" \
-    PATH="${HOME_DIR}/.local/bin:${PATH}"
-WORKDIR ${WORK_DIR}
-RUN chown --recursive ${UID} ${WORK_DIR}
-RUN chown ${UID} /opt
-USER ${UID}
->>>>>>> 2b0cab68
+#RUN chown --recursive ${UID} ${WORK_DIR}
+#RUN chown ${UID} /opt
+#USER ${UID}
 
 RUN mkdir --parents "/opt/wine64/drive_c/electrum-grs"