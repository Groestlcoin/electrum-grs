#!/bin/bash

# Please update these carefully, some versions won't work under Wine
NSIS_FILENAME=nsis-3.04-setup.exe
NSIS_URL=https://prdownloads.sourceforge.net/nsis/$NSIS_FILENAME?download
NSIS_SHA256=4e1db5a7400e348b1b46a4a11b6d9557fd84368e4ad3d4bc4c1be636c89638aa

ZBAR_FILENAME=zbarw-20121031-setup.exe
ZBAR_URL=https://sourceforge.net/projects/zbarw/files/$ZBAR_FILENAME/download
ZBAR_SHA256=177e32b272fa76528a3af486b74e9cb356707be1c5ace4ed3fcee9723e2c2c02

LIBUSB_FILENAME=libusb-1.0.22.7z
LIBUSB_URL=https://prdownloads.sourceforge.net/project/libusb/libusb-1.0/libusb-1.0.22/$LIBUSB_FILENAME?download
LIBUSB_SHA256=671f1a420757b4480e7fadc8313d6fb3cbb75ca00934c417c1efa6e77fb8779b

PYINSTALLER_REPO="https://github.com/SomberNight/pyinstaller.git"
PYINSTALLER_COMMIT=d1cdd726d6a9edc70150d5302453fb90fdd09bf2
# ^ tag 3.4, plus a custom commit that fixes cross-compilation with MinGW

PYTHON_VERSION=3.6.8

## These settings probably don't need change
export WINEPREFIX=/opt/wine64
#export WINEARCH='win32'

PYTHON_FOLDER="python3"
PYHOME="c:/$PYTHON_FOLDER"
PYTHON="wine $PYHOME/python.exe -OO -B"


# Let's begin!
set -e

here="$(dirname "$(readlink -e "$0")")"

. "$CONTRIB"/build_tools_util.sh

info "Booting wine."
wine 'wineboot'


<<<<<<< HEAD
cd /tmp/electrum-grs-build
=======
cd "$CACHEDIR"
>>>>>>> 94b721ba

info "Installing Python."
# note: you might need "sudo apt-get install dirmngr" for the following
# keys from https://www.python.org/downloads/#pubkeys
<<<<<<< HEAD
#KEYLIST_PYTHON_DEV="531F072D39700991925FED0C0EDDC5F26A45C816 26DEA9D4613391EF3E25C9FF0A5B101836580288 CBC547978A3964D14B9AB36A6AF053F07D9DC8D2 C01E1CAD5EA2C4F0B8E3571504C367C218ADD4FF 12EF3DC38047DA382D18A5B999CDEA9DA4135B38 8417157EDBE73D9EAC1E539B126EB563A74B06BF DBBF2EEBF925FAADCF1F3FFFD9866941EA5BBD71 2BA0DB82515BBB9EFFAC71C5C9BE28DEE6DF025C 0D96DF4D4110E5C43FBFB17F2D347EA6AA65421D C9B104B3DD3AA72D7CCB1066FB9921286F5E1540 97FC712E4C024BBEA48A61ED3A5CA953F73C700D 7ED10B6531D7C8E1BC296021FC624643487034E5"
#KEYRING_PYTHON_DEV="keyring-electrum-build-python-dev.gpg"
#for server in $(shuf -e ha.pool.sks-keyservers.net \
#                        hkp://p80.pool.sks-keyservers.net:80 \
#                        keyserver.ubuntu.com \
#                        hkp://keyserver.ubuntu.com:80) ; do
#    retry gpg --no-default-keyring --keyring $KEYRING_PYTHON_DEV --keyserver "$server" --recv-keys $KEYLIST_PYTHON_DEV \
#    && break || : ;
#done
for msifile in core dev exe lib pip tools; do
    echo "Installing $msifile..."
    wget -N -c "https://www.python.org/ftp/python/$PYTHON_VERSION/win32/${msifile}.msi"
    wget -N -c "https://www.python.org/ftp/python/$PYTHON_VERSION/win32/${msifile}.msi.asc"
    wine msiexec /i "${msifile}.msi" /qb TARGETDIR=$PYHOME
=======
KEYRING_PYTHON_DEV="keyring-electrum-build-python-dev.gpg"
gpg --no-default-keyring --keyring $KEYRING_PYTHON_DEV --import "$here"/gpg_keys/7ED10B6531D7C8E1BC296021FC624643487034E5.asc
PYTHON_DOWNLOADS="$CACHEDIR/python$PYTHON_VERSION"
mkdir -p "$PYTHON_DOWNLOADS"
for msifile in core dev exe lib pip tools; do
    echo "Installing $msifile..."
    download_if_not_exist "$PYTHON_DOWNLOADS/${msifile}.msi" "https://www.python.org/ftp/python/$PYTHON_VERSION/win32/${msifile}.msi"
    download_if_not_exist "$PYTHON_DOWNLOADS/${msifile}.msi.asc" "https://www.python.org/ftp/python/$PYTHON_VERSION/win32/${msifile}.msi.asc"
    verify_signature "$PYTHON_DOWNLOADS/${msifile}.msi.asc" $KEYRING_PYTHON_DEV
    wine msiexec /i "$PYTHON_DOWNLOADS/${msifile}.msi" /qb TARGETDIR=$PYHOME
>>>>>>> 94b721ba
done

info "Installing dependencies specific to binaries."
# note that this also installs pinned versions of both pip and setuptools
$PYTHON -m pip install -r "$CONTRIB"/deterministic-build/requirements-binaries.txt

info "Installing ZBar."
download_if_not_exist "$CACHEDIR/$ZBAR_FILENAME" "$ZBAR_URL"
verify_hash "$CACHEDIR/$ZBAR_FILENAME" "$ZBAR_SHA256"
wine "$CACHEDIR/$ZBAR_FILENAME" /S

info "Installing NSIS."
download_if_not_exist "$CACHEDIR/$NSIS_FILENAME" "$NSIS_URL"
verify_hash "$CACHEDIR/$NSIS_FILENAME" "$NSIS_SHA256"
wine "$CACHEDIR/$NSIS_FILENAME" /S

info "Installing libusb."
download_if_not_exist "$CACHEDIR/$LIBUSB_FILENAME" "$LIBUSB_URL"
verify_hash "$CACHEDIR/$LIBUSB_FILENAME" "$LIBUSB_SHA256"
7z x -olibusb "$CACHEDIR/$LIBUSB_FILENAME" -aoa
cp libusb/MS32/dll/libusb-1.0.dll $WINEPREFIX/drive_c/$PYTHON_FOLDER/

mkdir -p $WINEPREFIX/drive_c/tmp
cp "$CACHEDIR/secp256k1/libsecp256k1.dll" $WINEPREFIX/drive_c/tmp/


info "Building PyInstaller."
# we build our own PyInstaller boot loader as the default one has high
# anti-virus false positives
(
    cd "$WINEPREFIX/drive_c/electrum"
    ELECTRUM_COMMIT_HASH=$(git rev-parse HEAD)
    cd "$CACHEDIR"
    rm -rf pyinstaller
    mkdir pyinstaller
    cd pyinstaller
    # Shallow clone
    git init
    git remote add origin $PYINSTALLER_REPO
    git fetch --depth 1 origin $PYINSTALLER_COMMIT
    git checkout FETCH_HEAD
    rm -fv PyInstaller/bootloader/Windows-*/run*.exe || true
    # add reproducible randomness. this ensures we build a different bootloader for each commit.
    # if we built the same one for all releases, that might also get anti-virus false positives
    echo "const char *electrum_tag = \"tagged by Electrum@$ELECTRUM_COMMIT_HASH\";" >> ./bootloader/src/pyi_main.c
    pushd bootloader
    # cross-compile to Windows using host python
    python3 ./waf all CC=i686-w64-mingw32-gcc CFLAGS="-Wno-stringop-overflow -static"
    popd
    # sanity check bootloader is there:
    [[ -e PyInstaller/bootloader/Windows-32bit/runw.exe ]] || fail "Could not find runw.exe in target dir!"
) || fail "PyInstaller build failed"
info "Installing PyInstaller."
$PYTHON -m pip install ./pyinstaller

info "Wine is configured."<|MERGE_RESOLUTION|>--- conflicted
+++ resolved
@@ -39,42 +39,21 @@
 wine 'wineboot'
 
 
-<<<<<<< HEAD
-cd /tmp/electrum-grs-build
-=======
 cd "$CACHEDIR"
->>>>>>> 94b721ba
 
 info "Installing Python."
 # note: you might need "sudo apt-get install dirmngr" for the following
 # keys from https://www.python.org/downloads/#pubkeys
-<<<<<<< HEAD
-#KEYLIST_PYTHON_DEV="531F072D39700991925FED0C0EDDC5F26A45C816 26DEA9D4613391EF3E25C9FF0A5B101836580288 CBC547978A3964D14B9AB36A6AF053F07D9DC8D2 C01E1CAD5EA2C4F0B8E3571504C367C218ADD4FF 12EF3DC38047DA382D18A5B999CDEA9DA4135B38 8417157EDBE73D9EAC1E539B126EB563A74B06BF DBBF2EEBF925FAADCF1F3FFFD9866941EA5BBD71 2BA0DB82515BBB9EFFAC71C5C9BE28DEE6DF025C 0D96DF4D4110E5C43FBFB17F2D347EA6AA65421D C9B104B3DD3AA72D7CCB1066FB9921286F5E1540 97FC712E4C024BBEA48A61ED3A5CA953F73C700D 7ED10B6531D7C8E1BC296021FC624643487034E5"
 #KEYRING_PYTHON_DEV="keyring-electrum-build-python-dev.gpg"
-#for server in $(shuf -e ha.pool.sks-keyservers.net \
-#                        hkp://p80.pool.sks-keyservers.net:80 \
-#                        keyserver.ubuntu.com \
-#                        hkp://keyserver.ubuntu.com:80) ; do
-#    retry gpg --no-default-keyring --keyring $KEYRING_PYTHON_DEV --keyserver "$server" --recv-keys $KEYLIST_PYTHON_DEV \
-#    && break || : ;
-#done
-for msifile in core dev exe lib pip tools; do
-    echo "Installing $msifile..."
-    wget -N -c "https://www.python.org/ftp/python/$PYTHON_VERSION/win32/${msifile}.msi"
-    wget -N -c "https://www.python.org/ftp/python/$PYTHON_VERSION/win32/${msifile}.msi.asc"
-    wine msiexec /i "${msifile}.msi" /qb TARGETDIR=$PYHOME
-=======
-KEYRING_PYTHON_DEV="keyring-electrum-build-python-dev.gpg"
-gpg --no-default-keyring --keyring $KEYRING_PYTHON_DEV --import "$here"/gpg_keys/7ED10B6531D7C8E1BC296021FC624643487034E5.asc
+#gpg --no-default-keyring --keyring $KEYRING_PYTHON_DEV --import "$here"/gpg_keys/7ED10B6531D7C8E1BC296021FC624643487034E5.asc
 PYTHON_DOWNLOADS="$CACHEDIR/python$PYTHON_VERSION"
 mkdir -p "$PYTHON_DOWNLOADS"
 for msifile in core dev exe lib pip tools; do
     echo "Installing $msifile..."
     download_if_not_exist "$PYTHON_DOWNLOADS/${msifile}.msi" "https://www.python.org/ftp/python/$PYTHON_VERSION/win32/${msifile}.msi"
-    download_if_not_exist "$PYTHON_DOWNLOADS/${msifile}.msi.asc" "https://www.python.org/ftp/python/$PYTHON_VERSION/win32/${msifile}.msi.asc"
-    verify_signature "$PYTHON_DOWNLOADS/${msifile}.msi.asc" $KEYRING_PYTHON_DEV
+    #download_if_not_exist "$PYTHON_DOWNLOADS/${msifile}.msi.asc" "https://www.python.org/ftp/python/$PYTHON_VERSION/win32/${msifile}.msi.asc"
+    #verify_signature "$PYTHON_DOWNLOADS/${msifile}.msi.asc" $KEYRING_PYTHON_DEV
     wine msiexec /i "$PYTHON_DOWNLOADS/${msifile}.msi" /qb TARGETDIR=$PYHOME
->>>>>>> 94b721ba
 done
 
 info "Installing dependencies specific to binaries."
@@ -105,7 +84,7 @@
 # we build our own PyInstaller boot loader as the default one has high
 # anti-virus false positives
 (
-    cd "$WINEPREFIX/drive_c/electrum"
+    cd "$WINEPREFIX/drive_c/electrum-grs"
     ELECTRUM_COMMIT_HASH=$(git rev-parse HEAD)
     cd "$CACHEDIR"
     rm -rf pyinstaller
@@ -119,7 +98,7 @@
     rm -fv PyInstaller/bootloader/Windows-*/run*.exe || true
     # add reproducible randomness. this ensures we build a different bootloader for each commit.
     # if we built the same one for all releases, that might also get anti-virus false positives
-    echo "const char *electrum_tag = \"tagged by Electrum@$ELECTRUM_COMMIT_HASH\";" >> ./bootloader/src/pyi_main.c
+    echo "const char *electrum_tag = \"tagged by Electrum-GRS@$ELECTRUM_COMMIT_HASH\";" >> ./bootloader/src/pyi_main.c
     pushd bootloader
     # cross-compile to Windows using host python
     python3 ./waf all CC=i686-w64-mingw32-gcc CFLAGS="-Wno-stringop-overflow -static"
