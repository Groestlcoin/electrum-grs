--- conflicted
+++ resolved
@@ -12,11 +12,7 @@
 
 pushd $WINEPREFIX/drive_c/electrum-grs
 
-<<<<<<< HEAD
 VERSION=4.3.1
-=======
-VERSION=$(git describe --tags --dirty --always)
->>>>>>> b5900eae
 info "Last commit: $VERSION"
 
 # Load electrum-locale for this release
