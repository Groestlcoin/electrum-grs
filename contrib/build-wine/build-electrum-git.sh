--- conflicted
+++ resolved
@@ -1,12 +1,7 @@
 #!/bin/bash
 
-<<<<<<< HEAD
 NAME_ROOT=electrum-grs
-PYTHON_VERSION=3.5.4
-=======
-NAME_ROOT=electrum
 PYTHON_VERSION=3.6.6
->>>>>>> e9f18883
 
 # These settings probably don't need any change
 export WINEPREFIX=/opt/wine64
@@ -24,27 +19,7 @@
 mkdir -p tmp
 cd tmp
 
-<<<<<<< HEAD
-if [ -d ./electrum-grs ]; then
-  rm ./electrum-grs -rf
-fi
-
-git clone https://github.com/Groestlcoin/electrum-grs -b master
-
-pushd electrum-grs
-if [ ! -z "$1" ]; then
-    # a commit/tag/branch was specified
-    if ! git cat-file -e "$1" 2> /dev/null
-    then  # can't find target
-        # try pull requests
-        git config --local --add remote.origin.fetch '+refs/pull/*/merge:refs/remotes/origin/pr/*'
-        git fetch --all
-    fi
-    git checkout $1
-fi
-=======
-pushd $WINEPREFIX/drive_c/electrum
->>>>>>> e9f18883
+pushd $WINEPREFIX/drive_c/electrum-grs
 
 # Load electrum-grs-icons and electrum-grs-locale for this release
 git submodule init
@@ -68,17 +43,9 @@
 find -exec touch -d '2000-11-11T11:11:11+00:00' {} +
 popd
 
-<<<<<<< HEAD
-rm -rf $WINEPREFIX/drive_c/electrum-grs
-cp -r electrum-grs $WINEPREFIX/drive_c/electrum-grs
-cp electrum-grs/LICENCE .
-cp -r ./electrum-grs/contrib/deterministic-build/electrum-grs-locale/locale $WINEPREFIX/drive_c/electrum-grs/lib/
-cp ./electrum-grs/contrib/deterministic-build/electrum-grs-icons/icons_rc.py $WINEPREFIX/drive_c/electrum-grs/gui/qt/
-=======
-cp $WINEPREFIX/drive_c/electrum/LICENCE .
-cp -r $WINEPREFIX/drive_c/electrum/contrib/deterministic-build/electrum-locale/locale $WINEPREFIX/drive_c/electrum/electrum/
-cp $WINEPREFIX/drive_c/electrum/contrib/deterministic-build/electrum-icons/icons_rc.py $WINEPREFIX/drive_c/electrum/electrum/gui/qt/
->>>>>>> e9f18883
+cp $WINEPREFIX/drive_c/electrum-grs/LICENCE .
+cp -r $WINEPREFIX/drive_c/electrum-grs/contrib/deterministic-build/electrum-grs-locale/locale $WINEPREFIX/drive_c/electrum-grs/electrum_grs/
+cp $WINEPREFIX/drive_c/electrum-grs/contrib/deterministic-build/electrum-grs-icons/icons_rc.py $WINEPREFIX/drive_c/electrum-grs/electrum_grs/gui/qt/
 
 # Install frozen dependencies
 $PYTHON -m pip install -r ../../deterministic-build/requirements.txt
