#!/bin/bash
#
# env vars:
# - ELECBUILD_NOCACHE: if set, forces rebuild of docker image
# - ELECBUILD_COMMIT: if set, do a fresh clone and git checkout

set -e

PROJECT_ROOT="$(dirname "$(readlink -e "$0")")/../.."
PROJECT_ROOT_OR_FRESHCLONE_ROOT="$PROJECT_ROOT"
CONTRIB="$PROJECT_ROOT/contrib"
CONTRIB_WINE="$CONTRIB/build-wine"
BUILD_UID=$(/usr/bin/stat -c %u "$PROJECT_ROOT")

. "$CONTRIB"/build_tools_util.sh

info "Clearing $CONTRIB_WINE/dist..."
rm -rf "$CONTRIB_WINE"/dist/*


DOCKER_BUILD_FLAGS=""
if [ ! -z "$ELECBUILD_NOCACHE" ] ; then
    info "ELECBUILD_NOCACHE is set. forcing rebuild of docker image."
    DOCKER_BUILD_FLAGS="--pull --no-cache"
fi

if [ -z "$ELECBUILD_COMMIT" ] ; then  # local dev build
    DOCKER_BUILD_FLAGS="$DOCKER_BUILD_FLAGS --build-arg UID=$BUILD_UID"
fi

info "building docker image."
docker build \
    $DOCKER_BUILD_FLAGS \
    -t electrum-grs-wine-builder-img \
    "$CONTRIB_WINE"

# maybe do fresh clone
if [ ! -z "$ELECBUILD_COMMIT" ] ; then
    info "ELECBUILD_COMMIT=$ELECBUILD_COMMIT. doing fresh clone and git checkout."
    FRESH_CLONE="/tmp/electrum_build/windows/fresh_clone/electrum-grs"
    rm -rf "$FRESH_CLONE" 2>/dev/null || ( info "we need sudo to rm prev FRESH_CLONE." && sudo rm -rf "$FRESH_CLONE" )
    umask 0022
    git clone "$PROJECT_ROOT" "$FRESH_CLONE"
    cd "$FRESH_CLONE"
    git checkout "$ELECBUILD_COMMIT"
    PROJECT_ROOT_OR_FRESHCLONE_ROOT="$FRESH_CLONE"
else
    info "not doing fresh clone."
fi

DOCKER_RUN_FLAGS=""
if sh -c ": >/dev/tty" >/dev/null 2>/dev/null; then
    info "/dev/tty is available and usable"
    DOCKER_RUN_FLAGS="-it"
fi

info "building binary..."
# check uid and maybe chown. see #8261
if [ ! -z "$ELECBUILD_COMMIT" ] ; then  # fresh clone (reproducible build)
    if [ $(id -u) != "1000" ] || [ $(id -g) != "1000" ] ; then
        info "need to chown -R FRESH_CLONE dir. prompting for sudo."
        sudo chown -R 1000:1000 "$FRESH_CLONE"
    fi
fi
<<<<<<< HEAD
docker run -it \
    --name electrum-grs-wine-builder-cont \
    -v "$PROJECT_ROOT_OR_FRESHCLONE_ROOT":/opt/wine64/drive_c/electrum-grs \
=======
docker run $DOCKER_RUN_FLAGS \
    --name electrum-wine-builder-cont \
    -v "$PROJECT_ROOT_OR_FRESHCLONE_ROOT":/opt/wine64/drive_c/electrum \
>>>>>>> 2b0cab68
    --rm \
    --workdir /opt/wine64/drive_c/electrum-grs/contrib/build-wine \
    electrum-grs-wine-builder-img \
    ./make_win.sh

# make sure resulting binary location is independent of fresh_clone
if [ ! -z "$ELECBUILD_COMMIT" ] ; then
    mkdir --parents "$PROJECT_ROOT/contrib/build-wine/dist/"
    cp -f "$FRESH_CLONE/contrib/build-wine/dist"/*.exe "$PROJECT_ROOT/contrib/build-wine/dist/"
fi<|MERGE_RESOLUTION|>--- conflicted
+++ resolved
@@ -62,15 +62,9 @@
         sudo chown -R 1000:1000 "$FRESH_CLONE"
     fi
 fi
-<<<<<<< HEAD
-docker run -it \
+docker run $DOCKER_RUN_FLAGS \
     --name electrum-grs-wine-builder-cont \
     -v "$PROJECT_ROOT_OR_FRESHCLONE_ROOT":/opt/wine64/drive_c/electrum-grs \
-=======
-docker run $DOCKER_RUN_FLAGS \
-    --name electrum-wine-builder-cont \
-    -v "$PROJECT_ROOT_OR_FRESHCLONE_ROOT":/opt/wine64/drive_c/electrum \
->>>>>>> 2b0cab68
     --rm \
     --workdir /opt/wine64/drive_c/electrum-grs/contrib/build-wine \
     electrum-grs-wine-builder-img \
