--- conflicted
+++ resolved
@@ -29,13 +29,8 @@
 # maybe do fresh clone
 if [ ! -z "$ELECBUILD_COMMIT" ] ; then
     info "ELECBUILD_COMMIT=$ELECBUILD_COMMIT. doing fresh clone and git checkout."
-<<<<<<< HEAD
     FRESH_CLONE="$CONTRIB_WINE/fresh_clone/electrum-grs" && \
-        sudo rm -rf "$FRESH_CLONE" && \
-=======
-    FRESH_CLONE="$CONTRIB_WINE/fresh_clone/electrum" && \
         rm -rf "$FRESH_CLONE" && \
->>>>>>> cc8587ae
         umask 0022 && \
         git clone "$PROJECT_ROOT" "$FRESH_CLONE" && \
         cd "$FRESH_CLONE"
@@ -46,15 +41,9 @@
 fi
 
 info "building binary..."
-<<<<<<< HEAD
-sudo docker run -it \
+docker run -it \
     --name electrum-grs-wine-builder-cont \
     -v "$PROJECT_ROOT_OR_FRESHCLONE_ROOT":/opt/wine64/drive_c/electrum-grs \
-=======
-docker run -it \
-    --name electrum-wine-builder-cont \
-    -v "$PROJECT_ROOT_OR_FRESHCLONE_ROOT":/opt/wine64/drive_c/electrum \
->>>>>>> cc8587ae
     --rm \
     --workdir /opt/wine64/drive_c/electrum-grs/contrib/build-wine \
     electrum-grs-wine-builder-img \
