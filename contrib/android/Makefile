SHELL := /bin/bash
PYTHON = python3

# for reproducible builds
export LC_ALL             := C
export TZ                 := UTC
ifndef ELEC_APK_USE_CURRENT_TIME
    export SOURCE_DATE_EPOCH  := $(shell git log -1 --pretty=%ct)
else
    # p4a sets "private_version" based on SOURCE_DATE_EPOCH. "private_version" gets compiled into the apk,
    # and is used at runtime to decide whether the already extracted project files in the app's datadir need updating.
    # So, "private_version" needs to be reproducible, but it would be useful during development if it changed
    # between subsequent builds (otherwise the new code won't be unpacked and used at runtime!).
    # For this reason, for development purposes, we set SOURCE_DATE_EPOCH here to the current time.
    # see https://github.com/kivy/python-for-android/blob/e8686e2104a553f05959cdaf7dd26867671fc8e6/pythonforandroid/bootstraps/common/build/build.py#L575-L587
    export SOURCE_DATE_EPOCH  := $(shell date +%s)
endif
export PYTHONHASHSEED     := $(SOURCE_DATE_EPOCH)
export BUILD_DATE         := $(shell LC_ALL=C TZ=UTC date +'%b %e %Y' -d @$(SOURCE_DATE_EPOCH))
export BUILD_TIME         := $(shell LC_ALL=C TZ=UTC date +'%H:%M:%S' -d @$(SOURCE_DATE_EPOCH))


.PHONY: apk clean

prepare:
	# running pre build setup
	# copy electrum-grs to main.py
	@cp buildozer_$(ELEC_APK_GUI).spec ../../buildozer.spec
<<<<<<< HEAD
	@cp ../../run_electrum_grs ../../main.py
	@-if [ ! -d "../../.buildozer" ];then \
		cd ../..; buildozer android debug;\
		cp -f blacklist.txt .buildozer/android/platform/python-for-android/src/blacklist.txt;\
		rm -rf ./.buildozer/android/platform/python-for-android/dist;\
	fi
=======
	@cp ../../run_electrum ../../main.py
>>>>>>> 4684cdbd
apk:
	@make prepare
	@-cd ../..; buildozer android debug
	@make clean
release:
	@make prepare
	@-cd ../..; buildozer android release
	@make clean
clean:
	# Cleaning up
	# rename main.py to electrum-grs
	@-rm ../../main.py
	# remove buildozer.spec
	@-rm ../../buildozer.spec<|MERGE_RESOLUTION|>--- conflicted
+++ resolved
@@ -26,16 +26,7 @@
 	# running pre build setup
 	# copy electrum-grs to main.py
 	@cp buildozer_$(ELEC_APK_GUI).spec ../../buildozer.spec
-<<<<<<< HEAD
 	@cp ../../run_electrum_grs ../../main.py
-	@-if [ ! -d "../../.buildozer" ];then \
-		cd ../..; buildozer android debug;\
-		cp -f blacklist.txt .buildozer/android/platform/python-for-android/src/blacklist.txt;\
-		rm -rf ./.buildozer/android/platform/python-for-android/dist;\
-	fi
-=======
-	@cp ../../run_electrum ../../main.py
->>>>>>> 4684cdbd
 apk:
 	@make prepare
 	@-cd ../..; buildozer android debug
