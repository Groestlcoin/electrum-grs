--- conflicted
+++ resolved
@@ -53,15 +53,10 @@
 if [[ "$3" == "release" ]] ; then
     # do release build, and sign the APKs.
     TARGET="release"
-<<<<<<< HEAD
+    export P4A_RELEASE_KEYSTORE_PASSWD="$4"
+    export P4A_RELEASE_KEYALIAS_PASSWD="$4"
     export P4A_RELEASE_KEYSTORE=~/.keystore/electrumgrs.keystore
     export P4A_RELEASE_KEYALIAS=electrumgrs
-=======
-    export P4A_RELEASE_KEYSTORE_PASSWD="$4"
-    export P4A_RELEASE_KEYALIAS_PASSWD="$4"
-    export P4A_RELEASE_KEYSTORE=~/.keystore
-    export P4A_RELEASE_KEYALIAS=electrum
->>>>>>> dc78ba3c
     if [ -z "$P4A_RELEASE_KEYSTORE_PASSWD" ] || [ -z "$P4A_RELEASE_KEYALIAS_PASSWD" ]; then
         echo "p4a password not defined"
         exit 1
