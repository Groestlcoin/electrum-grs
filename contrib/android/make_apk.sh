--- conflicted
+++ resolved
@@ -6,10 +6,6 @@
 CONTRIB="$CONTRIB_ANDROID"/..
 PROJECT_ROOT="$CONTRIB"/..
 PACKAGES="$PROJECT_ROOT"/packages/
-<<<<<<< HEAD
-LOCALE="$PROJECT_ROOT"/electrum_grs/locale/
-=======
->>>>>>> 5f83fffd
 
 . "$CONTRIB"/build_tools_util.sh
 
@@ -26,13 +22,9 @@
 # update locale
 info "preparing electrum-locale."
 (
-<<<<<<< HEAD
-    LOCALE="$PROJECT_ROOT/electrum_grs/locale/"
-=======
     "$CONTRIB/locale/build_cleanlocale.sh"
->>>>>>> 5f83fffd
     # we want the binary to have only compiled (.mo) locale files; not source (.po) files
-    rm -r "$PROJECT_ROOT/electrum/locale/locale"/*/electrum.po
+    rm -r "$PROJECT_ROOT/electrum_grs/locale/locale"/*/electrum.po
 )
 
 pushd "$CONTRIB_ANDROID"
