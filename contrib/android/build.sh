#!/bin/bash
#
# env vars:
# - ELECBUILD_NOCACHE: if set, forces rebuild of docker image
# - ELECBUILD_COMMIT: if set, do a fresh clone and git checkout

set -e

PROJECT_ROOT="$(dirname "$(readlink -e "$0")")/../.."
PROJECT_ROOT_OR_FRESHCLONE_ROOT="$PROJECT_ROOT"
CONTRIB="$PROJECT_ROOT/contrib"
CONTRIB_ANDROID="$CONTRIB/android"
DISTDIR="$PROJECT_ROOT/dist"

. "$CONTRIB"/build_tools_util.sh

# check arguments
if [[ -n "$3" \
	  && ( "$1" == "kivy" || "$1" == "qml" ) \
	  && ( "$2" == "all"  || "$2" == "armeabi-v7a" || "$2" == "arm64-v8a" || "$2" == "x86" ) \
	  && ( "$3" == "debug"  || "$3" == "release" || "$3" == "release-unsigned" ) ]] ; then
    info "arguments $*"
else
    fail "usage: build.sh <kivy|qml> <arm64-v8a|armeabi-v7a|x86|all> <debug|release|release-unsigned>"
    exit 1
fi

# create symlink
rm -f ${PROJECT_ROOT}/.buildozer
mkdir -p "${PROJECT_ROOT}/.buildozer_$1"
ln -s ".buildozer_$1" ${PROJECT_ROOT}/.buildozer

DOCKER_BUILD_FLAGS=""
if [ ! -z "$ELECBUILD_NOCACHE" ] ; then
    info "ELECBUILD_NOCACHE is set. forcing rebuild of docker image."
    DOCKER_BUILD_FLAGS="--pull --no-cache"
fi

info "building docker image."
docker build \
    $DOCKER_BUILD_FLAGS \
    -t electrum-grs-android-builder-img \
    --file "$CONTRIB_ANDROID/Dockerfile" \
    "$PROJECT_ROOT"


# maybe do fresh clone
if [ ! -z "$ELECBUILD_COMMIT" ] ; then
    info "ELECBUILD_COMMIT=$ELECBUILD_COMMIT. doing fresh clone and git checkout."
    FRESH_CLONE="$CONTRIB_ANDROID/fresh_clone/electrum-grs" && \
        rm -rf "$FRESH_CLONE" && \
        umask 0022 && \
        git clone "$PROJECT_ROOT" "$FRESH_CLONE" && \
        cd "$FRESH_CLONE"
    git checkout "$ELECBUILD_COMMIT"
    PROJECT_ROOT_OR_FRESHCLONE_ROOT="$FRESH_CLONE"
else
    info "not doing fresh clone."
fi

DOCKER_RUN_FLAGS=""

if [[ "$3" == "release" ]] ; then
    info "'release' mode selected. mounting ~/.keystore inside container."
    DOCKER_RUN_FLAGS="-v /root/.keystore:/root/.keystore"
fi

info "building binary..."
mkdir --parents "$PROJECT_ROOT_OR_FRESHCLONE_ROOT"/.buildozer/.gradle
docker run -it --rm \
    --name electrum-grs-android-builder-cont \
    -v "$PROJECT_ROOT_OR_FRESHCLONE_ROOT":/home/user/wspace/electrum-grs \
    -v "$PROJECT_ROOT_OR_FRESHCLONE_ROOT"/.buildozer/.gradle:/home/user/.gradle \
    $DOCKER_RUN_FLAGS \
<<<<<<< HEAD
    --workdir /home/user/wspace/electrum-grs \
    electrum-grs-android-builder-img \
    ./contrib/android/make_apk "$@"
=======
    --workdir /home/user/wspace/electrum \
    electrum-android-builder-img \
    ./contrib/android/make_apk.sh "$@"
>>>>>>> b5900eae

# make sure resulting binary location is independent of fresh_clone
if [ ! -z "$ELECBUILD_COMMIT" ] ; then
    mkdir --parents "$DISTDIR/"
    cp -f "$FRESH_CLONE/dist"/* "$DISTDIR/"
fi<|MERGE_RESOLUTION|>--- conflicted
+++ resolved
@@ -72,15 +72,9 @@
     -v "$PROJECT_ROOT_OR_FRESHCLONE_ROOT":/home/user/wspace/electrum-grs \
     -v "$PROJECT_ROOT_OR_FRESHCLONE_ROOT"/.buildozer/.gradle:/home/user/.gradle \
     $DOCKER_RUN_FLAGS \
-<<<<<<< HEAD
     --workdir /home/user/wspace/electrum-grs \
     electrum-grs-android-builder-img \
-    ./contrib/android/make_apk "$@"
-=======
-    --workdir /home/user/wspace/electrum \
-    electrum-android-builder-img \
     ./contrib/android/make_apk.sh "$@"
->>>>>>> b5900eae
 
 # make sure resulting binary location is independent of fresh_clone
 if [ ! -z "$ELECBUILD_COMMIT" ] ; then
