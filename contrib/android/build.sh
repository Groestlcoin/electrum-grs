--- conflicted
+++ resolved
@@ -81,15 +81,9 @@
         sudo chown -R 1000:1000 "$FRESH_CLONE"
     fi
 fi
-<<<<<<< HEAD
-docker run -it --rm \
+docker run --rm \
     --name electrum-grs-android-builder-cont \
     -v "$PROJECT_ROOT_OR_FRESHCLONE_ROOT":/home/user/wspace/electrum-grs \
-=======
-docker run --rm \
-    --name electrum-android-builder-cont \
-    -v "$PROJECT_ROOT_OR_FRESHCLONE_ROOT":/home/user/wspace/electrum \
->>>>>>> 2b0cab68
     -v "$PROJECT_ROOT_OR_FRESHCLONE_ROOT"/.buildozer/.gradle:/home/user/.gradle \
     $DOCKER_RUN_FLAGS \
     --workdir /home/user/wspace/electrum-grs \
