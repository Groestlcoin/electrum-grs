[app]

# (str) Title of your application
title = Electrum-GRS

# (str) Package name
package.name = ElectrumGRS

# (str) Package domain (needed for android/ios packaging)
package.domain = org.groestlcoin

# (str) Source code where the main.py live
source.dir = .

# (list) Source files to include (let empty to include all the files)
source.include_exts = py,png,jpg,qml,qmltypes,ttf,txt,gif,pem,mo,json,csv,so,svg

# (list) Source files to exclude (let empty to not exclude anything)
source.exclude_exts = spec

# (list) List of directory to exclude (let empty to not exclude anything)
source.exclude_dirs =
    bin,
    build,
    dist,
    contrib,
    env,
    tests,
    fastlane,
    electrum_grs/www,
    electrum_grs/scripts,
    electrum_grs/utils,
    electrum_grs/gui/qt,
    electrum_grs/plugins/audio_modem,
    electrum_grs/plugins/bitbox02,
    electrum_grs/plugins/coldcard,
    electrum_grs/plugins/digitalbitbox,
    electrum_grs/plugins/hw_wallet,
    electrum_grs/plugins/jade,
    electrum_grs/plugins/keepkey,
    electrum_grs/plugins/ledger,
    electrum_grs/plugins/trezor,
    electrum_grs/plugins/payserver,
    electrum_grs/plugins/revealer,
    electrum_grs/plugins/safe_t,
    packages/qdarkstyle,
    packages/qtpy,
    packages/bin,
    packages/share,
    packages/pkg_resources,
    packages/setuptools

# (list) List of exclusions using pattern matching
source.exclude_patterns = Makefile,setup*,
    # not reproducible:
    packages/aiohttp-*.dist-info/*,
    packages/frozenlist-*.dist-info/*

# (str) Application versioning (method 1)
version.regex = ELECTRUM_VERSION = '(.*)'
version.filename = %(source.dir)s/electrum_grs/version.py

# (str) Application versioning (method 2)
#version = $("$CONTRIB"/print_electrum_version.py APK_VERSION)

# (list) Application requirements
# note: versions and hashes are pinned in ./p4a_recipes/*
requirements =
    hostpython3,
    python3,
    android,
    openssl,
    plyer,
    libffi,
    libsecp256k1,
    cryptography,
    pyqt6sip,
    pyqt6,
<<<<<<< HEAD
    pillow,
    libzbar,
    groestlcoin_hash==1.0.3
=======
    libzbar
>>>>>>> 2038c0df

# (str) Presplash of the application
presplash.filename = %(source.dir)s/electrum_grs/gui/icons/electrum_presplash.png

# (str) Icon of the application
icon.filename = %(source.dir)s/electrum_grs/gui/icons/android_electrum_icon_legacy.png
icon.adaptive_foreground.filename = %(source.dir)s/electrum_grs/gui/icons/android_electrum_icon_foreground.png
icon.adaptive_background.filename = %(source.dir)s/electrum_grs/gui/icons/android_electrum_icon_background.png

# (str) Supported orientation (one of landscape, portrait or all)
orientation = portrait

# (bool) Indicate if the application should be fullscreen or not
fullscreen = False


#
# Android specific
#

# (list) Permissions
android.permissions = INTERNET, CAMERA, WRITE_EXTERNAL_STORAGE

# (int) Android API to use  (compileSdkVersion)
# note: when changing, Dockerfile also needs to be changed to install corresponding build tools
android.api = 31

# (int) Android targetSdkVersion
android.target_sdk_version = 34

# (int) Minimum API required. You will need to set the android.ndk_api to be as low as this value.
android.minapi = 23

# (str) Android NDK version to use
android.ndk = 23b

# (int) Android NDK API to use (optional). This is the minimum API your app will support.
android.ndk_api = 23

# (bool) Use --private data storage (True) or --dir public storage (False)
#android.private_storage = True

# (str) Android NDK directory (if empty, it will be automatically downloaded.)
android.ndk_path = /opt/android/android-ndk

# (str) Android SDK directory (if empty, it will be automatically downloaded.)
android.sdk_path = /opt/android/android-sdk

# (str) ANT directory (if empty, it will be automatically downloaded.)
android.ant_path = /opt/android/apache-ant

# (bool) If True, then skip trying to update the Android sdk
# This can be useful to avoid excess Internet downloads or save time
# when an update is due and you just want to test/build your package
# note(ghost43): probably needed for reproducibility. versions pinned in Dockerfile.
android.skip_update = True

# (bool) If True, then automatically accept SDK license
# agreements. This is intended for automation only. If set to False,
# the default, you will be shown the license when first running
# buildozer.
android.accept_sdk_license = True

# (str) Android entry point, default is ok for Kivy-based app
#android.entrypoint = org.renpy.android.PythonActivity

# (list) List of Java .jar files to add to the libs so that pyjnius can access
# their classes. Don't add jars that you do not need, since extra jars can slow
# down the build process. Allows wildcards matching, for example:
# OUYA-ODK/libs/*.jar
#android.add_jars = foo.jar,bar.jar,path/to/more/*.jar
#android.add_jars = lib/android/zbar.jar

android.add_jars = .buildozer/android/platform/*/build/libs_collections/ElectrumGRS/jar/*.jar


# (list) List of Java files to add to the android project (can be java or a
# directory containing the files)
android.add_src = electrum_grs/gui/qml/java_classes/

android.gradle_dependencies =
    com.android.support:support-compat:28.0.0,
    me.dm7.barcodescanner:zxing:1.9.8

android.add_activities = org.electrum.qr.SimpleScannerActivity

# (list) Put these files or directories in the apk res directory.
# The option may be used in three ways, the value may contain one or zero ':'
# Some examples:
# 1) A file to add to resources, legal resource names contain ['a-z','0-9','_']
# android.add_resources = my_icons/all-inclusive.png:drawable/all_inclusive.png
# 2) A directory, here  'legal_icons' must contain resources of one kind
# android.add_resources = legal_icons:drawable
# 3) A directory, here 'legal_resources' must contain one or more directories,
# each of a resource kind:  drawable, xml, etc...
# android.add_resources = legal_resources
android.add_resources = electrum_grs/gui/qml/android_res/layout:layout

# (str) python-for-android branch to use, if not master, useful to try
# not yet merged features.
#android.branch = master

# (str) OUYA Console category. Should be one of GAME or APP
# If you leave this blank, OUYA support will not be enabled
#android.ouya.category = GAME

# (str) Filename of OUYA Console icon. It must be a 732x412 png image.
#android.ouya.icon.filename = %(source.dir)s/data/ouya_icon.png

# (str) XML file to include as an intent filters in <activity> tag
android.manifest.intent_filters = contrib/android/bitcoin_intent.xml

# (str) launchMode to set for the main activity
android.manifest.launch_mode = singleTask

# (list) Android additional libraries to copy into libs/armeabi
#android.add_libs_armeabi = lib/android/*.so

# (bool) Indicate whether the screen should stay on
# Don't forget to add the WAKE_LOCK permission if you set this to True
#android.wakelock = False

# (str) The Android arch to build for, choices: armeabi-v7a, arm64-v8a, x86, x86_64
# note: can be overwritten by APP_ANDROID_ARCH env var
#android.arch = armeabi-v7a

# (int) overrides automatic versionCode computation (used in build.gradle)
# this is not the same as app version and should only be edited if you know what you're doing
# android.numeric_version = 1

# (list) Android application meta-data to set (key=value format)
#android.meta_data =

# (list) Android library project to add (will be added in the
# project.properties automatically.)
#android.library_references =

android.whitelist = lib-dynload/_csv.so

# (bool) enables Android auto backup feature (Android API >=23)
android.allow_backup = False

# (str) The format used to package the app for release mode (aab or apk or aar).
android.release_artifact = apk

# (str) The format used to package the app for debug mode (apk or aar).
android.debug_artifact = apk

#
# Python for android (p4a) specific
#

# (str) python-for-android git clone directory (if empty, it will be automatically cloned from github)
p4a.source_dir = /opt/python-for-android

# (str) The directory in which python-for-android should look for your own build recipes (if any)
p4a.local_recipes = %(source.dir)s/contrib/android/p4a_recipes/

# (str) Filename to the hook for p4a
#p4a.hook =

# (str) Bootstrap to use for android builds
p4a.bootstrap = qt6

# (int) port number to specify an explicit --port= p4a argument (eg for bootstrap flask)
#p4a.port =


#
# iOS specific
#

# (str) Name of the certificate to use for signing the debug version
# Get a list of available identities: buildozer ios list_identities
#ios.codesign.debug = "iPhone Developer: <lastname> <firstname> (<hexstring>)"

# (str) Name of the certificate to use for signing the release version
#ios.codesign.release = %(ios.codesign.debug)s



[buildozer]
warn_on_root=0

# (int) Log level (0 = error only, 1 = info, 2 = debug (with command output))
log_level = 2

# (str) Path to build output (i.e. .apk, .ipa) storage
bin_dir = ./dist


# -----------------------------------------------------------------------------
# List as sections
#
# You can define all the "list" as [section:key].
# Each line will be considered as a option to the list.
# Let's take [app] / source.exclude_patterns.
# Instead of doing:
#
#     [app]
#     source.exclude_patterns = license,data/audio/*.wav,data/images/original/*
#
# This can be translated into:
#
#     [app:source.exclude_patterns]
#     license
#     data/audio/*.wav
#     data/images/original/*
#

# -----------------------------------------------------------------------------
# Profiles
#
# You can extend section / key with a profile
# For example, you want to deploy a demo version of your application without
# HD content. You could first change the title to add "(demo)" in the name
# and extend the excluded directories to remove the HD content.
#
#     [app@demo]
#     title = My Application (demo)
#
#     [app:source.exclude_patterns@demo]
#     images/hd/*
#
# Then, invoke the command line with the "demo" profile:
#
#     buildozer --profile demo android debug<|MERGE_RESOLUTION|>--- conflicted
+++ resolved
@@ -76,13 +76,8 @@
     cryptography,
     pyqt6sip,
     pyqt6,
-<<<<<<< HEAD
-    pillow,
     libzbar,
     groestlcoin_hash==1.0.3
-=======
-    libzbar
->>>>>>> 2038c0df
 
 # (str) Presplash of the application
 presplash.filename = %(source.dir)s/electrum_grs/gui/icons/electrum_presplash.png
