# based on https://github.com/kivy/python-for-android/blob/master/Dockerfile

FROM debian:bookworm@sha256:d568e251e460295a8743e9d5ef7de673c5a8f9027db11f4e666e96fb5bed708e

ENV DEBIAN_FRONTEND=noninteractive

ENV ANDROID_HOME="/opt/android"

# need ca-certificates before using snapshot packages
RUN apt update -qq > /dev/null && apt install -qq --yes --no-install-recommends \
    ca-certificates

# pin the distro packages.
# COPY contrib/android/apt.sources.list /etc/apt/sources.list
# COPY contrib/android/apt.preferences /etc/apt/preferences.d/snapshot

# configure locale
RUN apt update -qq > /dev/null && apt install -qq --yes --no-install-recommends --allow-downgrades \
    locales && \
    locale-gen en_US.UTF-8
ENV LANG="en_US.UTF-8" \
    LANGUAGE="en_US.UTF-8" \
    LC_ALL="en_US.UTF-8"

RUN apt -y update -qq \
    && apt -y install -qq --no-install-recommends --allow-downgrades \
    curl \
    wget \
    unzip \
    ca-certificates \
    python3 \
    && apt -y autoremove


ENV ANDROID_NDK_HOME="${ANDROID_HOME}/android-ndk"
#ENV ANDROID_NDK_VERSION="23b"
#ENV ANDROID_NDK_HASH="c6e97f9c8cfe5b7be0a9e6c15af8e7a179475b7ded23e2d1c1fa0945d6fb4382"
#ENV ANDROID_NDK_VERSION="27d"
#ENV ANDROID_NDK_HASH="601246087a682d1944e1e16dd85bc6e49560fe8b6d61255be2829178c8ed15d9"
ENV ANDROID_NDK_VERSION="23d-canary"
ENV ANDROID_NDK_HASH="6944ffc20ab018ff4ef6a403048d0a99d50a0630c3eae690c8f803c452f46f3e"
ENV ANDROID_NDK_HOME_V="${ANDROID_NDK_HOME}-r${ANDROID_NDK_VERSION}"

# get the latest version from https://developer.android.com/ndk/downloads/index.html
ENV ANDROID_NDK_ARCHIVE="android-ndk-r${ANDROID_NDK_VERSION}-linux.zip"
ENV ANDROID_NDK_DL_URL="https://dl.google.com/android/repository/${ANDROID_NDK_ARCHIVE}"

# below disabled in favor of CI build download

# download and install Android NDK
#RUN curl --location --progress-bar \
#        "${ANDROID_NDK_DL_URL}" \
#        --output "${ANDROID_NDK_ARCHIVE}" \
#    && echo "${ANDROID_NDK_HASH} ${ANDROID_NDK_ARCHIVE}" | sha256sum -c - \
#    && mkdir --parents "${ANDROID_NDK_HOME_V}" \
#    && unzip -q "${ANDROID_NDK_ARCHIVE}" -d "${ANDROID_HOME}" \
#    && ln -sfn "${ANDROID_NDK_HOME_V}" "${ANDROID_NDK_HOME}" \
#    && rm -rf "${ANDROID_NDK_ARCHIVE}"

# temporary build using NDK from CI
ENV CI_REV="12186248"
ENV CI_NDK_FILE="android-ndk-${CI_REV}-linux-x86_64.zip"
COPY contrib/android/dl-ndk-ci.sh /tmp/
RUN /tmp/dl-ndk-ci.sh https://ci.android.com/builds/submitted/${CI_REV}/linux/latest/${CI_NDK_FILE} \
    && echo "${ANDROID_NDK_HASH} android-ndk-ci-linux-x86_64.zip" | sha256sum -c - \
    && mkdir --parents "${ANDROID_NDK_HOME_V}" \
    && unzip -q "android-ndk-ci-linux-x86_64.zip" -d "${ANDROID_HOME}" \
    && ln -sfn "${ANDROID_NDK_HOME_V}" "${ANDROID_NDK_HOME}" \
    && rm -rf "android-ndk-ci-linux-x86_64.zip"

ENV ANDROID_SDK_HOME="${ANDROID_HOME}/android-sdk"

# get the latest version from https://developer.android.com/studio/index.html
ENV ANDROID_SDK_TOOLS_VERSION="9477386"
ENV ANDROID_SDK_HASH="bd1aa17c7ef10066949c88dc6c9c8d536be27f992a1f3b5a584f9bd2ba5646a0"
ENV ANDROID_SDK_TOOLS_ARCHIVE="commandlinetools-linux-${ANDROID_SDK_TOOLS_VERSION}_latest.zip"
ENV ANDROID_SDK_TOOLS_DL_URL="https://dl.google.com/android/repository/${ANDROID_SDK_TOOLS_ARCHIVE}"
ENV ANDROID_SDK_MANAGER="${ANDROID_SDK_HOME}/cmdline-tools/bin/sdkmanager --sdk_root=${ANDROID_SDK_HOME}"

# download and install Android SDK
RUN curl --location --progress-bar \
        "${ANDROID_SDK_TOOLS_DL_URL}" \
        --output "${ANDROID_SDK_TOOLS_ARCHIVE}" \
    && echo "${ANDROID_SDK_HASH} ${ANDROID_SDK_TOOLS_ARCHIVE}" | sha256sum -c - \
    && mkdir --parents "${ANDROID_SDK_HOME}" \
    && unzip -q "${ANDROID_SDK_TOOLS_ARCHIVE}" -d "${ANDROID_SDK_HOME}" \
    && rm -rf "${ANDROID_SDK_TOOLS_ARCHIVE}"

# update Android SDK, install Android API, Build Tools...
RUN mkdir --parents "${ANDROID_SDK_HOME}/.android/" \
    && echo '### User Sources for Android SDK Manager' \
        > "${ANDROID_SDK_HOME}/.android/repositories.cfg"

# accept Android licenses (JDK necessary!)
RUN apt -y update -qq \
    && apt -y install -qq --no-install-recommends --allow-downgrades \
        openjdk-17-jdk-headless \
    && apt -y autoremove
RUN yes | ${ANDROID_SDK_MANAGER} --licenses > /dev/null


ENV ANDROID_SDK_BUILD_TOOLS_MAJOR_V="31"
ENV ANDROID_SDK_BUILD_TOOLS_VERSION="31.0.0"

# download platforms, API, build tools
RUN ${ANDROID_SDK_MANAGER} "platforms;android-${ANDROID_SDK_BUILD_TOOLS_MAJOR_V}" > /dev/null && \
    ${ANDROID_SDK_MANAGER} "build-tools;${ANDROID_SDK_BUILD_TOOLS_VERSION}" > /dev/null && \
    ${ANDROID_SDK_MANAGER} "extras;android;m2repository" > /dev/null && \
    chmod +x "${ANDROID_SDK_HOME}/cmdline-tools/bin/avdmanager"

# download ANT
ENV APACHE_ANT_VERSION="1.10.13"
ENV APACHE_ANT_HASH="776be4a5704158f00ef3f23c0327546e38159389bc8f39abbfe114913f88bab1"
ENV APACHE_ANT_ARCHIVE="apache-ant-${APACHE_ANT_VERSION}-bin.tar.gz"
ENV APACHE_ANT_DL_URL="https://archive.apache.org/dist/ant/binaries/${APACHE_ANT_ARCHIVE}"
ENV APACHE_ANT_HOME="${ANDROID_HOME}/apache-ant"
ENV APACHE_ANT_HOME_V="${APACHE_ANT_HOME}-${APACHE_ANT_VERSION}"

RUN curl --location --progress-bar \
        "${APACHE_ANT_DL_URL}" \
        --output "${APACHE_ANT_ARCHIVE}" \
    && echo "${APACHE_ANT_HASH} ${APACHE_ANT_ARCHIVE}" | sha256sum -c - \
    && tar -xf "${APACHE_ANT_ARCHIVE}" -C "${ANDROID_HOME}" \
    && ln -sfn "${APACHE_ANT_HOME_V}" "${APACHE_ANT_HOME}" \
    && rm -rf "${APACHE_ANT_ARCHIVE}"


# install system/build dependencies
# https://github.com/kivy/buildozer/blob/master/docs/source/installation.rst#android-on-ubuntu-2004-64bit
RUN apt -y update -q \
    && apt -y install -q --no-install-recommends --allow-downgrades \
        python3 \
        python3-dev \
        python3-pip \
        python3-setuptools \
        python3-venv \
        wget \
        lbzip2 \
        patch \
        sudo \
        software-properties-common \
        git \
        zip \
        unzip \
        rsync \
        build-essential \
        ccache \
        autoconf \
        autopoint \
        libtool \
        pkg-config \
        zlib1g-dev \
        libncurses5-dev \
        libncursesw5-dev \
        libtinfo5 \
        cmake \
        libffi-dev \
        libssl-dev \
        automake \
        gettext \
        libltdl-dev \
    && apt -y autoremove \
    && apt -y clean

RUN git config --global --add safe.directory '*'

RUN apt -y update -qq \
    && apt -y install -qq --no-install-recommends --allow-downgrades \
        libopengl-dev \
        libegl-dev \
        dos2unix \
    && apt -y autoremove \
    && apt -y clean


# create new user to avoid using root; but with sudo access and no password for convenience.
<<<<<<< HEAD
#ARG UID=1000
ENV USER="root"
ENV HOME_DIR="/home/${USER}"
ENV WORK_DIR="${HOME_DIR}/wspace" \
    PATH="${HOME_DIR}/.local/bin:${PATH}"
#RUN useradd --uid $UID --create-home --shell /bin/bash ${USER}
#RUN usermod -append --groups sudo ${USER}
#RUN echo "%sudo ALL=(ALL) NOPASSWD: ALL" >> /etc/sudoers
WORKDIR ${WORK_DIR}
#RUN chown --recursive ${USER} ${WORK_DIR} ${ANDROID_SDK_HOME}
#RUN chown ${USER} /opt
#USER ${USER}
=======
ARG UID=1000
RUN if [ "$UID" != "0" ] ; then useradd --uid $UID --create-home --shell /bin/bash "user" ; fi
RUN usermod -append --groups sudo $(id -nu $UID || echo "user")
RUN echo "%sudo ALL=(ALL) NOPASSWD: ALL" >> /etc/sudoers
RUN HOME_DIR=$(getent passwd $UID | cut -d: -f6)
ENV WORK_DIR="${HOME_DIR}/wspace" \
    PATH="${HOME_DIR}/.local/bin:${PATH}"
WORKDIR ${WORK_DIR}
RUN chown --recursive ${UID} ${WORK_DIR} ${ANDROID_SDK_HOME}
RUN chown ${UID} /opt
USER ${UID}
>>>>>>> 2b0cab68

# venv, VIRTUAL_ENV is used by buildozer to indicate a venv environment
ENV VIRTUAL_ENV=/opt/venv
RUN python3 -m venv ${VIRTUAL_ENV}
ENV PATH="${VIRTUAL_ENV}/bin:${PATH}"

COPY contrib/deterministic-build/requirements-build-base.txt /opt/deterministic-build/
COPY contrib/deterministic-build/requirements-build-android.txt /opt/deterministic-build/
RUN /opt/venv/bin/python3 -m pip install --no-build-isolation --no-dependencies \
    -r /opt/deterministic-build/requirements-build-base.txt
RUN /opt/venv/bin/python3 -m pip install --no-build-isolation --no-dependencies --no-binary :all: --only-binary Cython \
    -r /opt/deterministic-build/requirements-build-android.txt

# install buildozer
ENV BUILDOZER_CHECKOUT_COMMIT="4403ecf445f10b5fbf7c74f4621bf2b922ad35b5"
# ^ from branch electrum_20240930 (note: careful with force-pushing! see #8162)
RUN cd /opt \
    && git clone https://github.com/spesmilo/buildozer \
    && cd buildozer \
    && git checkout "${BUILDOZER_CHECKOUT_COMMIT}^{commit}" \
    # SETUPTOOLS_USE_DISTUTILS=stdlib needed to build buildozer for GRS
    && SETUPTOOLS_USE_DISTUTILS=stdlib /opt/venv/bin/python3  -m pip install --no-build-isolation --no-dependencies -e . \
    && /opt/venv/bin/python3 -m pip install --no-build-isolation --no-dependencies -e .

# install python-for-android
ENV P4A_CHECKOUT_COMMIT="003451604321deb1f10d879b63450ec76db4a758"
# ^ from branch electrum_20240930_android_16kb_page_alignment (note: careful with force-pushing! see #8162)
RUN cd /opt \
    && git clone https://github.com/spesmilo/python-for-android \
    && cd python-for-android \
    && git checkout "${P4A_CHECKOUT_COMMIT}^{commit}" \
    && /opt/venv/bin/python3 -m pip install --no-build-isolation --no-dependencies -e .

# build env vars
ENV USE_SDK_WRAPPER=1
ENV GRADLE_OPTS="-Xmx1536M -Dorg.gradle.jvmargs='-Xmx1536M'"
#ENV P4A_FULL_DEBUG=1<|MERGE_RESOLUTION|>--- conflicted
+++ resolved
@@ -174,32 +174,19 @@
 
 
 # create new user to avoid using root; but with sudo access and no password for convenience.
-<<<<<<< HEAD
 #ARG UID=1000
+#RUN if [ "$UID" != "0" ] ; then useradd --uid $UID --create-home --shell /bin/bash "user" ; fi
+#RUN usermod -append --groups sudo $(id -nu $UID || echo "user")
+#RUN echo "%sudo ALL=(ALL) NOPASSWD: ALL" >> /etc/sudoers
+#RUN HOME_DIR=$(getent passwd $UID | cut -d: -f6)
 ENV USER="root"
 ENV HOME_DIR="/home/${USER}"
 ENV WORK_DIR="${HOME_DIR}/wspace" \
     PATH="${HOME_DIR}/.local/bin:${PATH}"
-#RUN useradd --uid $UID --create-home --shell /bin/bash ${USER}
-#RUN usermod -append --groups sudo ${USER}
-#RUN echo "%sudo ALL=(ALL) NOPASSWD: ALL" >> /etc/sudoers
 WORKDIR ${WORK_DIR}
-#RUN chown --recursive ${USER} ${WORK_DIR} ${ANDROID_SDK_HOME}
-#RUN chown ${USER} /opt
-#USER ${USER}
-=======
-ARG UID=1000
-RUN if [ "$UID" != "0" ] ; then useradd --uid $UID --create-home --shell /bin/bash "user" ; fi
-RUN usermod -append --groups sudo $(id -nu $UID || echo "user")
-RUN echo "%sudo ALL=(ALL) NOPASSWD: ALL" >> /etc/sudoers
-RUN HOME_DIR=$(getent passwd $UID | cut -d: -f6)
-ENV WORK_DIR="${HOME_DIR}/wspace" \
-    PATH="${HOME_DIR}/.local/bin:${PATH}"
-WORKDIR ${WORK_DIR}
-RUN chown --recursive ${UID} ${WORK_DIR} ${ANDROID_SDK_HOME}
-RUN chown ${UID} /opt
-USER ${UID}
->>>>>>> 2b0cab68
+#RUN chown --recursive ${UID} ${WORK_DIR} ${ANDROID_SDK_HOME}
+#RUN chown ${UID} /opt
+#USER ${UID}
 
 # venv, VIRTUAL_ENV is used by buildozer to indicate a venv environment
 ENV VIRTUAL_ENV=/opt/venv
