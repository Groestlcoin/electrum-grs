# based on https://github.com/kivy/python-for-android/blob/master/Dockerfile

FROM debian:bullseye@sha256:43ef0c6c3585d5b406caa7a0f232ff5a19c1402aeb415f68bcd1cf9d10180af8

ENV DEBIAN_FRONTEND=noninteractive

ENV ANDROID_HOME="/opt/android"

# need ca-certificates before using snapshot packages
RUN apt update -qq > /dev/null && apt install -qq --yes --no-install-recommends \
    ca-certificates

# pin the distro packages.
COPY contrib/android/apt.sources.list /etc/apt/sources.list
COPY contrib/android/apt.preferences /etc/apt/preferences.d/snapshot

# configure locale
RUN apt update -qq > /dev/null && apt install -qq --yes --no-install-recommends --allow-downgrades \
    locales && \
    locale-gen en_US.UTF-8
ENV LANG="en_US.UTF-8" \
    LANGUAGE="en_US.UTF-8" \
    LC_ALL="en_US.UTF-8"

RUN apt -y update -qq \
    && apt -y install -qq --no-install-recommends --allow-downgrades \
    curl \
    unzip \
    ca-certificates \
    && apt -y autoremove


ENV ANDROID_NDK_HOME="${ANDROID_HOME}/android-ndk"
ENV ANDROID_NDK_VERSION="22b"
ENV ANDROID_NDK_HASH="ac3a0421e76f71dd330d0cd55f9d99b9ac864c4c034fc67e0d671d022d4e806b"
ENV ANDROID_NDK_HOME_V="${ANDROID_NDK_HOME}-r${ANDROID_NDK_VERSION}"

# get the latest version from https://developer.android.com/ndk/downloads/index.html
ENV ANDROID_NDK_ARCHIVE="android-ndk-r${ANDROID_NDK_VERSION}-linux-x86_64.zip"
ENV ANDROID_NDK_DL_URL="https://dl.google.com/android/repository/${ANDROID_NDK_ARCHIVE}"

# download and install Android NDK
RUN curl --location --progress-bar \
        "${ANDROID_NDK_DL_URL}" \
        --output "${ANDROID_NDK_ARCHIVE}" \
    && echo "${ANDROID_NDK_HASH} ${ANDROID_NDK_ARCHIVE}" | sha256sum -c - \
    && mkdir --parents "${ANDROID_NDK_HOME_V}" \
    && unzip -q "${ANDROID_NDK_ARCHIVE}" -d "${ANDROID_HOME}" \
    && ln -sfn "${ANDROID_NDK_HOME_V}" "${ANDROID_NDK_HOME}" \
    && rm -rf "${ANDROID_NDK_ARCHIVE}"


ENV ANDROID_SDK_HOME="${ANDROID_HOME}/android-sdk"

# get the latest version from https://developer.android.com/studio/index.html
ENV ANDROID_SDK_TOOLS_VERSION="8092744"
ENV ANDROID_SDK_BUILD_TOOLS_VERSION="30.0.3"
ENV ANDROID_SDK_HASH="d71f75333d79c9c6ef5c39d3456c6c58c613de30e6a751ea0dbd433e8f8b9cbf"
ENV ANDROID_SDK_TOOLS_ARCHIVE="commandlinetools-linux-${ANDROID_SDK_TOOLS_VERSION}_latest.zip"
ENV ANDROID_SDK_TOOLS_DL_URL="https://dl.google.com/android/repository/${ANDROID_SDK_TOOLS_ARCHIVE}"
ENV ANDROID_SDK_MANAGER="${ANDROID_SDK_HOME}/cmdline-tools/bin/sdkmanager --sdk_root=${ANDROID_SDK_HOME}"

# download and install Android SDK
RUN curl --location --progress-bar \
        "${ANDROID_SDK_TOOLS_DL_URL}" \
        --output "${ANDROID_SDK_TOOLS_ARCHIVE}" \
    && echo "${ANDROID_SDK_HASH} ${ANDROID_SDK_TOOLS_ARCHIVE}" | sha256sum -c - \
    && mkdir --parents "${ANDROID_SDK_HOME}" \
    && unzip -q "${ANDROID_SDK_TOOLS_ARCHIVE}" -d "${ANDROID_SDK_HOME}" \
    && rm -rf "${ANDROID_SDK_TOOLS_ARCHIVE}"

# update Android SDK, install Android API, Build Tools...
RUN mkdir --parents "${ANDROID_SDK_HOME}/.android/" \
    && echo '### User Sources for Android SDK Manager' \
        > "${ANDROID_SDK_HOME}/.android/repositories.cfg"

# accept Android licenses (JDK necessary!)
RUN apt -y update -qq \
    && apt -y install -qq --no-install-recommends --allow-downgrades \
        openjdk-11-jdk-headless \
    && apt -y autoremove
RUN yes | ${ANDROID_SDK_MANAGER} --licenses > /dev/null

# download platforms, API, build tools
RUN ${ANDROID_SDK_MANAGER} "platforms;android-30" > /dev/null && \
    ${ANDROID_SDK_MANAGER} "build-tools;${ANDROID_SDK_BUILD_TOOLS_VERSION}" > /dev/null && \
    ${ANDROID_SDK_MANAGER} "extras;android;m2repository" > /dev/null && \
    chmod +x "${ANDROID_SDK_HOME}/cmdline-tools/bin/avdmanager"

# download ANT
ENV APACHE_ANT_VERSION="1.9.4"
ENV APACHE_ANT_HASH="66d3edcbb0eba11387705cd89178ffb65e55cd53f13ca35c1bb983c0f9992540"
ENV APACHE_ANT_ARCHIVE="apache-ant-${APACHE_ANT_VERSION}-bin.tar.gz"
ENV APACHE_ANT_DL_URL="https://archive.apache.org/dist/ant/binaries/${APACHE_ANT_ARCHIVE}"
ENV APACHE_ANT_HOME="${ANDROID_HOME}/apache-ant"
ENV APACHE_ANT_HOME_V="${APACHE_ANT_HOME}-${APACHE_ANT_VERSION}"

RUN curl --location --progress-bar \
        "${APACHE_ANT_DL_URL}" \
        --output "${APACHE_ANT_ARCHIVE}" \
    && echo "${APACHE_ANT_HASH} ${APACHE_ANT_ARCHIVE}" | sha256sum -c - \
    && tar -xf "${APACHE_ANT_ARCHIVE}" -C "${ANDROID_HOME}" \
    && ln -sfn "${APACHE_ANT_HOME_V}" "${APACHE_ANT_HOME}" \
    && rm -rf "${APACHE_ANT_ARCHIVE}"


# install system/build dependencies
# https://github.com/kivy/buildozer/blob/master/docs/source/installation.rst#android-on-ubuntu-2004-64bit
RUN apt -y update -qq \
    && apt -y install -qq --no-install-recommends --allow-downgrades \
        python3 \
        python3-dev \
        python3-pip \
        python3-setuptools \
        python3-venv \
        wget \
        lbzip2 \
        patch \
        sudo \
        software-properties-common \
        git \
        zip \
        unzip \
        build-essential \
        ccache \
        autoconf \
        libtool \
        pkg-config \
        zlib1g-dev \
        libncurses5-dev \
        libncursesw5-dev \
        libtinfo5 \
        cmake \
        libffi-dev \
        libssl-dev \
        automake \
        gettext \
        libltdl-dev \
    && apt -y autoremove \
    && apt -y clean


# create new user to avoid using root; but with sudo access and no password for convenience.
ENV USER="root"
ENV HOME_DIR="/home/${USER}"
ENV WORK_DIR="${HOME_DIR}/wspace" \
    PATH="${HOME_DIR}/.local/bin:${PATH}"
#RUN useradd --create-home --shell /bin/bash ${USER}
#RUN usermod -append --groups sudo ${USER}
#RUN echo "%sudo ALL=(ALL) NOPASSWD: ALL" >> /etc/sudoers
WORKDIR ${WORK_DIR}
#RUN chown --recursive ${USER} ${WORK_DIR} ${ANDROID_SDK_HOME}
#RUN chown ${USER} /opt
#USER ${USER}


COPY contrib/deterministic-build/requirements-build-base.txt /opt/deterministic-build/
COPY contrib/deterministic-build/requirements-build-android.txt /opt/deterministic-build/
RUN python3 -m pip install --no-build-isolation --no-dependencies \
    -r /opt/deterministic-build/requirements-build-base.txt
RUN python3 -m pip install --no-build-isolation --no-dependencies --no-binary :all: --only-binary Cython \
    -r /opt/deterministic-build/requirements-build-android.txt

# install buildozer
RUN cd /opt \
    && git clone https://github.com/kivy/buildozer \
    && cd buildozer \
    && git remote add sombernight https://github.com/SomberNight/buildozer \
    && git fetch --all \
    # commit: from branch sombernight/electrum_20210421 (note: careful with force-pushing! see #8162)
    && git checkout "6f03256e8312f8d1e5a6da3a2a1bf06e2738325e^{commit}" \
    # SETUPTOOLS_USE_DISTUTILS=stdlib needed to build buildozer for GRS
    && SETUPTOOLS_USE_DISTUTILS=stdlib python3 -m pip install --no-build-isolation --no-dependencies -e .

# install python-for-android
RUN cd /opt \
    && git clone https://github.com/kivy/python-for-android \
    && cd python-for-android \
    && git remote add sombernight https://github.com/SomberNight/python-for-android \
    && git remote add accumulator https://github.com/accumulator/python-for-android \
    && git fetch --all \
    # commit: from branch accumulator/electrum_20210421d (note: careful with force-pushing! see #8162)
<<<<<<< HEAD
    && git checkout "8ac9841dc0d2c825a247583b9ed5a33b7b533e85^{commit}" \
    && python3 -m pip install --no-build-isolation --no-dependencies -e .
=======
    && git checkout "8589243afb48fdb116d791dc5b3973382e83273f^{commit}" \
    && python3 -m pip install --no-build-isolation --no-dependencies --user -e .
>>>>>>> 1503ef1e

# build env vars
ENV USE_SDK_WRAPPER=1
ENV GRADLE_OPTS="-Xmx1536M -Dorg.gradle.jvmargs='-Xmx1536M'"
#ENV P4A_FULL_DEBUG=1<|MERGE_RESOLUTION|>--- conflicted
+++ resolved
@@ -180,13 +180,8 @@
     && git remote add accumulator https://github.com/accumulator/python-for-android \
     && git fetch --all \
     # commit: from branch accumulator/electrum_20210421d (note: careful with force-pushing! see #8162)
-<<<<<<< HEAD
-    && git checkout "8ac9841dc0d2c825a247583b9ed5a33b7b533e85^{commit}" \
+    && git checkout "8589243afb48fdb116d791dc5b3973382e83273f^{commit}" \
     && python3 -m pip install --no-build-isolation --no-dependencies -e .
-=======
-    && git checkout "8589243afb48fdb116d791dc5b3973382e83273f^{commit}" \
-    && python3 -m pip install --no-build-isolation --no-dependencies --user -e .
->>>>>>> 1503ef1e
 
 # build env vars
 ENV USE_SDK_WRAPPER=1
