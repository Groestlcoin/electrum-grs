--- conflicted
+++ resolved
@@ -106,13 +106,8 @@
     && apt -y install -qq --no-install-recommends \
         build-essential ccache git python3 python3-dev \
         libncurses5:i386 libstdc++6:i386 libgtk2.0-0:i386 \
-<<<<<<< HEAD
-        libpangox-1.0-0:i386 libpangoxft-1.0-0:i386 libidn11:i386 \
-        zip zlib1g-dev zlib1g:i386 autogen autoconf libtool\
-=======
         libidn11:i386 \
         zip zlib1g-dev zlib1g:i386 \
->>>>>>> 0f6898ed
     && apt -y autoremove \
     && apt -y clean
 
@@ -156,14 +151,9 @@
     && cd buildozer \
     && git remote add sombernight https://github.com/SomberNight/buildozer \
     && git fetch --all \
-<<<<<<< HEAD
-    && git checkout "d0323c165dd5d9aa23d5eb01044474fe006c3420^{commit}" \
-    && python3 -m pip install -e .
-=======
     # commit: kivy/buildozer "1.2.0" tag
     && git checkout "94cfcb8d591c11d6ad0e11f129b08c1e27a161c5^{commit}" \
-    && python3 -m pip install --user -e .
->>>>>>> 0f6898ed
+    && python3 -m pip install -e .
 
 # install python-for-android
 RUN cd /opt \
@@ -171,14 +161,9 @@
     && cd python-for-android \
     && git remote add sombernight https://github.com/SomberNight/python-for-android \
     && git fetch --all \
-<<<<<<< HEAD
-    && git checkout "cef08b92268fe69ef331699c2205cbb091e730f0^{commit}" \
-    && python3 -m pip install -e .
-=======
     # commit: from branch sombernight/electrum_20200703
     && git checkout "0dd2ce87a8f380d20505ca5dc1e2d2357b4a08fc^{commit}" \
-    && python3 -m pip install --user -e .
->>>>>>> 0f6898ed
+    && python3 -m pip install -e .
 
 # build env vars
 ENV USE_SDK_WRAPPER=1
