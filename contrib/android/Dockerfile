--- conflicted
+++ resolved
@@ -155,11 +155,7 @@
 COPY contrib/deterministic-build/requirements-build-android.txt /opt/deterministic-build/
 RUN python3 -m pip install --no-build-isolation --no-dependencies \
     -r /opt/deterministic-build/requirements-build-base.txt
-<<<<<<< HEAD
-RUN python3 -m pip install --no-build-isolation --no-dependencies \
-=======
-RUN python3 -m pip install --no-build-isolation --no-dependencies --no-binary :all: --user \
->>>>>>> f2e3d110
+RUN python3 -m pip install --no-build-isolation --no-dependencies --no-binary :all: \
     -r /opt/deterministic-build/requirements-build-android.txt
 
 # install buildozer
@@ -169,14 +165,9 @@
     && git remote add sombernight https://github.com/SomberNight/buildozer \
     && git fetch --all \
     # commit: from branch sombernight/electrum_20210421
-<<<<<<< HEAD
-    && git checkout "d570116e88184b0eca0c6b59a25edd49d977da23^{commit}" \
+    && git checkout "6f03256e8312f8d1e5a6da3a2a1bf06e2738325e^{commit}" \
     # SETUPTOOLS_USE_DISTUTILS=stdlib needed to build buildozer for GRS
     && SETUPTOOLS_USE_DISTUTILS=stdlib python3 -m pip install --no-build-isolation --no-dependencies -e .
-=======
-    && git checkout "6f03256e8312f8d1e5a6da3a2a1bf06e2738325e^{commit}" \
-    && python3 -m pip install --no-build-isolation --no-dependencies --user -e .
->>>>>>> f2e3d110
 
 # install python-for-android
 RUN cd /opt \
@@ -185,15 +176,9 @@
     && git remote add sombernight https://github.com/SomberNight/python-for-android \
     && git remote add accumulator https://github.com/accumulator/python-for-android \
     && git fetch --all \
-<<<<<<< HEAD
-    # commit: from branch sombernight/qt5-wip
-    && git checkout "c6e39ae1fb4eb8d547eb70b26b89beda7e6ff4b6^{commit}" \
-    && python3 -m pip install --no-build-isolation --no-dependencies -e .
-=======
     # commit: from branch sombernight/electrum_20210421d
     && git checkout "1187e179aed6fddb19bf026274ff69903d3b04b2^{commit}" \
-    && python3 -m pip install --no-build-isolation --no-dependencies --user -e .
->>>>>>> f2e3d110
+    && python3 -m pip install --no-build-isolation --no-dependencies -e .
 
 # build env vars
 ENV USE_SDK_WRAPPER=1
