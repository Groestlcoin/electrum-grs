# based on https://github.com/kivy/python-for-android/blob/master/Dockerfile

FROM debian:bookworm@sha256:d568e251e460295a8743e9d5ef7de673c5a8f9027db11f4e666e96fb5bed708e

ENV DEBIAN_FRONTEND=noninteractive

ENV ANDROID_HOME="/opt/android"

# need ca-certificates before using snapshot packages
RUN apt update -qq > /dev/null && apt install -qq --yes --no-install-recommends \
    ca-certificates

# pin the distro packages.
# COPY contrib/android/apt.sources.list /etc/apt/sources.list
# COPY contrib/android/apt.preferences /etc/apt/preferences.d/snapshot

# configure locale
RUN apt update -qq > /dev/null && apt install -qq --yes --no-install-recommends --allow-downgrades \
    locales && \
    locale-gen en_US.UTF-8
ENV LANG="en_US.UTF-8" \
    LANGUAGE="en_US.UTF-8" \
    LC_ALL="en_US.UTF-8"

RUN apt -y update -qq \
    && apt -y install -qq --no-install-recommends --allow-downgrades \
    curl \
    unzip \
    ca-certificates \
    && apt -y autoremove


ENV ANDROID_NDK_HOME="${ANDROID_HOME}/android-ndk"
ENV ANDROID_NDK_VERSION="23b"
ENV ANDROID_NDK_HASH="c6e97f9c8cfe5b7be0a9e6c15af8e7a179475b7ded23e2d1c1fa0945d6fb4382"
ENV ANDROID_NDK_HOME_V="${ANDROID_NDK_HOME}-r${ANDROID_NDK_VERSION}"

# get the latest version from https://developer.android.com/ndk/downloads/index.html
ENV ANDROID_NDK_ARCHIVE="android-ndk-r${ANDROID_NDK_VERSION}-linux.zip"
ENV ANDROID_NDK_DL_URL="https://dl.google.com/android/repository/${ANDROID_NDK_ARCHIVE}"

# download and install Android NDK
RUN curl --location --progress-bar \
        "${ANDROID_NDK_DL_URL}" \
        --output "${ANDROID_NDK_ARCHIVE}" \
    && echo "${ANDROID_NDK_HASH} ${ANDROID_NDK_ARCHIVE}" | sha256sum -c - \
    && mkdir --parents "${ANDROID_NDK_HOME_V}" \
    && unzip -q "${ANDROID_NDK_ARCHIVE}" -d "${ANDROID_HOME}" \
    && ln -sfn "${ANDROID_NDK_HOME_V}" "${ANDROID_NDK_HOME}" \
    && rm -rf "${ANDROID_NDK_ARCHIVE}"


ENV ANDROID_SDK_HOME="${ANDROID_HOME}/android-sdk"

# get the latest version from https://developer.android.com/studio/index.html
ENV ANDROID_SDK_TOOLS_VERSION="9477386"
ENV ANDROID_SDK_HASH="bd1aa17c7ef10066949c88dc6c9c8d536be27f992a1f3b5a584f9bd2ba5646a0"
ENV ANDROID_SDK_TOOLS_ARCHIVE="commandlinetools-linux-${ANDROID_SDK_TOOLS_VERSION}_latest.zip"
ENV ANDROID_SDK_TOOLS_DL_URL="https://dl.google.com/android/repository/${ANDROID_SDK_TOOLS_ARCHIVE}"
ENV ANDROID_SDK_MANAGER="${ANDROID_SDK_HOME}/cmdline-tools/bin/sdkmanager --sdk_root=${ANDROID_SDK_HOME}"

# download and install Android SDK
RUN curl --location --progress-bar \
        "${ANDROID_SDK_TOOLS_DL_URL}" \
        --output "${ANDROID_SDK_TOOLS_ARCHIVE}" \
    && echo "${ANDROID_SDK_HASH} ${ANDROID_SDK_TOOLS_ARCHIVE}" | sha256sum -c - \
    && mkdir --parents "${ANDROID_SDK_HOME}" \
    && unzip -q "${ANDROID_SDK_TOOLS_ARCHIVE}" -d "${ANDROID_SDK_HOME}" \
    && rm -rf "${ANDROID_SDK_TOOLS_ARCHIVE}"

# update Android SDK, install Android API, Build Tools...
RUN mkdir --parents "${ANDROID_SDK_HOME}/.android/" \
    && echo '### User Sources for Android SDK Manager' \
        > "${ANDROID_SDK_HOME}/.android/repositories.cfg"

# accept Android licenses (JDK necessary!)
RUN apt -y update -qq \
    && apt -y install -qq --no-install-recommends --allow-downgrades \
        openjdk-17-jdk-headless \
    && apt -y autoremove
RUN yes | ${ANDROID_SDK_MANAGER} --licenses > /dev/null


ENV ANDROID_SDK_BUILD_TOOLS_VERSION="31.0.0"

# download platforms, API, build tools
RUN ${ANDROID_SDK_MANAGER} "platforms;android-31" > /dev/null && \
    ${ANDROID_SDK_MANAGER} "build-tools;${ANDROID_SDK_BUILD_TOOLS_VERSION}" > /dev/null && \
    ${ANDROID_SDK_MANAGER} "extras;android;m2repository" > /dev/null && \
    chmod +x "${ANDROID_SDK_HOME}/cmdline-tools/bin/avdmanager"

# download ANT
ENV APACHE_ANT_VERSION="1.10.13"
ENV APACHE_ANT_HASH="776be4a5704158f00ef3f23c0327546e38159389bc8f39abbfe114913f88bab1"
ENV APACHE_ANT_ARCHIVE="apache-ant-${APACHE_ANT_VERSION}-bin.tar.gz"
ENV APACHE_ANT_DL_URL="https://archive.apache.org/dist/ant/binaries/${APACHE_ANT_ARCHIVE}"
ENV APACHE_ANT_HOME="${ANDROID_HOME}/apache-ant"
ENV APACHE_ANT_HOME_V="${APACHE_ANT_HOME}-${APACHE_ANT_VERSION}"

RUN curl --location --progress-bar \
        "${APACHE_ANT_DL_URL}" \
        --output "${APACHE_ANT_ARCHIVE}" \
    && echo "${APACHE_ANT_HASH} ${APACHE_ANT_ARCHIVE}" | sha256sum -c - \
    && tar -xf "${APACHE_ANT_ARCHIVE}" -C "${ANDROID_HOME}" \
    && ln -sfn "${APACHE_ANT_HOME_V}" "${APACHE_ANT_HOME}" \
    && rm -rf "${APACHE_ANT_ARCHIVE}"


# install system/build dependencies
# https://github.com/kivy/buildozer/blob/master/docs/source/installation.rst#android-on-ubuntu-2004-64bit
RUN apt -y update -qq \
    && apt -y install -qq --no-install-recommends --allow-downgrades \
        python3 \
        python3-dev \
        python3-pip \
        python3-setuptools \
        python3-venv \
        wget \
        lbzip2 \
        patch \
        sudo \
        software-properties-common \
        git \
        zip \
        unzip \
        build-essential \
        ccache \
        autoconf \
        libtool \
        pkg-config \
        zlib1g-dev \
        libncurses5-dev \
        libncursesw5-dev \
        libtinfo5 \
        cmake \
        libffi-dev \
        libssl-dev \
        automake \
        gettext \
        libltdl-dev \
    && apt -y autoremove \
    && apt -y clean

<<<<<<< HEAD
RUN git config --global --add safe.directory '*'
=======
# cross compile deps for Qt6
RUN apt -y update -qq \
    && apt -y install -qq --no-install-recommends --allow-downgrades \
        libopengl-dev \
        libegl-dev \
        dos2unix \
    && apt -y autoremove \
    && apt -y clean

>>>>>>> d49e1bb3

# create new user to avoid using root; but with sudo access and no password for convenience.
#ARG UID=1000
ENV USER="root"
ENV HOME_DIR="/home/${USER}"
ENV WORK_DIR="${HOME_DIR}/wspace" \
    PATH="${HOME_DIR}/.local/bin:${PATH}"
#RUN useradd --uid $UID --create-home --shell /bin/bash ${USER}
#RUN usermod -append --groups sudo ${USER}
#RUN echo "%sudo ALL=(ALL) NOPASSWD: ALL" >> /etc/sudoers
WORKDIR ${WORK_DIR}
#RUN chown --recursive ${USER} ${WORK_DIR} ${ANDROID_SDK_HOME}
#RUN chown ${USER} /opt
#USER ${USER}

# venv, VIRTUAL_ENV is used by buildozer to indicate a venv environemnt
ENV VIRTUAL_ENV=/opt/venv
RUN python3 -m venv ${VIRTUAL_ENV}
ENV PATH="${VIRTUAL_ENV}/bin:${PATH}"

COPY contrib/deterministic-build/requirements-build-base.txt /opt/deterministic-build/
COPY contrib/deterministic-build/requirements-build-android.txt /opt/deterministic-build/
<<<<<<< HEAD
RUN python3 -m pip install --no-build-isolation --no-dependencies \
    -r /opt/deterministic-build/requirements-build-base.txt
RUN python3 -m pip install --no-build-isolation --no-dependencies --no-binary :all: --only-binary Cython \
=======
RUN /opt/venv/bin/python3 -m pip install --no-build-isolation --no-dependencies \
    -r /opt/deterministic-build/requirements-build-base.txt
RUN /opt/venv/bin/python3 -m pip install --no-build-isolation --no-dependencies --no-binary :all: \
>>>>>>> d49e1bb3
    -r /opt/deterministic-build/requirements-build-android.txt

# install buildozer
RUN cd /opt \
    && git clone https://github.com/kivy/buildozer \
    && cd buildozer \
    && git remote add sombernight https://github.com/SomberNight/buildozer \
    && git remote add accumulator https://github.com/accumulator/buildozer \
    && git fetch --all \
<<<<<<< HEAD
    # commit: from branch sombernight/electrum_20210421 (note: careful with force-pushing! see #8162)
    && git checkout "6f03256e8312f8d1e5a6da3a2a1bf06e2738325e^{commit}" \
    # SETUPTOOLS_USE_DISTUTILS=stdlib needed to build buildozer for GRS
    && SETUPTOOLS_USE_DISTUTILS=stdlib python3 -m pip install --no-build-isolation --no-dependencies -e .
=======
    # commit: from branch electrum-qt6 (note: careful with force-pushing! see #8162) \
    && git checkout "ce4f2257249fdf4ff1f4cb8983fd7ac44174a274^{commit}" \
    && /opt/venv/bin/python3 -m pip install --no-build-isolation --no-dependencies -e .
>>>>>>> d49e1bb3

# install python-for-android
RUN cd /opt \
    && git clone https://github.com/kivy/python-for-android \
    && cd python-for-android \
    && git remote add sombernight https://github.com/SomberNight/python-for-android \
    && git remote add accumulator https://github.com/accumulator/python-for-android \
    && git fetch --all \
<<<<<<< HEAD
    # commit: from branch accumulator/electrum_20210421d (note: careful with force-pushing! see #8162)
    && git checkout "052b9f7945bae557347fa4a4b418040d9da9eaff^{commit}" \
    && python3 -m pip install --no-build-isolation --no-dependencies -e .
=======
    # commit: from branch accumulator/qt6-wip (note: careful with force-pushing! see #8162) \
    #
    && git checkout "eb4a3522373e0b4e2749b8a8bc965ff51355ea35^{commit}" \
    && /opt/venv/bin/python3 -m pip install --no-build-isolation --no-dependencies -e .
>>>>>>> d49e1bb3

# build env vars
ENV USE_SDK_WRAPPER=1
ENV GRADLE_OPTS="-Xmx1536M -Dorg.gradle.jvmargs='-Xmx1536M'"
#ENV P4A_FULL_DEBUG=1<|MERGE_RESOLUTION|>--- conflicted
+++ resolved
@@ -141,10 +141,8 @@
     && apt -y autoremove \
     && apt -y clean
 
-<<<<<<< HEAD
 RUN git config --global --add safe.directory '*'
-=======
-# cross compile deps for Qt6
+
 RUN apt -y update -qq \
     && apt -y install -qq --no-install-recommends --allow-downgrades \
         libopengl-dev \
@@ -153,7 +151,6 @@
     && apt -y autoremove \
     && apt -y clean
 
->>>>>>> d49e1bb3
 
 # create new user to avoid using root; but with sudo access and no password for convenience.
 #ARG UID=1000
@@ -176,15 +173,9 @@
 
 COPY contrib/deterministic-build/requirements-build-base.txt /opt/deterministic-build/
 COPY contrib/deterministic-build/requirements-build-android.txt /opt/deterministic-build/
-<<<<<<< HEAD
-RUN python3 -m pip install --no-build-isolation --no-dependencies \
-    -r /opt/deterministic-build/requirements-build-base.txt
-RUN python3 -m pip install --no-build-isolation --no-dependencies --no-binary :all: --only-binary Cython \
-=======
 RUN /opt/venv/bin/python3 -m pip install --no-build-isolation --no-dependencies \
     -r /opt/deterministic-build/requirements-build-base.txt
-RUN /opt/venv/bin/python3 -m pip install --no-build-isolation --no-dependencies --no-binary :all: \
->>>>>>> d49e1bb3
+RUN /opt/venv/bin/python3 -m pip install --no-build-isolation --no-dependencies --no-binary :all: --only-binary Cython \
     -r /opt/deterministic-build/requirements-build-android.txt
 
 # install buildozer
@@ -194,16 +185,11 @@
     && git remote add sombernight https://github.com/SomberNight/buildozer \
     && git remote add accumulator https://github.com/accumulator/buildozer \
     && git fetch --all \
-<<<<<<< HEAD
-    # commit: from branch sombernight/electrum_20210421 (note: careful with force-pushing! see #8162)
-    && git checkout "6f03256e8312f8d1e5a6da3a2a1bf06e2738325e^{commit}" \
+    # commit: from branch electrum-qt6 (note: careful with force-pushing! see #8162) \
+    && git checkout "ce4f2257249fdf4ff1f4cb8983fd7ac44174a274^{commit}" \
     # SETUPTOOLS_USE_DISTUTILS=stdlib needed to build buildozer for GRS
     && SETUPTOOLS_USE_DISTUTILS=stdlib python3 -m pip install --no-build-isolation --no-dependencies -e .
-=======
-    # commit: from branch electrum-qt6 (note: careful with force-pushing! see #8162) \
-    && git checkout "ce4f2257249fdf4ff1f4cb8983fd7ac44174a274^{commit}" \
     && /opt/venv/bin/python3 -m pip install --no-build-isolation --no-dependencies -e .
->>>>>>> d49e1bb3
 
 # install python-for-android
 RUN cd /opt \
@@ -212,16 +198,10 @@
     && git remote add sombernight https://github.com/SomberNight/python-for-android \
     && git remote add accumulator https://github.com/accumulator/python-for-android \
     && git fetch --all \
-<<<<<<< HEAD
-    # commit: from branch accumulator/electrum_20210421d (note: careful with force-pushing! see #8162)
-    && git checkout "052b9f7945bae557347fa4a4b418040d9da9eaff^{commit}" \
-    && python3 -m pip install --no-build-isolation --no-dependencies -e .
-=======
     # commit: from branch accumulator/qt6-wip (note: careful with force-pushing! see #8162) \
     #
     && git checkout "eb4a3522373e0b4e2749b8a8bc965ff51355ea35^{commit}" \
     && /opt/venv/bin/python3 -m pip install --no-build-isolation --no-dependencies -e .
->>>>>>> d49e1bb3
 
 # build env vars
 ENV USE_SDK_WRAPPER=1
