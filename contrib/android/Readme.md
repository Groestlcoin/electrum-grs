# Qml GUI

<<<<<<< HEAD
The Kivy GUI is used with Electrum-GRS on Android devices.
=======
The Qml GUI is used with Electrum on Android devices, since Electrum 4.4.
>>>>>>> d0f3e048
To generate an APK file, follow these instructions.

(note: older versions of Electrum for Android used the "kivy" GUI)

## Android binary with Docker

✓ _These binaries should be reproducible, meaning you should be able to generate
   binaries that match the official releases._

This assumes an Ubuntu (x86_64) host, but it should not be too hard to adapt to another
similar system.

1. Install Docker

    See `contrib/docker_notes.md`.

2. Build binaries

    The build script takes a few arguments. To see syntax, run it without providing any:
    ```
    $ ./build.sh
    ```
    For development, consider e.g. `$ ./build.sh qml arm64-v8a debug`

    If you want reproducibility, try instead e.g.:
    ```
    $ ELECBUILD_COMMIT=HEAD ELECBUILD_NOCACHE=1 ./build.sh qml all release-unsigned
    ```

3. The generated binary is in `./dist`.


## Verifying reproducibility and comparing against official binary

Every user can verify that the official binary was created from the source code in this
repository.

1. Build your own binary as described above.
   Make sure you don't build in `debug` mode,
   instead use either of `release` or `release-unsigned`.
   If you build in `release` mode, the apk will be signed, which requires a keystore
   that you need to create manually (see source of `make_apk.sh` for an example).
2. Note that the binaries are not going to be byte-for-byte identical, as the official
   release is signed by a keystore that only the project maintainers have.
   You can use the `apkdiff.py` python script (written by the Signal developers) to compare
   the two binaries.
    ```
    $ python3 contrib/android/apkdiff.py Electrum_apk_that_you_built.apk Electrum_apk_official_release.apk
    ```
   This should output `APKs match!`.


## FAQ

### I changed something but I don't see any differences on the phone. What did I do wrong?
You probably need to clear the cache: `rm -rf .buildozer/android/platform/build-*/{build,dists}`


### How do I deploy on connected phone for quick testing?
Assuming `adb` is installed:
```
$ adb -d install -r dist/ElectrumGRS-*-arm64-v8a-debug.apk
$ adb shell monkey -p org.groestlcoin.electrumgrs 1
```


### How do I get an interactive shell inside docker?
```
$ docker run -it --rm \
    -v $PWD:/home/user/wspace/electrum-grs \
    -v $PWD/.buildozer/.gradle:/home/user/.gradle \
    --workdir /home/user/wspace/electrum-grs \
    electrum-grs-android-builder-img
```


### How do I get more verbose logs for the build?
See `log_level` in `buildozer.spec`


### How can I see logs at runtime?
This should work OK for most scenarios:
```
adb logcat | grep python
```
Better `grep` but fragile because of `cut`:
```
adb logcat | grep -F "`adb shell ps | grep org.groestlcoin.Electrumgrs | cut -c14-19`"
```


### The Qml GUI can be run directly on Linux Desktop. How?
Install requirements (debian-based distros):
```
sudo apt-get install python3-pyqt5 python3-pyqt5.qtquick python3-pyqt5.qtmultimedia
sudo apt-get install python3-pil
sudo apt-get install qml-module-qtquick-controls2 qml-module-qtquick-layouts \
    qml-module-qtquick-window2 qml-module-qtmultimedia \
    libqt5multimedia5-plugins qml-module-qt-labs-folderlistmodel
sudo apt-get install qtvirtualkeyboard-plugin
```

Run electrum with the `-g` switch: `electrum -g qml`

### The Kivy GUI can be run directly on Linux Desktop. How?
Install Kivy.

Build atlas: `(cd contrib/android/; make theming)`

Run electrum-grs with the `-g` switch: `electrum_grs -g kivy`

### debug vs release build
If you just follow the instructions above, you will build the apk
in debug mode. The most notable difference is that the apk will be
signed using a debug keystore. If you are planning to upload
what you build to e.g. the Play Store, you should create your own
keystore, back it up safely, and run `./contrib/make_apk.sh release`.

See e.g. [kivy wiki](https://github.com/kivy/kivy/wiki/Creating-a-Release-APK)
and [android dev docs](https://developer.android.com/studio/build/building-cmdline#sign_cmdline).

### Access datadir on Android from desktop (e.g. to copy wallet file)
Note that this only works for debug builds! Otherwise the security model
of Android does not let you access the internal storage of an app without root.
(See [this](https://stackoverflow.com/q/9017073))
```
$ adb shell
$ run-as org.groestlcoin.electrumgrs ls /data/data/org.groestlcoin.electrumgrs/files/data
$ exit  # to exit adb
$ adb exec-out run-as org.groestlcoin.electrumgrs cat /data/data/org.groestlcoin.electrumgrs/files/data/wallets/my_wallet > my_wallet
```

Or use Android Studio: "Device File Explorer", which can download/upload data directly from device (via adb).

### How to investigate diff between binaries if reproducibility fails?
```
cd dist/
unzip ElectrumGRS-*.apk1 -d apk1
mkdir apk1/assets/private_mp3/
tar -xzvf apk1/assets/private.mp3 --directory apk1/assets/private_mp3/

unzip ElectrumGRS-*.apk2 -d apk2
mkdir apk2/assets/private_mp3/
tar -xzvf apk2/assets/private.mp3 --directory apk2/assets/private_mp3/

sudo chown --recursive "$(id -u -n)" apk1/ apk2/
chmod -R +Xr  apk1/ apk2/
$(cd apk1; find -type f -exec sha256sum '{}' \; > ./../sha256sum1)
$(cd apk2; find -type f -exec sha256sum '{}' \; > ./../sha256sum2)
diff sha256sum1 sha256sum2 > d
cat d
```

### How to install apks built by the CI on my phone?

The CI (Cirrus) builds apks on most git commits.
See e.g. [here](https://github.com/spesmilo/electrum/runs/9272252577).
The task name should start with "Android build".
Click "View more details on Cirrus CI" to get to cirrus' website, and search for "Artifacts".
The apk is built in `debug` mode, and is signed using an ephemeral RSA key.

For tech demo purposes, you can directly install this apk on your phone.
However, if you already have electrum installed on your phone, Android's TOFU signing model
will not let you upgrade that to the CI apk due to mismatching signing keys. As the CI key
is ephemeral, it is not even possible to upgrade from an older CI apk to a newer CI apk.

However, it is possible to resign the apk manually with one's own key, using
e.g. [`apksigner`](https://developer.android.com/studio/command-line/apksigner),
mutating the apk in place, after which it should be possible to upgrade:
```
apksigner sign --ks ~/wspace/electrum/contrib/android/android_debug.keystore Electrum-*-arm64-v8a-debug.apk
```<|MERGE_RESOLUTION|>--- conflicted
+++ resolved
@@ -1,13 +1,9 @@
 # Qml GUI
 
-<<<<<<< HEAD
-The Kivy GUI is used with Electrum-GRS on Android devices.
-=======
-The Qml GUI is used with Electrum on Android devices, since Electrum 4.4.
->>>>>>> d0f3e048
+The Qml GUI is used with Electrum-GRS on Android devices, since Electrum-GRS 4.4.
 To generate an APK file, follow these instructions.
 
-(note: older versions of Electrum for Android used the "kivy" GUI)
+(note: older versions of Electrum-GRS for Android used the "kivy" GUI)
 
 ## Android binary with Docker
 
@@ -107,7 +103,7 @@
 sudo apt-get install qtvirtualkeyboard-plugin
 ```
 
-Run electrum with the `-g` switch: `electrum -g qml`
+Run electrum-grs with the `-g` switch: `electrum_grs -g qml`
 
 ### The Kivy GUI can be run directly on Linux Desktop. How?
 Install Kivy.
