#!/usr/bin/python3
import re
import os
import sys
import importlib
from collections import defaultdict

# load version.py; needlessly complicated alternative to "imp.load_source":
version_spec = importlib.util.spec_from_file_location('version', 'electrum_grs/version.py')
version_module = importlib.util.module_from_spec(version_spec)
version_spec.loader.exec_module(version_module)

ELECTRUM_VERSION = version_module.ELECTRUM_VERSION
APK_VERSION = version_module.APK_VERSION
print("version", ELECTRUM_VERSION)

dirname = sys.argv[1]

print("directory", dirname)

download_page = os.path.join(dirname, "panel-download.html")
download_template = download_page + ".template"

with open(download_template) as f:
    string = f.read()

version = version_win = version_mac = version_android = ELECTRUM_VERSION
string = string.replace("##VERSION##", version)
string = string.replace("##VERSION_WIN##", version_win)
string = string.replace("##VERSION_MAC##", version_mac)
string = string.replace("##VERSION_ANDROID##", version_android)
string = string.replace("##VERSION_APK##", APK_VERSION)

files = {
    'tgz': "Electrum-GRS-%s.tar.gz" % version,
    'appimage': "electrum-grs-%s-x86_64.AppImage" % version,
    'mac': "electrum-grs-%s.dmg" % version_mac,
    'win': "electrum-grs-%s.exe" % version_win,
    'win_setup': "electrum-grs-%s-setup.exe" % version_win,
    'win_portable': "electrum-grs-%s-portable.exe" % version_win,
    'apk_arm64': "ElectrumGRS-%s-arm64-v8a-release.apk" % APK_VERSION,
    'apk_armeabi': "ElectrumGRS-%s-armeabi-v7a-release.apk" % APK_VERSION,
}

# default signers
signers = ['ThomasV', 'SomberNight']

<<<<<<< HEAD
for k, n in files.items():
    path = "dist/%s"%n
    link = "https://www.groestlcoin.org/%s/%s"%(version,n)
    if not os.path.exists(path):
        os.system("wget -q %s -O %s" % (link, path))
    if not os.path.getsize(path):
        raise Exception(path)

    string = string.replace("##link_%s##"%k, link)
    sig_jackielove4u = link + '.jackielove4u.asc'
    sigs = [
        "<a href=\"%s\">%s</a>"%(sig_jackielove4u, 'jackielove4u'),
    ]

    for signer in extra_signers:
        sig_name = n + '.'+signer+'.asc'
        sig_url = "https://raw.githubusercontent.com/Groestlcoin/electrum-grs-signatures/master/%s/%s/%s"%(version, n, sig_name)
        sig_path = "dist/%s"% sig_name
        os.system("wget %s -O %s"%(sig_url, sig_path))
        if os.system("gpg --verify %s %s"%(sig_path, path)) != 0:
            raise Exception(sig_name)
        sigs.append( "<a href=\"%s\">%s</a>"%(sig_url, signer) )
    sigs = '\n'+',\n'.join(sigs)+'\n'
    string = string.replace("##sigs_%s##"%k, sigs)
=======
# detect extra signers
list_dir = os.listdir('dist')
detected_sigs = defaultdict(set)
for f in list_dir:
    if f.endswith('.asc'):
        parts = f.split('.')
        signer = parts[-2]
        filename = '.'.join(parts[0:-2])
        detected_sigs[signer].add(filename)
for k, v in detected_sigs.items():
    if v == set(files.values()):
        if k not in signers:
            signers.append(k)

print("signers:", signers)

gpg_name = lambda x: 'sombernight_releasekey' if x=='SomberNight' else x
signers_list = ', '.join("<a href=\"https://raw.githubusercontent.com/spesmilo/electrum/master/pubkeys/%s.asc\">%s</a>"%(gpg_name(x), x) for x in signers)
string = string.replace("##signers_list##", signers_list)

for k, filename in files.items():
    path = "dist/%s"%filename
    assert filename in list_dir
    link = "https://download.electrum.org/%s/%s"%(version, filename)
    string = string.replace("##link_%s##"%k, link)
    string = string.replace("##sigs_%s##"%k, link+'.asc')
>>>>>>> bdbd5930

with open(download_page,'w') as f:
    f.write(string)<|MERGE_RESOLUTION|>--- conflicted
+++ resolved
@@ -43,34 +43,8 @@
 }
 
 # default signers
-signers = ['ThomasV', 'SomberNight']
+signers = ['jackielove4u', 'Hashengineering']
 
-<<<<<<< HEAD
-for k, n in files.items():
-    path = "dist/%s"%n
-    link = "https://www.groestlcoin.org/%s/%s"%(version,n)
-    if not os.path.exists(path):
-        os.system("wget -q %s -O %s" % (link, path))
-    if not os.path.getsize(path):
-        raise Exception(path)
-
-    string = string.replace("##link_%s##"%k, link)
-    sig_jackielove4u = link + '.jackielove4u.asc'
-    sigs = [
-        "<a href=\"%s\">%s</a>"%(sig_jackielove4u, 'jackielove4u'),
-    ]
-
-    for signer in extra_signers:
-        sig_name = n + '.'+signer+'.asc'
-        sig_url = "https://raw.githubusercontent.com/Groestlcoin/electrum-grs-signatures/master/%s/%s/%s"%(version, n, sig_name)
-        sig_path = "dist/%s"% sig_name
-        os.system("wget %s -O %s"%(sig_url, sig_path))
-        if os.system("gpg --verify %s %s"%(sig_path, path)) != 0:
-            raise Exception(sig_name)
-        sigs.append( "<a href=\"%s\">%s</a>"%(sig_url, signer) )
-    sigs = '\n'+',\n'.join(sigs)+'\n'
-    string = string.replace("##sigs_%s##"%k, sigs)
-=======
 # detect extra signers
 list_dir = os.listdir('dist')
 detected_sigs = defaultdict(set)
@@ -87,17 +61,16 @@
 
 print("signers:", signers)
 
-gpg_name = lambda x: 'sombernight_releasekey' if x=='SomberNight' else x
-signers_list = ', '.join("<a href=\"https://raw.githubusercontent.com/spesmilo/electrum/master/pubkeys/%s.asc\">%s</a>"%(gpg_name(x), x) for x in signers)
+gpg_name = lambda x: 'jackielove4u' if x=='Hashengineering' else x
+signers_list = ', '.join("<a href=\"https://raw.githubusercontent.com/Groestlcoin/electrum-grs/master/pubkeys/%s.asc\">%s</a>"%(gpg_name(x), x) for x in signers)
 string = string.replace("##signers_list##", signers_list)
 
 for k, filename in files.items():
     path = "dist/%s"%filename
     assert filename in list_dir
-    link = "https://download.electrum.org/%s/%s"%(version, filename)
+    link = "https://download.groestlcoin.org/%s/%s"%(version, filename)
     string = string.replace("##link_%s##"%k, link)
     string = string.replace("##sigs_%s##"%k, link+'.asc')
->>>>>>> bdbd5930
 
 with open(download_page,'w') as f:
     f.write(string)