--- conflicted
+++ resolved
@@ -34,52 +34,34 @@
 string = string.replace("##VERSION_APK##", APK_VERSION)
 
 files = {
-<<<<<<< HEAD
     'tgz': "Electrum-GRS-%s.tar.gz" % version,
     'appimage': "electrum-grs-%s-x86_64.AppImage" % version,
-    'zip': "Electrum-GRS-%s.zip" % version,
     'mac': "electrum-grs-%s.dmg" % version_mac,
     'win': "electrum-grs-%s.exe" % version_win,
     'win_setup': "electrum-grs-%s-setup.exe" % version_win,
     'win_portable': "electrum-grs-%s-portable.exe" % version_win,
     'apk_arm64': "ElectrumGRS-%s-arm64-v8a-release.apk" % APK_VERSION,
     'apk_armeabi': "ElectrumGRS-%s-armeabi-v7a-release.apk" % APK_VERSION,
-=======
-    'tgz': "Electrum-%s.tar.gz" % version,
-    'appimage': "electrum-%s-x86_64.AppImage" % version,
-    'mac': "electrum-%s.dmg" % version_mac,
-    'win': "electrum-%s.exe" % version_win,
-    'win_setup': "electrum-%s-setup.exe" % version_win,
-    'win_portable': "electrum-%s-portable.exe" % version_win,
-    'apk_arm64': "Electrum-%s-arm64-v8a-release.apk" % APK_VERSION,
-    'apk_armeabi': "Electrum-%s-armeabi-v7a-release.apk" % APK_VERSION,
->>>>>>> 5115e14a
 }
 
 
 for k, n in files.items():
-<<<<<<< HEAD
+    path = "dist/%s"%n
     link = "https://www.groestlcoin.org/%s/%s"%(version,n)
-=======
-    path = "dist/%s"%n
-    link = "https://download.electrum.org/%s/%s"%(version,n)
     if not os.path.exists(path):
         os.system("wget -q %s -O %s" % (link, path))
     if not os.path.getsize(path):
         raise Exception(path)
 
->>>>>>> 5115e14a
     string = string.replace("##link_%s##"%k, link)
-    sig_ThomasV = link + '.ThomasV.asc'
-    sig_SomberNight = link + '.sombernight_releasekey.asc'
+    sig_jackielove4u = link + '.jackielove4u.asc'
     sigs = [
-        "<a href=\"%s\">%s</a>"%(sig_ThomasV, 'ThomasV'),
-        "<a href=\"%s\">%s</a>"%(sig_SomberNight, 'SomberNight'),
+        "<a href=\"%s\">%s</a>"%(sig_jackielove4u, 'jackielove4u'),
     ]
 
     for signer in extra_signers:
         sig_name = n + '.'+signer+'.asc'
-        sig_url = "https://raw.githubusercontent.com/spesmilo/electrum-signatures/master/%s/%s/%s"%(version, n, sig_name)
+        sig_url = "https://raw.githubusercontent.com/Groestlcoin/electrum-grs-signatures/master/%s/%s/%s"%(version, n, sig_name)
         sig_path = "dist/%s"% sig_name
         os.system("wget %s -O %s"%(sig_url, sig_path))
         if os.system("gpg --verify %s %s"%(sig_path, path)) != 0:
