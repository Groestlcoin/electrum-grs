#!/usr/bin/python3
import re
import os
import sys
import importlib
from collections import defaultdict


# cd to project root
os.chdir(os.path.dirname(os.path.dirname(__file__)))

# load version.py; needlessly complicated alternative to "imp.load_source":
version_spec = importlib.util.spec_from_file_location('version', 'electrum_grs/version.py')
version_module = importlib.util.module_from_spec(version_spec)
version_spec.loader.exec_module(version_module)

ELECTRUM_VERSION = version_module.ELECTRUM_VERSION
APK_VERSION = version_module.APK_VERSION
print("version", ELECTRUM_VERSION)

dirname = sys.argv[1]

print("directory", dirname)

download_page = os.path.join(dirname, "panel-download.html")
download_template = download_page + ".template"

with open(download_template) as f:
    string = f.read()

version = version_win = version_mac = version_android = ELECTRUM_VERSION
string = string.replace("##VERSION##", version)
string = string.replace("##VERSION_WIN##", version_win)
string = string.replace("##VERSION_MAC##", version_mac)
string = string.replace("##VERSION_ANDROID##", version_android)
string = string.replace("##VERSION_APK##", APK_VERSION)

# note: all dist files need to be listed here that we expect sigs for,
#       even if they are not linked to from the website
files = {
<<<<<<< HEAD
    'tgz': "Electrum-GRS-%s.tar.gz" % version,
    'appimage': "electrum-grs-%s-x86_64.AppImage" % version,
    'mac': "electrum-grs-%s.dmg" % version_mac,
    'win': "electrum-grs-%s.exe" % version_win,
    'win_setup': "electrum-grs-%s-setup.exe" % version_win,
    'win_portable': "electrum-grs-%s-portable.exe" % version_win,
    'apk_arm64': "ElectrumGRS-%s-arm64-v8a-release.apk" % APK_VERSION,
    'apk_armeabi': "ElectrumGRS-%s-armeabi-v7a-release.apk" % APK_VERSION,
=======
    "tgz": f"Electrum-{version}.tar.gz",
    "tgz_srconly": f"Electrum-sourceonly-{version}.tar.gz",
    "appimage": f"electrum-{version}-x86_64.AppImage",
    "mac": f"electrum-{version_mac}.dmg",
    "win": f"electrum-{version_win}.exe",
    "win_setup": f"electrum-{version_win}-setup.exe",
    "win_portable": f"electrum-{version_win}-portable.exe",
    "apk_arm64": f"Electrum-{APK_VERSION}-arm64-v8a-release.apk",
    "apk_armeabi": f"Electrum-{APK_VERSION}-armeabi-v7a-release.apk",
>>>>>>> 8b6b85d3
}

# default signers
signers = ['jackielove4u', 'Hashengineering']

# detect extra signers
list_dir = os.listdir('dist')
detected_sigs = defaultdict(set)
for f in list_dir:
    if f.endswith('.asc'):
        parts = f.split('.')
        signer = parts[-2]
        filename = '.'.join(parts[0:-2])
        detected_sigs[signer].add(filename)
for k, v in detected_sigs.items():
    if v == set(files.values()):
        if k not in signers:
            signers.append(k)

print("signers:", signers)

gpg_name = lambda x: 'jackielove4u' if x=='Hashengineering' else x
signers_list = ', '.join("<a href=\"https://raw.githubusercontent.com/Groestlcoin/electrum-grs/master/pubkeys/%s.asc\">%s</a>"%(gpg_name(x), x) for x in signers)
string = string.replace("##signers_list##", signers_list)

for k, filename in files.items():
    path = "dist/%s"%filename
    assert filename in list_dir
    link = "https://download.groestlcoin.org/%s/%s"%(version, filename)
    string = string.replace("##link_%s##"%k, link)
    string = string.replace("##sigs_%s##"%k, link+'.asc')

with open(download_page,'w') as f:
    f.write(string)<|MERGE_RESOLUTION|>--- conflicted
+++ resolved
@@ -38,26 +38,15 @@
 # note: all dist files need to be listed here that we expect sigs for,
 #       even if they are not linked to from the website
 files = {
-<<<<<<< HEAD
-    'tgz': "Electrum-GRS-%s.tar.gz" % version,
-    'appimage': "electrum-grs-%s-x86_64.AppImage" % version,
-    'mac': "electrum-grs-%s.dmg" % version_mac,
-    'win': "electrum-grs-%s.exe" % version_win,
-    'win_setup': "electrum-grs-%s-setup.exe" % version_win,
-    'win_portable': "electrum-grs-%s-portable.exe" % version_win,
-    'apk_arm64': "ElectrumGRS-%s-arm64-v8a-release.apk" % APK_VERSION,
-    'apk_armeabi': "ElectrumGRS-%s-armeabi-v7a-release.apk" % APK_VERSION,
-=======
-    "tgz": f"Electrum-{version}.tar.gz",
-    "tgz_srconly": f"Electrum-sourceonly-{version}.tar.gz",
-    "appimage": f"electrum-{version}-x86_64.AppImage",
-    "mac": f"electrum-{version_mac}.dmg",
-    "win": f"electrum-{version_win}.exe",
-    "win_setup": f"electrum-{version_win}-setup.exe",
-    "win_portable": f"electrum-{version_win}-portable.exe",
-    "apk_arm64": f"Electrum-{APK_VERSION}-arm64-v8a-release.apk",
-    "apk_armeabi": f"Electrum-{APK_VERSION}-armeabi-v7a-release.apk",
->>>>>>> 8b6b85d3
+    "tgz": f"Electrum-GRS-{version}.tar.gz",
+    "tgz_srconly": f"Electrum-GRS-sourceonly-{version}.tar.gz",
+    "appimage": f"electrum-grs-{version}-x86_64.AppImage",
+    "mac": f"electrum-grs-{version_mac}.dmg",
+    "win": f"electrum-grs-{version_win}.exe",
+    "win_setup": f"electrum-grs-{version_win}-setup.exe",
+    "win_portable": f"electrum-grs-{version_win}-portable.exe",
+    "apk_arm64": f"ElectrumGRS-{APK_VERSION}-arm64-v8a-release.apk",
+    "apk_armeabi": f"ElectrumGRS-{APK_VERSION}-armeabi-v7a-release.apk",
 }
 
 # default signers
