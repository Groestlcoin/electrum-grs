--- conflicted
+++ resolved
@@ -38,7 +38,6 @@
 # note: all dist files need to be listed here that we expect sigs for,
 #       even if they are not linked to from the website
 files = {
-<<<<<<< HEAD
     "tgz": f"Electrum-GRS-{version}.tar.gz",
     "tgz_srconly": f"Electrum-GRS-sourceonly-{version}.tar.gz",
     "appimage": f"electrum-grs-{version}-x86_64.AppImage",
@@ -48,18 +47,7 @@
     "win_portable": f"electrum-grs-{version_win}-portable.exe",
     "apk_arm64": f"ElectrumGRS-{APK_VERSION}-arm64-v8a-release.apk",
     "apk_armeabi": f"ElectrumGRS-{APK_VERSION}-armeabi-v7a-release.apk",
-=======
-    "tgz": f"Electrum-{version}.tar.gz",
-    "tgz_srconly": f"Electrum-sourceonly-{version}.tar.gz",
-    "appimage": f"electrum-{version}-x86_64.AppImage",
-    "mac": f"electrum-{version_mac}.dmg",
-    "win": f"electrum-{version_win}.exe",
-    "win_setup": f"electrum-{version_win}-setup.exe",
-    "win_portable": f"electrum-{version_win}-portable.exe",
-    "apk_arm64": f"Electrum-{APK_VERSION}-arm64-v8a-release.apk",
-    "apk_armeabi": f"Electrum-{APK_VERSION}-armeabi-v7a-release.apk",
-    "apk_x86_64": f"Electrum-{APK_VERSION}-x86_64-release.apk",
->>>>>>> d0f3e048
+    "apk_x86_64": f"ElectrumGRS-{APK_VERSION}-x86_64-release.apk",
 }
 
 # default signers
