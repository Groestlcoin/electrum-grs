#!/usr/bin/python3
import os
import sys
import hashlib
import json
import zipfile
import zipimport

# todo: use version number

if len(sys.argv) != 2:
    print(f"usage: {os.path.basename(__file__)} <plugin_directory>", file=sys.stderr)
    sys.exit(1)


source_dir = sys.argv[1]  # where the plugin source code is
if source_dir.endswith('/'):
    source_dir = source_dir[:-1]

plugin_name = os.path.basename(source_dir)
dest_dir = os.getcwd()
zip_path = os.path.join(dest_dir, plugin_name + '.zip')

# remove old zipfile
if os.path.exists(zip_path):
    os.unlink(zip_path)
# create zipfile
print('creating', zip_path)
with zipfile.ZipFile(zip_path, 'w') as zip_object:
    for folder_name, sub_folders, file_names in os.walk(source_dir):
        for filename in file_names:
            file_path = os.path.join(folder_name, filename)
            dest_path = os.path.join(plugin_name, os.path.relpath(folder_name, source_dir), os.path.basename(file_path))
            zip_object.write(file_path, dest_path)
            print('added', dest_path)

# read version
try:
    with open(os.path.join(source_dir, 'manifest.json'), 'r') as f:
        manifest = json.load(f)
        version = manifest.get('version')
except FileNotFoundError:
    raise Exception(f"plugin doesn't contain manifest.json")

<<<<<<< HEAD
if not version:
    raise Exception('version not set')


versioned_plugin_name = plugin_name + '-' + version + '.zip'
zip_path_with_version = os.path.join(dest_dir, versioned_plugin_name)
# rename zip file
os.rename(zip_path, zip_path_with_version)

print(f'Created {zip_path_with_version}')
=======
if version:
    versioned_plugin_name = plugin_name + '-' + version + '.zip'
    zip_path_with_version = os.path.join(dest_dir, versioned_plugin_name)
    # rename zip file
    os.rename(zip_path, zip_path_with_version)
    print(f'Created {zip_path_with_version}')
else:
    print(f'Created {zip_path}')
>>>>>>> 5f83fffd
<|MERGE_RESOLUTION|>--- conflicted
+++ resolved
@@ -42,18 +42,6 @@
 except FileNotFoundError:
     raise Exception(f"plugin doesn't contain manifest.json")
 
-<<<<<<< HEAD
-if not version:
-    raise Exception('version not set')
-
-
-versioned_plugin_name = plugin_name + '-' + version + '.zip'
-zip_path_with_version = os.path.join(dest_dir, versioned_plugin_name)
-# rename zip file
-os.rename(zip_path, zip_path_with_version)
-
-print(f'Created {zip_path_with_version}')
-=======
 if version:
     versioned_plugin_name = plugin_name + '-' + version + '.zip'
     zip_path_with_version = os.path.join(dest_dir, versioned_plugin_name)
@@ -61,5 +49,4 @@
     os.rename(zip_path, zip_path_with_version)
     print(f'Created {zip_path_with_version}')
 else:
-    print(f'Created {zip_path}')
->>>>>>> 5f83fffd
+    print(f'Created {zip_path}')