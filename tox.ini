--- conflicted
+++ resolved
@@ -8,15 +8,9 @@
     PYTHONASYNCIODEBUG
     PYTHONDEVMODE
 commands=
-<<<<<<< HEAD
     coverage run --source=electrum_grs \
-        '--omit=electrum_grs/gui/*,electrum_grs/plugins/*,electrum_grs/scripts/*,electrum_grs/tests/*' \
-        -m pytest electrum_grs/tests -v
-=======
-    coverage run --source=electrum \
-        '--omit=electrum/gui/*,electrum/plugins/*,electrum/scripts/*' \
+        '--omit=electrum_grs/gui/*,electrum_grs/plugins/*,electrum_grs/scripts/*' \
         -m pytest tests -v
->>>>>>> de9c0249
     coverage report
 extras=
     tests
