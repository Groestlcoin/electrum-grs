--- conflicted
+++ resolved
@@ -1,34 +1,8 @@
-<<<<<<< HEAD
+# Release 4.4.0
+ * Update to 4.4.0 upstream
+
 # Release 4.3.1
  * Update to 4.3.1 upstream
-=======
-# Release 4.4.0 (April 18, 2023)
-
- * New Android app, using QML instead of Kivy
-   - Using Qt 5.15.7, PyQt 5.15.9
-   - This release still on python3.8
-   - Feature parity with Kivy
-   - Android Back button used throughout, for cancel/close/back
-   - Note: two topbar menus; tap wallet name for wallet menu, tap
-     network orb for application menu
-   - Note: long-press Receive/Send for list of payment requests/invoices
- * Qt GUI improvements
-   - New onchain transaction creation flow, with configurable preview
-   - Various options have been moved to toolbars, where their effect
-     can be more directly observed.
- * Privacy features:
-    - lightning: support for option scid_alias.
-    - Qt GUI: UTXO privacy analysis: this dialog displays all the
-      wallet transactions that are either parent of a UTXO, or can be
-      related to it through address reuse (Note that in the case of
-      address reuse, it does not display children transactions.)
-    - Coins tab: New menu that lets users easily spend a selection
-      of UTXOs into a new channel, or into a submarine swap (Qt GUI).
- * Internal:
-    - Lightning invoices are regenerated everytime routing hints are
-      deprecated due to liquidity changes.
-    - Script descriptors are used internally to sign transactions.
->>>>>>> 36db6673
 
 # Release 4.2.0
  * Update to 4.2.0 upstream
