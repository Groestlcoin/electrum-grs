<<<<<<< HEAD
Electrum-GRS is a libre self-custodial Groestlcoin wallet with support of the Lightning Network.
It's secure, feature rich and trusted by the Groestlcoin community since 2015.

<b>Features:</b>
<ul>
<li><b>Safe:</b> Your private keys are encrypted and never leave your device.</li>
<li><b>Forgiving:</b> Your wallet can be recovered from a secret phrase.</li>
<li><b>Instant On:</b> Electrum-GRS uses servers that index the Groestlcoin blockchain making it fast.</li>
<li><b>No Lock-In:</b> You can export your private keys and use them in other Groestlcoin clients.</li>
<li><b>No Downtimes:</b> Electrum-GRS servers are decentralized and redundant. Your wallet is never down.</li>
<li><b>Proof Checking:</b> Electrum-GRS Wallet verifies all the transactions in your history using SPV.</li>
<li><b>Cold Storage:</b> Keep your private keys offline and go online with a watching-only wallet.</li>
</ul>

<b>Support:</b>
<ul>
<li><a href="https://github.com/groestlcoin/electrum-grs">Source code on GitHub</a></li>
<li>Support: Please use GitHub or email groestlcoin@gmail.com to report bugs rather than the app rating system.</li>
</ul>
=======
Electrum is a libre self-custodial Bitcoin wallet with support for the Lightning Network.
It's secure, feature rich and trusted by the Bitcoin community since 2011.

Features:
• Safe: Your private keys are encrypted and never leave your device.
• Open-source: MIT-licensed free/libre open-source software, with reproducible builds.
• Forgiving: Your wallet can be recovered from a secret phrase.
• Instant On: Electrum uses servers that index the Bitcoin blockchain making it fast.
• No Lock-In: You can export your private keys and use them in other Bitcoin clients.
• No Downtimes: Electrum servers are decentralized and redundant. Your wallet is never down.
• Proof Checking: Electrum Wallet verifies all the transactions in your history using SPV.
• Cold Storage: Keep your private keys offline and go online with a watching-only wallet.

Links:
• Website: https://electrum.org  (with documentation and FAQ)
• Source code: https://github.com/spesmilo/electrum
• Help us with translations: https://crowdin.com/project/electrum
• Support: Please use GitHub (preferred) or email electrumdev@gmail.com to report bugs rather than the app rating system.
>>>>>>> bf0ebc8d
<|MERGE_RESOLUTION|>--- conflicted
+++ resolved
@@ -1,40 +1,17 @@
-<<<<<<< HEAD
-Electrum-GRS is a libre self-custodial Groestlcoin wallet with support of the Lightning Network.
+Electrum-GRS is a libre self-custodial Groestlcoin wallet with support for the Lightning Network.
 It's secure, feature rich and trusted by the Groestlcoin community since 2015.
-
-<b>Features:</b>
-<ul>
-<li><b>Safe:</b> Your private keys are encrypted and never leave your device.</li>
-<li><b>Forgiving:</b> Your wallet can be recovered from a secret phrase.</li>
-<li><b>Instant On:</b> Electrum-GRS uses servers that index the Groestlcoin blockchain making it fast.</li>
-<li><b>No Lock-In:</b> You can export your private keys and use them in other Groestlcoin clients.</li>
-<li><b>No Downtimes:</b> Electrum-GRS servers are decentralized and redundant. Your wallet is never down.</li>
-<li><b>Proof Checking:</b> Electrum-GRS Wallet verifies all the transactions in your history using SPV.</li>
-<li><b>Cold Storage:</b> Keep your private keys offline and go online with a watching-only wallet.</li>
-</ul>
-
-<b>Support:</b>
-<ul>
-<li><a href="https://github.com/groestlcoin/electrum-grs">Source code on GitHub</a></li>
-<li>Support: Please use GitHub or email groestlcoin@gmail.com to report bugs rather than the app rating system.</li>
-</ul>
-=======
-Electrum is a libre self-custodial Bitcoin wallet with support for the Lightning Network.
-It's secure, feature rich and trusted by the Bitcoin community since 2011.
 
 Features:
 • Safe: Your private keys are encrypted and never leave your device.
 • Open-source: MIT-licensed free/libre open-source software, with reproducible builds.
 • Forgiving: Your wallet can be recovered from a secret phrase.
-• Instant On: Electrum uses servers that index the Bitcoin blockchain making it fast.
-• No Lock-In: You can export your private keys and use them in other Bitcoin clients.
-• No Downtimes: Electrum servers are decentralized and redundant. Your wallet is never down.
-• Proof Checking: Electrum Wallet verifies all the transactions in your history using SPV.
+• Instant On: Electrum-GRS uses servers that index the Groestlcoin blockchain making it fast.
+• No Lock-In: You can export your private keys and use them in other Groestlcoin clients.
+• No Downtimes: Electrum-GRS servers are decentralized and redundant. Your wallet is never down.
+• Proof Checking: Electrum-GRS Wallet verifies all the transactions in your history using SPV.
 • Cold Storage: Keep your private keys offline and go online with a watching-only wallet.
 
 Links:
-• Website: https://electrum.org  (with documentation and FAQ)
-• Source code: https://github.com/spesmilo/electrum
-• Help us with translations: https://crowdin.com/project/electrum
-• Support: Please use GitHub (preferred) or email electrumdev@gmail.com to report bugs rather than the app rating system.
->>>>>>> bf0ebc8d
+• Website: https://groestlcoin.org
+• Source code: https://github.com/groestlcoin/electrum-grs
+• Support: Please use GitHub (preferred) or email groestlcoin@gmail.com to report bugs rather than the app rating system.