"""
<<<<<<< HEAD
py2app/py2exe build script for Electrum Groestlcoin
=======
py2app/py2exe build script for Electrum
>>>>>>> e23f3a5e

Usage (Mac OS X):
     python setup.py py2app

Usage (Windows):
     python setup.py py2exe
"""

from setuptools import setup
import os
import re
import shutil
import sys

from lib.util import print_error
from lib.version import ELECTRUM_VERSION as version


name = "Electrum"
mainscript = 'electrum'

if sys.version_info[:3] < (2, 6, 0):
    print_error("Error: " + name + " requires Python version >= 2.6.0...")
    sys.exit(1)

if sys.platform == 'darwin':
    from plistlib import Plist
    plist = Plist.fromFile('Info.plist')
    plist.update(dict(CFBundleIconFile='electrum.icns'))

    shutil.copy(mainscript, mainscript + '.py')
    mainscript += '.py'
    extra_options = dict(
        setup_requires=['py2app'],
        app=[mainscript],
        options=dict(py2app=dict(argv_emulation=False,
                                 includes=['PyQt4.QtCore', 'PyQt4.QtGui', 'PyQt4.QtWebKit', 'PyQt4.QtNetwork', 'sip'],
                                 packages=['lib', 'gui', 'plugins', 'packages'],
                                 iconfile='electrum.icns',
                                 plist=plist,
                                 resources=["icons"])),
    )
elif sys.platform == 'win32':
    extra_options = dict(
        setup_requires=['py2exe'],
        app=[mainscript],
    )
else:
    extra_options = dict(
        # Normally unix-like platforms will use "setup.py install"
        # and install the main script as such
        scripts=[mainscript],
    )

setup(
    name=name,
    version=version,
    **extra_options
)
from distutils import dir_util

if sys.platform == 'darwin':
    # Remove the copied py file
    os.remove(mainscript)
    resource = "dist/" + name + ".app/Contents/Resources/"

    # Try to locate qt_menu
    # Let's try the port version first!
    if os.path.isfile("/opt/local/lib/Resources/qt_menu.nib"):
        qt_menu_location = "/opt/local/lib/Resources/qt_menu.nib"
    else:
        # No dice? Then let's try the brew version
        if os.path.exists("/usr/local/Cellar"):
            qt_menu_location = os.popen("find /usr/local/Cellar -name qt_menu.nib | tail -n 1").read()
        # no brew, check /opt/local
        else:
            qt_menu_location = os.popen("find /opt/local -name qt_menu.nib | tail -n 1").read()
        qt_menu_location = re.sub('\n', '', qt_menu_location)

    if (len(qt_menu_location) == 0):
        print "Sorry couldn't find your qt_menu.nib this probably won't work"
    else:
        print "Found your qib: " + qt_menu_location

    # Need to include a copy of qt_menu.nib
    shutil.copytree(qt_menu_location, resource + "qt_menu.nib")
    # Need to touch qt.conf to avoid loading 2 sets of Qt libraries
    fname = resource + "qt.conf"
    with file(fname, 'a'):
        os.utime(fname, None)<|MERGE_RESOLUTION|>--- conflicted
+++ resolved
@@ -1,9 +1,5 @@
 """
-<<<<<<< HEAD
 py2app/py2exe build script for Electrum Groestlcoin
-=======
-py2app/py2exe build script for Electrum
->>>>>>> e23f3a5e
 
 Usage (Mac OS X):
      python setup.py py2app
