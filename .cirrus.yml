# unittests using the 'latest' runtime python-dependencies
task:
<<<<<<< HEAD
=======
  container:
    image: $ELECTRUM_IMAGE
    cpu: 1
    memory: 2G
  matrix:
    - name: "unittests: py$ELECTRUM_PYTHON_VERSION"
      env:
        ELECTRUM_IMAGE: python:$ELECTRUM_PYTHON_VERSION
      matrix:
       - env:
           ELECTRUM_PYTHON_VERSION: 3.10
       - env:
           ELECTRUM_PYTHON_VERSION: 3.11
       - env:
           ELECTRUM_PYTHON_VERSION: 3.12
       - env:
           ELECTRUM_PYTHON_VERSION: 3.13
       - name: "unittests: py3.13, debug-mode"
         env:
           ELECTRUM_PYTHON_VERSION: 3.13
           # enable additional checks:
           PYTHONASYNCIODEBUG: "1"
           PYTHONDEVMODE: "1"
  pip_cache:
    folder: ~/.cache/pip
    fingerprint_script: echo $ELECTRUM_IMAGE && cat $ELECTRUM_REQUIREMENTS_CI && cat $ELECTRUM_REQUIREMENTS
  tag_script:
    - git tag
  libsecp_build_cache:
    folder: contrib/_saved_secp256k1_build
    fingerprint_script: sha256sum ./contrib/make_libsecp256k1.sh
    populate_script:
      - apt-get update
      - apt-get -y install automake libtool
      - ./contrib/make_libsecp256k1.sh
      - mkdir contrib/_saved_secp256k1_build
      - cp electrum/libsecp256k1.so.* contrib/_saved_secp256k1_build/
  install_script:
    - apt-get update
    # qml test reqs:
    - apt-get -y install libgl1 libegl1 libxkbcommon0 libdbus-1-3
    - pip install -r $ELECTRUM_REQUIREMENTS_CI
    # electrum itself:
    - export ELECTRUM_ECC_DONT_COMPILE=1
    - pip install ".[tests,qml_gui]"
  version_script:
    - python3 --version
    - pip freeze --all
  pytest_script:
    - >
      coverage run --source=electrum \
               "--omit=electrum/gui/*,electrum/plugins/*,electrum/scripts/*" \
               -m pytest tests -v
    - coverage report
  coveralls_script:
    - if [ ! -z "$COVERALLS_REPO_TOKEN" ] && [ "$ELECTRUM_PYTHON_VERSION" = "3.10" ] ; then coveralls ; fi
  env:
    LD_LIBRARY_PATH: contrib/_saved_secp256k1_build/
    ELECTRUM_REQUIREMENTS_CI: contrib/requirements/requirements-ci.txt
    ELECTRUM_REQUIREMENTS: contrib/requirements/requirements.txt
    # following CI_* env vars are set up for coveralls
    CI_NAME: "CirrusCI"
    CI_BUILD_NUMBER: $CIRRUS_BUILD_ID
    CI_JOB_ID: $CIRRUS_TASK_ID
    CI_BUILD_URL: "https://cirrus-ci.com/task/$CIRRUS_TASK_ID"
    CI_BRANCH: $CIRRUS_BRANCH
    CI_PULL_REQUEST: $CIRRUS_PR
    # in addition, COVERALLS_REPO_TOKEN is set as an "override" in https://cirrus-ci.com/settings/...
  depends_on:
    - "linter: Flake8 Mandatory"

# unittests using the ~same frozen dependencies that are used in the released binaries
# note: not using pinned pyqt here, due to "qml_gui" extra
task:
  container:
    image: $ELECTRUM_IMAGE
    cpu: 1
    memory: 2G
  name: "unittests: py3.10, frozen-deps"
  pip_cache:
    folder: ~/.cache/pip
    fingerprint_script: echo $ELECTRUM_IMAGE && cat contrib/requirements/requirements*.txt && cat contrib/deterministic-build/requirements*.txt
  tag_script:
    - git tag
  libsecp_build_cache:
    folder: contrib/_saved_secp256k1_build
    fingerprint_script: sha256sum ./contrib/make_libsecp256k1.sh
    populate_script:
      - apt-get update
      - apt-get -y install automake libtool
      - ./contrib/make_libsecp256k1.sh
      - mkdir contrib/_saved_secp256k1_build
      - cp electrum/libsecp256k1.so.* contrib/_saved_secp256k1_build/
  install_script:
    - apt-get update
    # qml test reqs:
    - apt-get -y install libgl1 libegl1 libxkbcommon0 libdbus-1-3
    - pip install -r contrib/deterministic-build/requirements-build-base.txt
    - pip install -r contrib/requirements/requirements-ci.txt
    # electrum itself:
    - export ELECTRUM_ECC_DONT_COMPILE=1
    - pip install -r contrib/deterministic-build/requirements.txt -r contrib/deterministic-build/requirements-binaries.txt
    - pip install ".[tests,qml_gui]"
  version_script:
    - python3 --version
    - pip freeze --all
  pytest_script:
    - pytest tests -v
  env:
    ELECTRUM_IMAGE: python:3.10
    LD_LIBRARY_PATH: contrib/_saved_secp256k1_build/
  depends_on:
    - "linter: Flake8 Mandatory"

task:
  name: "locale: upload to crowdin"
  container:
    image: $ELECTRUM_IMAGE
    cpu: 1
    memory: 1G
  pip_cache:
    folder: ~/.cache/pip
    fingerprint_script: echo Locale && echo $ELECTRUM_IMAGE && cat $ELECTRUM_REQUIREMENTS_CI
  install_script:
    - apt-get update
    - apt-get -y install gettext qt6-l10n-tools
    - pip install -r $ELECTRUM_REQUIREMENTS_CI
    - pip install requests
  submodules_script:
    - git submodule update --init
  locale_script:
    - contrib/locale/push_locale.py
  env:
    ELECTRUM_IMAGE: python:3.10
    ELECTRUM_REQUIREMENTS_CI: contrib/requirements/requirements-ci.txt
    # in addition, crowdin_api_key is set as an "override" in https://cirrus-ci.com/settings/...
  depends_on:
    - "unittests: py3.10"
  only_if: $CIRRUS_BRANCH == 'master'

task:
  name: "Regtest functional tests"
  compute_engine_instance:
    image_project: cirrus-images
    image: family/docker-builder
    platform: linux
    cpu: 1
    memory: 1G
  pip_cache:
    folder: ~/.cache/pip
    fingerprint_script: echo Regtest && echo docker_builder && cat $ELECTRUM_REQUIREMENTS
  bitcoind_cache:
    folder: /tmp/bitcoind
    populate_script: mkdir -p /tmp/bitcoind
  install_script:
    - apt-get update
    - apt-get -y install curl jq bc
    - python3 -m pip install --user --upgrade pip
    # install electrum
    - export ELECTRUM_ECC_DONT_COMPILE=1  # we build manually to make caching it easier
    - python3 -m pip install .[tests] --ignore-installed  # ignore installed system installed attrs
    # install e-x some commits after 1.18.0 tag
    - python3 -m pip install git+https://github.com/spesmilo/electrumx.git@0b260d4345242cc41e316e97d7de10ae472fd172
    - "BITCOIND_VERSION=$(curl https://bitcoincore.org/en/download/ | grep -E -i --only-matching 'Latest version: [0-9\\.]+' | grep -E --only-matching '[0-9\\.]+')"
    - BITCOIND_FILENAME=bitcoin-$BITCOIND_VERSION-x86_64-linux-gnu.tar.gz
    - BITCOIND_PATH=/tmp/bitcoind/$BITCOIND_FILENAME
    - BITCOIND_URL=https://bitcoincore.org/bin/bitcoin-core-$BITCOIND_VERSION/$BITCOIND_FILENAME
    - tar -xaf $BITCOIND_PATH || (rm -f /tmp/bitcoind/* && curl --output $BITCOIND_PATH $BITCOIND_URL && tar -xaf $BITCOIND_PATH)
    - cp -a bitcoin-$BITCOIND_VERSION/* /usr/
  libsecp_build_cache:
    folder: contrib/_saved_secp256k1_build
    fingerprint_script: sha256sum ./contrib/make_libsecp256k1.sh
    populate_script:
      - apt-get -y install automake libtool
      - ./contrib/make_libsecp256k1.sh
      - mkdir contrib/_saved_secp256k1_build
      - cp electrum/libsecp256k1.so.* contrib/_saved_secp256k1_build/
  bitcoind_service_background_script:
    - tests/regtest/run_bitcoind.sh
  electrumx_service_background_script:
    - tests/regtest/run_electrumx.sh
  regtest_script:
    - sleep 10s
    - python3 -m unittest tests/regtest.py
  env:
    LD_LIBRARY_PATH: contrib/_saved_secp256k1_build/
    ELECTRUM_REQUIREMENTS: contrib/requirements/requirements.txt
    PIP_BREAK_SYSTEM_PACKAGES: 1
    # ElectrumX exits with an error without this:
    ALLOW_ROOT: 1
  depends_on:
    - "linter: Flake8 Mandatory"

task:
  container:
    image: $ELECTRUM_IMAGE
    cpu: 1
    memory: 1G
  pip_cache:
    folder: ~/.cache/pip
    fingerprint_script: echo Flake8 && echo $ELECTRUM_IMAGE && cat $ELECTRUM_REQUIREMENTS
  install_script:
    - pip install "flake8==7.2.0" "flake8-bugbear==24.12.12"
  flake8_script:
    - flake8 . --count --select="$ELECTRUM_LINTERS" --ignore="$ELECTRUM_LINTERS_IGNORE" --show-source --statistics --exclude "*_pb2.py,electrum/_vendor/"
  env:
    ELECTRUM_IMAGE: python:3.10
    ELECTRUM_REQUIREMENTS: contrib/requirements/requirements.txt
  matrix:
    - name: "linter: Flake8 Mandatory"
      env:
        # list of error codes:
        # - https://flake8.pycqa.org/en/latest/user/error-codes.html
        # - https://pycodestyle.pycqa.org/en/latest/intro.html#error-codes
        # - https://github.com/PyCQA/flake8-bugbear/tree/8c0e7eb04217494d48d0ab093bf5b31db0921989#list-of-warnings
        ELECTRUM_LINTERS: E9,E101,E129,E273,E274,E703,E71,E722,F5,F6,F7,F8,W191,W29,B
        ELECTRUM_LINTERS_IGNORE: B007,B009,B010,B019,B036,F541,F841
    - name: "linter: Flake8 Non-Mandatory"
      env:
        ELECTRUM_LINTERS: E,F,W,C90,B
        ELECTRUM_LINTERS_IGNORE: ""
      allow_failures: true

task:
  name: "linter: ban unicode"
  container:
    image: python:3.10
    cpu: 1
    memory: 1G
  main_script:
    - contrib/ban_unicode.py

# Cron jobs configured in https://cirrus-ci.com/settings/...
# - job "nightly" on branch "master" at "0 30 2 * * ?"  (every day at 02:30Z)
task:
>>>>>>> 2b0cab68
  name: "build: Windows"
  container:
    dockerfile: contrib/build-wine/Dockerfile
    cpu: 1
    memory: 3G
  pip_cache:
    folders:
      - contrib/build-wine/.cache/win*/wine_pip_cache
    fingerprint_script:
      - echo $CIRRUS_TASK_NAME
      - git ls-files -s contrib/deterministic-build/*.txt
      - git ls-files -s contrib/build-wine/
  build2_cache:
    folders:
      - contrib/build-wine/.cache/win*/build
    fingerprint_script:
      - echo $CIRRUS_TASK_NAME
      - cat contrib/make_libsecp256k1.sh | sha256sum
      - cat contrib/make_libusb.sh | sha256sum
      - cat contrib/make_zbar.sh | sha256sum
      - git ls-files -s contrib/build-wine/
  build_script:
    - cd contrib/build-wine
    - ./make_win.sh
  binaries_artifacts:
    path: "contrib/build-wine/dist/*"
  env:
    CIRRUS_WORKING_DIR: /opt/wine64/drive_c/electrum-grs
    CIRRUS_DOCKER_CONTEXT: contrib/build-wine

task:
  name: "build: Android (QML $APK_ARCH)"
  timeout_in: 90m
  container:
    dockerfile: contrib/android/Dockerfile
    cpu: 8
    memory: 24G
  env:
    APK_ARCH: arm64-v8a
  packages_tld_folder_cache:
    folder: packages
    fingerprint_script:
      - echo $CIRRUS_TASK_NAME && cat contrib/deterministic-build/requirements.txt && cat contrib/make_packages.sh
      - git ls-files -s contrib/android/
  p4a_cache:
    folders:
      - ".buildozer/android/platform/build-$APK_ARCH/packages"
      - ".buildozer/android/platform/build-$APK_ARCH/build"
    fingerprint_script:
      # note: should *at least* depend on Dockerfile and p4a_recipes/, but contrib/android/ is simplest
      - git ls-files -s contrib/android/
      - echo "qml $APK_ARCH"
  build_script:
    - ./contrib/android/make_apk.sh qml "$APK_ARCH" debug
  binaries_artifacts:
    path: "dist/*"

#task:
#  name: "build: macOS"
#  macos_instance:
#    image: ghcr.io/cirruslabs/macos-monterey-xcode:13.3.1
#  env:
#    TARGET_OS: macOS
#  pip_cache:
#    folder: ~/Library/Caches/pip
#    fingerprint_script:
#      - echo $CIRRUS_TASK_NAME
#      - git ls-files -s contrib/deterministic-build/*.txt
#      - git ls-files -s contrib/osx/
#  build2_cache:
#    folder: contrib/osx/.cache
#    fingerprint_script:
#      - echo $CIRRUS_TASK_NAME
#      - cat contrib/make_libsecp256k1.sh | shasum -a 256
#      - cat contrib/make_libusb.sh | shasum -a 256
#      - cat contrib/make_zbar.sh | shasum -a 256
#      - git ls-files -s contrib/osx/
#  install_script:
#    - git fetch --all --tags
#  build_script:
#    - ./contrib/osx/make_osx.sh
#  sum_script:
#    - ls -lah dist
#    - shasum -a 256 dist/*.dmg
#  binaries_artifacts:
#    path: "dist/*"

task:
  name: "build: AppImage"
<<<<<<< HEAD
  container:
    dockerfile: contrib/build-linux/appimage/Dockerfile
=======
  matrix:
    - trigger_type: manual
      only_if: $CIRRUS_CRON == ""
    - trigger_type: automatic
      only_if: $CIRRUS_CRON == "nightly"
  compute_engine_instance:
    image_project: cirrus-images
    image: family/docker-builder
    platform: linux
>>>>>>> 2b0cab68
    cpu: 2
    memory: 2G
  pip_cache:
    folder: contrib/build-linux/appimage/.cache/pip_cache
    fingerprint_script:
      - echo $CIRRUS_TASK_NAME
      - git ls-files -s contrib/deterministic-build/*.txt
      - git ls-files -s contrib/build-linux/appimage/
  build2_cache:
    folder: contrib/build-linux/appimage/.cache/appimage
    fingerprint_script:
      - echo $CIRRUS_TASK_NAME
      - cat contrib/make_libsecp256k1.sh | sha256sum
      - git ls-files -s contrib/build-linux/appimage/
  build_script:
    - ./contrib/build-linux/appimage/build.sh
  binaries_artifacts:
    path: "dist/*"
<<<<<<< HEAD
  env:
    CIRRUS_DOCKER_CONTEXT: contrib/build-linux/appimage
=======
  depends_on:
    - "unittests: py3.10"
>>>>>>> 2b0cab68

task:
  container:
    dockerfile: contrib/build-linux/sdist/Dockerfile
    cpu: 1
    memory: 1G
  pip_cache:
    folder: ~/.cache/pip
    fingerprint_script:
      - echo $CIRRUS_TASK_NAME
      - git ls-files -s contrib/deterministic-build/*.txt
      - git ls-files -s contrib/build-linux/sdist/
  build_script:
    - ./contrib/build-linux/sdist/make_sdist.sh
  binaries_artifacts:
    path: "dist/*"
  matrix:
    - name: "build: tarball"
    - name: "build: source-only tarball"
      env:
        OMIT_UNCLEAN_FILES: 1

task:
  name: "check submodules"
  container:
    image: python:3.10
    cpu: 1
    memory: 1G
  fetch_script:
    - git fetch --all --tags
  check_script:
    - ./contrib/deterministic-build/check_submodules.sh
  only_if: $CIRRUS_TAG != ''<|MERGE_RESOLUTION|>--- conflicted
+++ resolved
@@ -1,243 +1,5 @@
 # unittests using the 'latest' runtime python-dependencies
 task:
-<<<<<<< HEAD
-=======
-  container:
-    image: $ELECTRUM_IMAGE
-    cpu: 1
-    memory: 2G
-  matrix:
-    - name: "unittests: py$ELECTRUM_PYTHON_VERSION"
-      env:
-        ELECTRUM_IMAGE: python:$ELECTRUM_PYTHON_VERSION
-      matrix:
-       - env:
-           ELECTRUM_PYTHON_VERSION: 3.10
-       - env:
-           ELECTRUM_PYTHON_VERSION: 3.11
-       - env:
-           ELECTRUM_PYTHON_VERSION: 3.12
-       - env:
-           ELECTRUM_PYTHON_VERSION: 3.13
-       - name: "unittests: py3.13, debug-mode"
-         env:
-           ELECTRUM_PYTHON_VERSION: 3.13
-           # enable additional checks:
-           PYTHONASYNCIODEBUG: "1"
-           PYTHONDEVMODE: "1"
-  pip_cache:
-    folder: ~/.cache/pip
-    fingerprint_script: echo $ELECTRUM_IMAGE && cat $ELECTRUM_REQUIREMENTS_CI && cat $ELECTRUM_REQUIREMENTS
-  tag_script:
-    - git tag
-  libsecp_build_cache:
-    folder: contrib/_saved_secp256k1_build
-    fingerprint_script: sha256sum ./contrib/make_libsecp256k1.sh
-    populate_script:
-      - apt-get update
-      - apt-get -y install automake libtool
-      - ./contrib/make_libsecp256k1.sh
-      - mkdir contrib/_saved_secp256k1_build
-      - cp electrum/libsecp256k1.so.* contrib/_saved_secp256k1_build/
-  install_script:
-    - apt-get update
-    # qml test reqs:
-    - apt-get -y install libgl1 libegl1 libxkbcommon0 libdbus-1-3
-    - pip install -r $ELECTRUM_REQUIREMENTS_CI
-    # electrum itself:
-    - export ELECTRUM_ECC_DONT_COMPILE=1
-    - pip install ".[tests,qml_gui]"
-  version_script:
-    - python3 --version
-    - pip freeze --all
-  pytest_script:
-    - >
-      coverage run --source=electrum \
-               "--omit=electrum/gui/*,electrum/plugins/*,electrum/scripts/*" \
-               -m pytest tests -v
-    - coverage report
-  coveralls_script:
-    - if [ ! -z "$COVERALLS_REPO_TOKEN" ] && [ "$ELECTRUM_PYTHON_VERSION" = "3.10" ] ; then coveralls ; fi
-  env:
-    LD_LIBRARY_PATH: contrib/_saved_secp256k1_build/
-    ELECTRUM_REQUIREMENTS_CI: contrib/requirements/requirements-ci.txt
-    ELECTRUM_REQUIREMENTS: contrib/requirements/requirements.txt
-    # following CI_* env vars are set up for coveralls
-    CI_NAME: "CirrusCI"
-    CI_BUILD_NUMBER: $CIRRUS_BUILD_ID
-    CI_JOB_ID: $CIRRUS_TASK_ID
-    CI_BUILD_URL: "https://cirrus-ci.com/task/$CIRRUS_TASK_ID"
-    CI_BRANCH: $CIRRUS_BRANCH
-    CI_PULL_REQUEST: $CIRRUS_PR
-    # in addition, COVERALLS_REPO_TOKEN is set as an "override" in https://cirrus-ci.com/settings/...
-  depends_on:
-    - "linter: Flake8 Mandatory"
-
-# unittests using the ~same frozen dependencies that are used in the released binaries
-# note: not using pinned pyqt here, due to "qml_gui" extra
-task:
-  container:
-    image: $ELECTRUM_IMAGE
-    cpu: 1
-    memory: 2G
-  name: "unittests: py3.10, frozen-deps"
-  pip_cache:
-    folder: ~/.cache/pip
-    fingerprint_script: echo $ELECTRUM_IMAGE && cat contrib/requirements/requirements*.txt && cat contrib/deterministic-build/requirements*.txt
-  tag_script:
-    - git tag
-  libsecp_build_cache:
-    folder: contrib/_saved_secp256k1_build
-    fingerprint_script: sha256sum ./contrib/make_libsecp256k1.sh
-    populate_script:
-      - apt-get update
-      - apt-get -y install automake libtool
-      - ./contrib/make_libsecp256k1.sh
-      - mkdir contrib/_saved_secp256k1_build
-      - cp electrum/libsecp256k1.so.* contrib/_saved_secp256k1_build/
-  install_script:
-    - apt-get update
-    # qml test reqs:
-    - apt-get -y install libgl1 libegl1 libxkbcommon0 libdbus-1-3
-    - pip install -r contrib/deterministic-build/requirements-build-base.txt
-    - pip install -r contrib/requirements/requirements-ci.txt
-    # electrum itself:
-    - export ELECTRUM_ECC_DONT_COMPILE=1
-    - pip install -r contrib/deterministic-build/requirements.txt -r contrib/deterministic-build/requirements-binaries.txt
-    - pip install ".[tests,qml_gui]"
-  version_script:
-    - python3 --version
-    - pip freeze --all
-  pytest_script:
-    - pytest tests -v
-  env:
-    ELECTRUM_IMAGE: python:3.10
-    LD_LIBRARY_PATH: contrib/_saved_secp256k1_build/
-  depends_on:
-    - "linter: Flake8 Mandatory"
-
-task:
-  name: "locale: upload to crowdin"
-  container:
-    image: $ELECTRUM_IMAGE
-    cpu: 1
-    memory: 1G
-  pip_cache:
-    folder: ~/.cache/pip
-    fingerprint_script: echo Locale && echo $ELECTRUM_IMAGE && cat $ELECTRUM_REQUIREMENTS_CI
-  install_script:
-    - apt-get update
-    - apt-get -y install gettext qt6-l10n-tools
-    - pip install -r $ELECTRUM_REQUIREMENTS_CI
-    - pip install requests
-  submodules_script:
-    - git submodule update --init
-  locale_script:
-    - contrib/locale/push_locale.py
-  env:
-    ELECTRUM_IMAGE: python:3.10
-    ELECTRUM_REQUIREMENTS_CI: contrib/requirements/requirements-ci.txt
-    # in addition, crowdin_api_key is set as an "override" in https://cirrus-ci.com/settings/...
-  depends_on:
-    - "unittests: py3.10"
-  only_if: $CIRRUS_BRANCH == 'master'
-
-task:
-  name: "Regtest functional tests"
-  compute_engine_instance:
-    image_project: cirrus-images
-    image: family/docker-builder
-    platform: linux
-    cpu: 1
-    memory: 1G
-  pip_cache:
-    folder: ~/.cache/pip
-    fingerprint_script: echo Regtest && echo docker_builder && cat $ELECTRUM_REQUIREMENTS
-  bitcoind_cache:
-    folder: /tmp/bitcoind
-    populate_script: mkdir -p /tmp/bitcoind
-  install_script:
-    - apt-get update
-    - apt-get -y install curl jq bc
-    - python3 -m pip install --user --upgrade pip
-    # install electrum
-    - export ELECTRUM_ECC_DONT_COMPILE=1  # we build manually to make caching it easier
-    - python3 -m pip install .[tests] --ignore-installed  # ignore installed system installed attrs
-    # install e-x some commits after 1.18.0 tag
-    - python3 -m pip install git+https://github.com/spesmilo/electrumx.git@0b260d4345242cc41e316e97d7de10ae472fd172
-    - "BITCOIND_VERSION=$(curl https://bitcoincore.org/en/download/ | grep -E -i --only-matching 'Latest version: [0-9\\.]+' | grep -E --only-matching '[0-9\\.]+')"
-    - BITCOIND_FILENAME=bitcoin-$BITCOIND_VERSION-x86_64-linux-gnu.tar.gz
-    - BITCOIND_PATH=/tmp/bitcoind/$BITCOIND_FILENAME
-    - BITCOIND_URL=https://bitcoincore.org/bin/bitcoin-core-$BITCOIND_VERSION/$BITCOIND_FILENAME
-    - tar -xaf $BITCOIND_PATH || (rm -f /tmp/bitcoind/* && curl --output $BITCOIND_PATH $BITCOIND_URL && tar -xaf $BITCOIND_PATH)
-    - cp -a bitcoin-$BITCOIND_VERSION/* /usr/
-  libsecp_build_cache:
-    folder: contrib/_saved_secp256k1_build
-    fingerprint_script: sha256sum ./contrib/make_libsecp256k1.sh
-    populate_script:
-      - apt-get -y install automake libtool
-      - ./contrib/make_libsecp256k1.sh
-      - mkdir contrib/_saved_secp256k1_build
-      - cp electrum/libsecp256k1.so.* contrib/_saved_secp256k1_build/
-  bitcoind_service_background_script:
-    - tests/regtest/run_bitcoind.sh
-  electrumx_service_background_script:
-    - tests/regtest/run_electrumx.sh
-  regtest_script:
-    - sleep 10s
-    - python3 -m unittest tests/regtest.py
-  env:
-    LD_LIBRARY_PATH: contrib/_saved_secp256k1_build/
-    ELECTRUM_REQUIREMENTS: contrib/requirements/requirements.txt
-    PIP_BREAK_SYSTEM_PACKAGES: 1
-    # ElectrumX exits with an error without this:
-    ALLOW_ROOT: 1
-  depends_on:
-    - "linter: Flake8 Mandatory"
-
-task:
-  container:
-    image: $ELECTRUM_IMAGE
-    cpu: 1
-    memory: 1G
-  pip_cache:
-    folder: ~/.cache/pip
-    fingerprint_script: echo Flake8 && echo $ELECTRUM_IMAGE && cat $ELECTRUM_REQUIREMENTS
-  install_script:
-    - pip install "flake8==7.2.0" "flake8-bugbear==24.12.12"
-  flake8_script:
-    - flake8 . --count --select="$ELECTRUM_LINTERS" --ignore="$ELECTRUM_LINTERS_IGNORE" --show-source --statistics --exclude "*_pb2.py,electrum/_vendor/"
-  env:
-    ELECTRUM_IMAGE: python:3.10
-    ELECTRUM_REQUIREMENTS: contrib/requirements/requirements.txt
-  matrix:
-    - name: "linter: Flake8 Mandatory"
-      env:
-        # list of error codes:
-        # - https://flake8.pycqa.org/en/latest/user/error-codes.html
-        # - https://pycodestyle.pycqa.org/en/latest/intro.html#error-codes
-        # - https://github.com/PyCQA/flake8-bugbear/tree/8c0e7eb04217494d48d0ab093bf5b31db0921989#list-of-warnings
-        ELECTRUM_LINTERS: E9,E101,E129,E273,E274,E703,E71,E722,F5,F6,F7,F8,W191,W29,B
-        ELECTRUM_LINTERS_IGNORE: B007,B009,B010,B019,B036,F541,F841
-    - name: "linter: Flake8 Non-Mandatory"
-      env:
-        ELECTRUM_LINTERS: E,F,W,C90,B
-        ELECTRUM_LINTERS_IGNORE: ""
-      allow_failures: true
-
-task:
-  name: "linter: ban unicode"
-  container:
-    image: python:3.10
-    cpu: 1
-    memory: 1G
-  main_script:
-    - contrib/ban_unicode.py
-
-# Cron jobs configured in https://cirrus-ci.com/settings/...
-# - job "nightly" on branch "master" at "0 30 2 * * ?"  (every day at 02:30Z)
-task:
->>>>>>> 2b0cab68
   name: "build: Windows"
   container:
     dockerfile: contrib/build-wine/Dockerfile
@@ -327,20 +89,10 @@
 
 task:
   name: "build: AppImage"
-<<<<<<< HEAD
-  container:
-    dockerfile: contrib/build-linux/appimage/Dockerfile
-=======
-  matrix:
-    - trigger_type: manual
-      only_if: $CIRRUS_CRON == ""
-    - trigger_type: automatic
-      only_if: $CIRRUS_CRON == "nightly"
   compute_engine_instance:
     image_project: cirrus-images
     image: family/docker-builder
     platform: linux
->>>>>>> 2b0cab68
     cpu: 2
     memory: 2G
   pip_cache:
@@ -359,13 +111,8 @@
     - ./contrib/build-linux/appimage/build.sh
   binaries_artifacts:
     path: "dist/*"
-<<<<<<< HEAD
   env:
     CIRRUS_DOCKER_CONTEXT: contrib/build-linux/appimage
-=======
-  depends_on:
-    - "unittests: py3.10"
->>>>>>> 2b0cab68
 
 task:
   container:
