
import os
import sys
import threading
import traceback

from PyQt5.QtCore import *
from PyQt5.QtGui import *
from PyQt5.QtWidgets import *

<<<<<<< HEAD
from electrum_grs import Wallet, WalletStorage
from electrum_grs.util import UserCancelled, InvalidPassword
from electrum_grs.base_wizard import BaseWizard, HWD_SETUP_DECRYPT_WALLET
from electrum_grs.i18n import _
=======
from electrum import Wallet, WalletStorage
from electrum.util import UserCancelled, InvalidPassword
from electrum.base_wizard import BaseWizard, HWD_SETUP_DECRYPT_WALLET, GoBack
from electrum.i18n import _
>>>>>>> 26fcb1d3

from .seed_dialog import SeedLayout, KeysLayout
from .network_dialog import NetworkChoiceLayout
from .util import *
from .password_dialog import PasswordLayout, PasswordLayoutForHW, PW_NEW


MSG_ENTER_PASSWORD = _("Choose a password to encrypt your wallet keys.") + '\n'\
                     + _("Leave this field empty if you want to disable encryption.")
MSG_HW_STORAGE_ENCRYPTION = _("Set wallet file encryption.") + '\n'\
                          + _("Your wallet file does not contain secrets, mostly just metadata. ") \
                          + _("It also contains your master public key that allows watching your addresses.") + '\n\n'\
                          + _("Note: If you enable this setting, you will need your hardware device to open your wallet.")
WIF_HELP_TEXT = (_('WIF keys are typed in Electrum, based on script type.') + '\n\n' +
                 _('A few examples') + ':\n' +
                 'p2pkh:KxZcY47uGp9a...       \t-> 1DckmggQM...\n' +
                 'p2wpkh-p2sh:KxZcY47uGp9a... \t-> 3NhNeZQXF...\n' +
                 'p2wpkh:KxZcY47uGp9a...      \t-> bc1q3fjfk...')
# note: full key is KxZcY47uGp9aVQAb6VVvuBs8SwHKgkSR2DbZUzjDzXf2N2GPhG9n


class CosignWidget(QWidget):
    size = 120

    def __init__(self, m, n):
        QWidget.__init__(self)
        self.R = QRect(0, 0, self.size, self.size)
        self.setGeometry(self.R)
        self.setMinimumHeight(self.size)
        self.setMaximumHeight(self.size)
        self.m = m
        self.n = n

    def set_n(self, n):
        self.n = n
        self.update()

    def set_m(self, m):
        self.m = m
        self.update()

    def paintEvent(self, event):
        bgcolor = self.palette().color(QPalette.Background)
        pen = QPen(bgcolor, 7, Qt.SolidLine)
        qp = QPainter()
        qp.begin(self)
        qp.setPen(pen)
        qp.setRenderHint(QPainter.Antialiasing)
        qp.setBrush(Qt.gray)
        for i in range(self.n):
            alpha = int(16* 360 * i/self.n)
            alpha2 = int(16* 360 * 1/self.n)
            qp.setBrush(Qt.green if i<self.m else Qt.gray)
            qp.drawPie(self.R, alpha, alpha2)
        qp.end()



def wizard_dialog(func):
    def func_wrapper(*args, **kwargs):
        run_next = kwargs['run_next']
        wizard = args[0]
        wizard.back_button.setText(_('Back') if wizard.can_go_back() else _('Cancel'))
        try:
            out = func(*args, **kwargs)
        except GoBack:
            wizard.go_back() if wizard.can_go_back() else wizard.close()
            return
        except UserCancelled:
            return
        #if out is None:
        #    out = ()
        if type(out) is not tuple:
            out = (out,)
        run_next(*out)
    return func_wrapper



# WindowModalDialog must come first as it overrides show_error
class InstallWizard(QDialog, MessageBoxMixin, BaseWizard):

    accept_signal = pyqtSignal()
    synchronized_signal = pyqtSignal(str)

    def __init__(self, config, app, plugins, storage):
        BaseWizard.__init__(self, config, plugins, storage)
        QDialog.__init__(self, None)
        self.setWindowTitle('Electrum-GRS  -  ' + _('Install Wizard'))
        self.app = app
        self.config = config
        # Set for base base class
        self.language_for_seed = config.get('language')
        self.setMinimumSize(600, 400)
        self.accept_signal.connect(self.accept)
        self.title = QLabel()
        self.main_widget = QWidget()
        self.back_button = QPushButton(_("Back"), self)
        self.back_button.setText(_('Back') if self.can_go_back() else _('Cancel'))
        self.next_button = QPushButton(_("Next"), self)
        self.next_button.setDefault(True)
        self.logo = QLabel()
        self.please_wait = QLabel(_("Please wait..."))
        self.please_wait.setAlignment(Qt.AlignCenter)
        self.icon_filename = None
        self.loop = QEventLoop()
        self.rejected.connect(lambda: self.loop.exit(0))
        self.back_button.clicked.connect(lambda: self.loop.exit(1))
        self.next_button.clicked.connect(lambda: self.loop.exit(2))
        outer_vbox = QVBoxLayout(self)
        inner_vbox = QVBoxLayout()
        inner_vbox.addWidget(self.title)
        inner_vbox.addWidget(self.main_widget)
        inner_vbox.addStretch(1)
        inner_vbox.addWidget(self.please_wait)
        inner_vbox.addStretch(1)
        scroll_widget = QWidget()
        scroll_widget.setLayout(inner_vbox)
        scroll = QScrollArea()
        scroll.setWidget(scroll_widget)
        scroll.setHorizontalScrollBarPolicy(Qt.ScrollBarAlwaysOff)
        scroll.setWidgetResizable(True)
        icon_vbox = QVBoxLayout()
        icon_vbox.addWidget(self.logo)
        icon_vbox.addStretch(1)
        hbox = QHBoxLayout()
        hbox.addLayout(icon_vbox)
        hbox.addSpacing(5)
        hbox.addWidget(scroll)
        hbox.setStretchFactor(scroll, 1)
        outer_vbox.addLayout(hbox)
        outer_vbox.addLayout(Buttons(self.back_button, self.next_button))
        self.set_icon(':icons/electrum.png')
        self.show()
        self.raise_()
        self.refresh_gui()  # Need for QT on MacOSX.  Lame.

    def run_and_get_wallet(self, get_wallet_from_daemon):

        vbox = QVBoxLayout()
        hbox = QHBoxLayout()
        hbox.addWidget(QLabel(_('Wallet') + ':'))
        self.name_e = QLineEdit()
        hbox.addWidget(self.name_e)
        button = QPushButton(_('Choose...'))
        hbox.addWidget(button)
        vbox.addLayout(hbox)

        self.msg_label = QLabel('')
        vbox.addWidget(self.msg_label)
        hbox2 = QHBoxLayout()
        self.pw_e = QLineEdit('', self)
        self.pw_e.setFixedWidth(150)
        self.pw_e.setEchoMode(2)
        self.pw_label = QLabel(_('Password') + ':')
        hbox2.addWidget(self.pw_label)
        hbox2.addWidget(self.pw_e)
        hbox2.addStretch()
        vbox.addLayout(hbox2)
        self.set_layout(vbox, title=_('Electrum-GRS wallet'))

        wallet_folder = os.path.dirname(self.storage.path)

        def on_choose():
            path, __ = QFileDialog.getOpenFileName(self, "Select your wallet file", wallet_folder)
            if path:
                self.name_e.setText(path)

        def on_filename(filename):
            path = os.path.join(wallet_folder, filename)
            wallet_from_memory = get_wallet_from_daemon(path)
            try:
                if wallet_from_memory:
                    self.storage = wallet_from_memory.storage
                else:
                    self.storage = WalletStorage(path, manual_upgrades=True)
                self.next_button.setEnabled(True)
            except BaseException:
                traceback.print_exc(file=sys.stderr)
                self.storage = None
                self.next_button.setEnabled(False)
            if self.storage:
                if not self.storage.file_exists():
                    msg =_("This file does not exist.") + '\n' \
                          + _("Press 'Next' to create this wallet, or choose another file.")
                    pw = False
                elif not wallet_from_memory:
                    if self.storage.is_encrypted_with_user_pw():
                        msg = _("This file is encrypted with a password.") + '\n' \
                              + _('Enter your password or choose another file.')
                        pw = True
                    elif self.storage.is_encrypted_with_hw_device():
                        msg = _("This file is encrypted using a hardware device.") + '\n' \
                              + _("Press 'Next' to choose device to decrypt.")
                        pw = False
                    else:
                        msg = _("Press 'Next' to open this wallet.")
                        pw = False
                else:
                    msg = _("This file is already open in memory.") + "\n" \
                        + _("Press 'Next' to create/focus window.")
                    pw = False
            else:
                msg = _('Cannot read file')
                pw = False
            self.msg_label.setText(msg)
            if pw:
                self.pw_label.show()
                self.pw_e.show()
                self.pw_e.setFocus()
            else:
                self.pw_label.hide()
                self.pw_e.hide()

        button.clicked.connect(on_choose)
        self.name_e.textChanged.connect(on_filename)
        n = os.path.basename(self.storage.path)
        self.name_e.setText(n)

        while True:
            if self.loop.exec_() != 2:  # 2 = next
                return
            if self.storage.file_exists() and not self.storage.is_encrypted():
                break
            if not self.storage.file_exists():
                break
            wallet_from_memory = get_wallet_from_daemon(self.storage.path)
            if wallet_from_memory:
                return wallet_from_memory
            if self.storage.file_exists() and self.storage.is_encrypted():
                if self.storage.is_encrypted_with_user_pw():
                    password = self.pw_e.text()
                    try:
                        self.storage.decrypt(password)
                        break
                    except InvalidPassword as e:
                        QMessageBox.information(None, _('Error'), str(e))
                        continue
                    except BaseException as e:
                        traceback.print_exc(file=sys.stdout)
                        QMessageBox.information(None, _('Error'), str(e))
                        return
                elif self.storage.is_encrypted_with_hw_device():
                    try:
                        self.run('choose_hw_device', HWD_SETUP_DECRYPT_WALLET)
                    except InvalidPassword as e:
                        QMessageBox.information(
                            None, _('Error'),
                            _('Failed to decrypt using this hardware device.') + '\n' +
                            _('If you use a passphrase, make sure it is correct.'))
                        self.stack = []
                        return self.run_and_get_wallet(get_wallet_from_daemon)
                    except BaseException as e:
                        traceback.print_exc(file=sys.stdout)
                        QMessageBox.information(None, _('Error'), str(e))
                        return
                    if self.storage.is_past_initial_decryption():
                        break
                    else:
                        return
                else:
                    raise Exception('Unexpected encryption version')

        path = self.storage.path
        if self.storage.requires_split():
            self.hide()
            msg = _("The wallet '{}' contains multiple accounts, which are no longer supported since Electrum-GRS 2.7.\n\n"
                    "Do you want to split your wallet into multiple files?").format(path)
            if not self.question(msg):
                return
            file_list = '\n'.join(self.storage.split_accounts())
            msg = _('Your accounts have been moved to') + ':\n' + file_list + '\n\n'+ _('Do you want to delete the old file') + ':\n' + path
            if self.question(msg):
                os.remove(path)
                self.show_warning(_('The file was removed'))
            return

        action = self.storage.get_action()
        if action and action not in ('new', 'upgrade_storage'):
            self.hide()
            msg = _("The file '{}' contains an incompletely created wallet.\n"
                    "Do you want to complete its creation now?").format(path)
            if not self.question(msg):
                if self.question(_("Do you want to delete '{}'?").format(path)):
                    os.remove(path)
                    self.show_warning(_('The file was removed'))
                return
            self.show()
        if action:
            # self.wallet is set in run
            self.run(action)
            return self.wallet

        self.wallet = Wallet(self.storage)
        return self.wallet

    def finished(self):
        """Called in hardware client wrapper, in order to close popups."""
        return

    def on_error(self, exc_info):
        if not isinstance(exc_info[1], UserCancelled):
            traceback.print_exception(*exc_info)
            self.show_error(str(exc_info[1]))

    def set_icon(self, filename):
        prior_filename, self.icon_filename = self.icon_filename, filename
        self.logo.setPixmap(QPixmap(filename).scaledToWidth(60, mode=Qt.SmoothTransformation))
        return prior_filename

    def set_layout(self, layout, title=None, next_enabled=True):
        self.title.setText("<b>%s</b>"%title if title else "")
        self.title.setVisible(bool(title))
        # Get rid of any prior layout by assigning it to a temporary widget
        prior_layout = self.main_widget.layout()
        if prior_layout:
            QWidget().setLayout(prior_layout)
        self.main_widget.setLayout(layout)
        self.back_button.setEnabled(True)
        self.next_button.setEnabled(next_enabled)
        if next_enabled:
            self.next_button.setFocus()
        self.main_widget.setVisible(True)
        self.please_wait.setVisible(False)

    def exec_layout(self, layout, title=None, raise_on_cancel=True,
                        next_enabled=True):
        self.set_layout(layout, title, next_enabled)
        result = self.loop.exec_()
        if not result and raise_on_cancel:
            raise UserCancelled
        if result == 1:
            raise GoBack from None
        self.title.setVisible(False)
        self.back_button.setEnabled(False)
        self.next_button.setEnabled(False)
        self.main_widget.setVisible(False)
        self.please_wait.setVisible(True)
        self.refresh_gui()
        return result

    def refresh_gui(self):
        # For some reason, to refresh the GUI this needs to be called twice
        self.app.processEvents()
        self.app.processEvents()

    def remove_from_recently_open(self, filename):
        self.config.remove_from_recently_open(filename)

    def text_input(self, title, message, is_valid, allow_multi=False):
        slayout = KeysLayout(parent=self, header_layout=message, is_valid=is_valid,
                             allow_multi=allow_multi)
        self.exec_layout(slayout, title, next_enabled=False)
        return slayout.get_text()

    def seed_input(self, title, message, is_seed, options):
        slayout = SeedLayout(title=message, is_seed=is_seed, options=options, parent=self)
        self.exec_layout(slayout, title, next_enabled=False)
        return slayout.get_seed(), slayout.is_bip39, slayout.is_ext

    @wizard_dialog
    def add_xpub_dialog(self, title, message, is_valid, run_next, allow_multi=False, show_wif_help=False):
        header_layout = QHBoxLayout()
        label = WWLabel(message)
        label.setMinimumWidth(400)
        header_layout.addWidget(label)
        if show_wif_help:
            header_layout.addWidget(InfoButton(WIF_HELP_TEXT), alignment=Qt.AlignRight)
        return self.text_input(title, header_layout, is_valid, allow_multi)

    @wizard_dialog
    def add_cosigner_dialog(self, run_next, index, is_valid):
        title = _("Add Cosigner") + " %d"%index
        message = ' '.join([
            _('Please enter the master public key (xpub) of your cosigner.'),
            _('Enter their master private key (xprv) if you want to be able to sign for them.')
        ])
        return self.text_input(title, message, is_valid)

    @wizard_dialog
    def restore_seed_dialog(self, run_next, test):
        options = []
        if self.opt_ext:
            options.append('ext')
        if self.opt_bip39:
            options.append('bip39')
        title = _('Enter Seed')
        message = _('Please enter your seed phrase in order to restore your wallet.')
        return self.seed_input(title, message, test, options)

    @wizard_dialog
    def confirm_seed_dialog(self, run_next, test):
        self.app.clipboard().clear()
        title = _('Confirm Seed')
        message = ' '.join([
            _('Your seed is important!'),
            _('If you lose your seed, your money will be permanently lost.'),
            _('To make sure that you have properly saved your seed, please retype it here.')
        ])
        seed, is_bip39, is_ext = self.seed_input(title, message, test, None)
        return seed

    @wizard_dialog
    def show_seed_dialog(self, run_next, seed_text):
        title =  _("Your wallet generation seed is:")
        slayout = SeedLayout(seed=seed_text, title=title, msg=True, options=['ext'])
        self.exec_layout(slayout)
        return slayout.is_ext

    def pw_layout(self, msg, kind, force_disable_encrypt_cb):
        playout = PasswordLayout(None, msg, kind, self.next_button,
                                 force_disable_encrypt_cb=force_disable_encrypt_cb)
        playout.encrypt_cb.setChecked(True)
        self.exec_layout(playout.layout())
        return playout.new_password(), playout.encrypt_cb.isChecked()

    @wizard_dialog
    def request_password(self, run_next, force_disable_encrypt_cb=False):
        """Request the user enter a new password and confirm it.  Return
        the password or None for no password."""
        return self.pw_layout(MSG_ENTER_PASSWORD, PW_NEW, force_disable_encrypt_cb)

    @wizard_dialog
    def request_storage_encryption(self, run_next):
        playout = PasswordLayoutForHW(None, MSG_HW_STORAGE_ENCRYPTION, PW_NEW, self.next_button)
        playout.encrypt_cb.setChecked(True)
        self.exec_layout(playout.layout())
        return playout.encrypt_cb.isChecked()

    def show_restore(self, wallet, network):
        # FIXME: these messages are shown after the install wizard is
        # finished and the window closed.  On macOS they appear parented
        # with a re-appeared ghost install wizard window...
        if network:
            def task():
                wallet.wait_until_synchronized()
                if wallet.is_found():
                    msg = _("Recovery successful")
                else:
                    msg = _("No transactions found for this seed")
                self.synchronized_signal.emit(msg)
            self.synchronized_signal.connect(self.show_message)
            t = threading.Thread(target = task)
            t.daemon = True
            t.start()
        else:
            msg = _("This wallet was restored offline. It may "
                    "contain more addresses than displayed.")
            self.show_message(msg)

    @wizard_dialog
    def confirm_dialog(self, title, message, run_next):
        self.confirm(message, title)

    def confirm(self, message, title):
        label = WWLabel(message)
        vbox = QVBoxLayout()
        vbox.addWidget(label)
        self.exec_layout(vbox, title)

    @wizard_dialog
    def action_dialog(self, action, run_next):
        self.run(action)

    def terminate(self):
        self.accept_signal.emit()

    def waiting_dialog(self, task, msg, on_finished=None):
        label = WWLabel(msg)
        vbox = QVBoxLayout()
        vbox.addSpacing(100)
        label.setMinimumWidth(300)
        label.setAlignment(Qt.AlignCenter)
        vbox.addWidget(label)
        self.set_layout(vbox, next_enabled=False)
        self.back_button.setEnabled(False)

        t = threading.Thread(target=task)
        t.start()
        while True:
            t.join(1.0/60)
            if t.is_alive():
                self.refresh_gui()
            else:
                break
        if on_finished:
            on_finished()

    @wizard_dialog
    def choice_dialog(self, title, message, choices, run_next):
        c_values = [x[0] for x in choices]
        c_titles = [x[1] for x in choices]
        clayout = ChoicesLayout(message, c_titles)
        vbox = QVBoxLayout()
        vbox.addLayout(clayout.layout())
        self.exec_layout(vbox, title)
        action = c_values[clayout.selected_index()]
        return action

    def query_choice(self, msg, choices):
        """called by hardware wallets"""
        clayout = ChoicesLayout(msg, choices)
        vbox = QVBoxLayout()
        vbox.addLayout(clayout.layout())
        self.exec_layout(vbox, '')
        return clayout.selected_index()

    @wizard_dialog
    def choice_and_line_dialog(self, title, message1, choices, message2,
                               test_text, run_next) -> (str, str):
        vbox = QVBoxLayout()

        c_values = [x[0] for x in choices]
        c_titles = [x[1] for x in choices]
        c_default_text = [x[2] for x in choices]
        def on_choice_click(clayout):
            idx = clayout.selected_index()
            line.setText(c_default_text[idx])
        clayout = ChoicesLayout(message1, c_titles, on_choice_click)
        vbox.addLayout(clayout.layout())

        vbox.addSpacing(50)
        vbox.addWidget(WWLabel(message2))

        line = QLineEdit()
        def on_text_change(text):
            self.next_button.setEnabled(test_text(text))
        line.textEdited.connect(on_text_change)
        on_choice_click(clayout)  # set default text for "line"
        vbox.addWidget(line)

        self.exec_layout(vbox, title)
        choice = c_values[clayout.selected_index()]
        return str(line.text()), choice

    @wizard_dialog
    def line_dialog(self, run_next, title, message, default, test, warning='',
                    presets=()):
        vbox = QVBoxLayout()
        vbox.addWidget(WWLabel(message))
        line = QLineEdit()
        line.setText(default)
        def f(text):
            self.next_button.setEnabled(test(text))
        line.textEdited.connect(f)
        vbox.addWidget(line)
        vbox.addWidget(WWLabel(warning))

        for preset in presets:
            button = QPushButton(preset[0])
            button.clicked.connect(lambda __, text=preset[1]: line.setText(text))
            button.setMinimumWidth(150)
            hbox = QHBoxLayout()
            hbox.addWidget(button, alignment=Qt.AlignCenter)
            vbox.addLayout(hbox)

        self.exec_layout(vbox, title, next_enabled=test(default))
        return ' '.join(line.text().split())

    @wizard_dialog
    def show_xpub_dialog(self, xpub, run_next):
        msg = ' '.join([
            _("Here is your master public key."),
            _("Please share it with your cosigners.")
        ])
        vbox = QVBoxLayout()
        layout = SeedLayout(xpub, title=msg, icon=False, for_seed_words=False)
        vbox.addLayout(layout.layout())
        self.exec_layout(vbox, _('Master Public Key'))
        return None

    def init_network(self, network):
        message = _("Electrum-GRS communicates with remote servers to get "
                  "information about your transactions and addresses. The "
                  "servers all fulfill the same purpose only differing in "
                  "hardware. In most cases you simply want to let Electrum-GRS "
                  "pick one at random.  However if you prefer feel free to "
                  "select a server manually.")
        choices = [_("Auto connect"), _("Select server manually")]
        title = _("How do you want to connect to a server? ")
        clayout = ChoicesLayout(message, choices)
        self.back_button.setText(_('Cancel'))
        self.exec_layout(clayout.layout(), title)
        r = clayout.selected_index()
        if r == 1:
            nlayout = NetworkChoiceLayout(network, self.config, wizard=True)
            if self.exec_layout(nlayout.layout()):
                nlayout.accept()
        else:
            network.auto_connect = True
            self.config.set_key('auto_connect', True, True)

    @wizard_dialog
    def multisig_dialog(self, run_next):
        cw = CosignWidget(2, 2)
        m_edit = QSlider(Qt.Horizontal, self)
        n_edit = QSlider(Qt.Horizontal, self)
        n_edit.setMinimum(2)
        n_edit.setMaximum(15)
        m_edit.setMinimum(1)
        m_edit.setMaximum(2)
        n_edit.setValue(2)
        m_edit.setValue(2)
        n_label = QLabel()
        m_label = QLabel()
        grid = QGridLayout()
        grid.addWidget(n_label, 0, 0)
        grid.addWidget(n_edit, 0, 1)
        grid.addWidget(m_label, 1, 0)
        grid.addWidget(m_edit, 1, 1)
        def on_m(m):
            m_label.setText(_('Require {0} signatures').format(m))
            cw.set_m(m)
        def on_n(n):
            n_label.setText(_('From {0} cosigners').format(n))
            cw.set_n(n)
            m_edit.setMaximum(n)
        n_edit.valueChanged.connect(on_n)
        m_edit.valueChanged.connect(on_m)
        on_n(2)
        on_m(2)
        vbox = QVBoxLayout()
        vbox.addWidget(cw)
        vbox.addWidget(WWLabel(_("Choose the number of signatures needed to unlock funds in your wallet:")))
        vbox.addLayout(grid)
        self.exec_layout(vbox, _("Multi-Signature Wallet"))
        m = int(m_edit.value())
        n = int(n_edit.value())
        return (m, n)<|MERGE_RESOLUTION|>--- conflicted
+++ resolved
@@ -8,17 +8,10 @@
 from PyQt5.QtGui import *
 from PyQt5.QtWidgets import *
 
-<<<<<<< HEAD
 from electrum_grs import Wallet, WalletStorage
 from electrum_grs.util import UserCancelled, InvalidPassword
-from electrum_grs.base_wizard import BaseWizard, HWD_SETUP_DECRYPT_WALLET
+from electrum_grs.base_wizard import BaseWizard, HWD_SETUP_DECRYPT_WALLET, GoBack
 from electrum_grs.i18n import _
-=======
-from electrum import Wallet, WalletStorage
-from electrum.util import UserCancelled, InvalidPassword
-from electrum.base_wizard import BaseWizard, HWD_SETUP_DECRYPT_WALLET, GoBack
-from electrum.i18n import _
->>>>>>> 26fcb1d3
 
 from .seed_dialog import SeedLayout, KeysLayout
 from .network_dialog import NetworkChoiceLayout
@@ -32,12 +25,12 @@
                           + _("Your wallet file does not contain secrets, mostly just metadata. ") \
                           + _("It also contains your master public key that allows watching your addresses.") + '\n\n'\
                           + _("Note: If you enable this setting, you will need your hardware device to open your wallet.")
-WIF_HELP_TEXT = (_('WIF keys are typed in Electrum, based on script type.') + '\n\n' +
+WIF_HELP_TEXT = (_('WIF keys are typed in Electrum-GRS, based on script type.') + '\n\n' +
                  _('A few examples') + ':\n' +
-                 'p2pkh:KxZcY47uGp9a...       \t-> 1DckmggQM...\n' +
+                 'p2pkh:KxZcY47uGp9a...       \t-> FhnUDbQmu...\n' +
                  'p2wpkh-p2sh:KxZcY47uGp9a... \t-> 3NhNeZQXF...\n' +
-                 'p2wpkh:KxZcY47uGp9a...      \t-> bc1q3fjfk...')
-# note: full key is KxZcY47uGp9aVQAb6VVvuBs8SwHKgkSR2DbZUzjDzXf2N2GPhG9n
+                 'p2wpkh:KxZcY47uGp9a...      \t-> grs1q3fjf...')
+# note: full key is KxZcY47uGp9aVQAb6VVvuBs8SwHKgkSR2DbZUzjDzXf2N2FhmLCv
 
 
 class CosignWidget(QWidget):
