--- conflicted
+++ resolved
@@ -5,42 +5,24 @@
 from PyQt4.QtCore import *
 import PyQt4.QtCore as QtCore
 
-<<<<<<< HEAD
 import electrum_grs
+from electrum_grs import Wallet, WalletStorage
+from electrum_grs.util import UserCancelled, InvalidPassword
+from electrum_grs.base_wizard import BaseWizard
 from electrum_grs.i18n import _
-from electrum_grs import Wallet
-from electrum_grs import bitcoin
-from electrum_grs import util
-=======
-import electrum
-from electrum import Wallet, WalletStorage
-from electrum.util import UserCancelled, InvalidPassword
-from electrum.base_wizard import BaseWizard
-from electrum.i18n import _
->>>>>>> d0627924
 
 from seed_dialog import SeedLayout, KeysLayout
 from network_dialog import NetworkChoiceLayout
 from util import *
 from password_dialog import PasswordLayout, PW_NEW
 
-<<<<<<< HEAD
-from electrum_grs.plugins import always_hook, run_hook
-from electrum_grs.mnemonic import prepare_seed
-
-MSG_ENTER_ANYTHING    = _("Please enter a seed phrase, a master key, a list of Groestlcoin addresses, or a list of private keys")
-MSG_SHOW_MPK          = _("Here is your master public key")
-MSG_ENTER_MPK         = _("Please enter your master public key")
-MSG_ENTER_SEED_OR_MPK = _("Please enter a seed phrase or a master key (xpub or xprv)")
-MSG_VERIFY_SEED       = _("Your seed is important!") + "\n" + _("To make sure that you have properly saved your seed, please retype it here.")
-=======
 
 class GoBack(Exception):
     pass
 
-MSG_GENERATING_WAIT = _("Electrum is generating your addresses, please wait...")
+MSG_GENERATING_WAIT = _("Electrum-GRS is generating your addresses, please wait...")
 MSG_ENTER_ANYTHING = _("Please enter a seed phrase, a master key, a list of "
-                       "Bitcoin addresses, or a list of private keys")
+                       "Groestlcoin addresses, or a list of private keys")
 MSG_ENTER_SEED_OR_MPK = _("Please enter a seed phrase or a master key (xpub or xprv):")
 MSG_COSIGNER = _("Please enter the master public key of cosigner #%d:")
 MSG_ENTER_PASSWORD = _("Choose a password to encrypt your wallet keys.") + '\n'\
@@ -49,7 +31,6 @@
     _("Please enter your seed derivation passphrase. "
       "Note: this is NOT your encryption password. "
       "Leave this field empty if you did not use one or are unsure.")
->>>>>>> d0627924
 
 
 class CosignWidget(QWidget):
@@ -109,98 +90,17 @@
         apply(run_next, out)
     return func_wrapper
 
-<<<<<<< HEAD
-    def __init__(self, app, config, network, storage):
-        QDialog.__init__(self)
-        self.app = app
-        self.config = config
-        self.network = network
-        self.storage = storage
-        self.setMinimumSize(575, 400)
-        self.setMaximumSize(575, 400)
-        self.setWindowTitle('Electrum-GRS' + '  -  ' + _('Install Wizard'))
-        self.connect(self, QtCore.SIGNAL('accept'), self.accept)
-        self.stack = QStackedLayout()
-        self.setLayout(self.stack)
-
-    def set_layout(self, layout):
-        w = QWidget()
-        w.setLayout(layout)
-        self.stack.addWidget(w)
-        self.stack.setCurrentWidget(w)
-        self.show()
-
-    def restore_or_create(self):
-        vbox = QVBoxLayout()
-        main_label = QLabel(_("Electrum-GRS could not find an existing wallet."))
-        vbox.addWidget(main_label)
-
-        grid = QGridLayout()
-        grid.setSpacing(5)
-
-        gb1 = QGroupBox(_("What do you want to do?"))
-        vbox.addWidget(gb1)
-        vbox1 = QVBoxLayout()
-        gb1.setLayout(vbox1)
-
-        b1 = QRadioButton(gb1)
-        b1.setText(_("Create new wallet"))
-        b1.setChecked(True)
-
-        b2 = QRadioButton(gb1)
-        b2.setText(_("Restore a wallet or import keys"))
-
-        group1 = QButtonGroup()
-        group1.addButton(b1)
-        group1.addButton(b2)
-        vbox1.addWidget(b1)
-        vbox1.addWidget(b2)
-
-        gb2 = QGroupBox(_("Wallet type:"))
-        vbox.addWidget(gb2)
-
-        vbox2 = QVBoxLayout()
-        gb2.setLayout(vbox2)
-
-        group2 = QButtonGroup()
-
-        self.wallet_types = [
-            ('standard',  _("Standard wallet")),
-            ('twofactor', _("Wallet with two-factor authentication")),
-            ('multisig',  _("Multi-signature wallet")),
-            ('hardware',  _("Hardware wallet")),
-        ]
-
-        for i, (wtype,name) in enumerate(self.wallet_types):
-            if not filter(lambda x:x[0]==wtype, electrum_grs.wallet.wallet_types):
-                continue
-            button = QRadioButton(gb2)
-            button.setText(name)
-            vbox2.addWidget(button)
-            group2.addButton(button)
-            group2.setId(button, i)
-
-            if i==0:
-                button.setChecked(True)
-
-        vbox.addStretch(1)
-        self.set_layout(vbox)
-        vbox.addLayout(Buttons(CancelButton(self), OkButton(self, _('Next'))))
-        self.show()
-        self.raise_()
-=======
 
 
 # WindowModalDialog must come first as it overrides show_error
 class InstallWizard(QDialog, MessageBoxMixin, BaseWizard):
 
     def __init__(self, config, app, plugins, storage):
->>>>>>> d0627924
 
         BaseWizard.__init__(self, config, storage)
         QDialog.__init__(self, None)
 
-        self.setWindowTitle('Electrum  -  ' + _('Install Wizard'))
+        self.setWindowTitle('Electrum-GRS  -  ' + _('Install Wizard'))
         self.app = app
         self.config = config
 
@@ -287,7 +187,7 @@
                 msg = _("Press 'Next' to open this wallet.")
                 vbox.addWidget(QLabel(msg))
 
-            self.set_layout(vbox, title=_('Electrum wallet'))
+            self.set_layout(vbox, title=_('Electrum-GRS wallet'))
             if self.pw_e:
                 self.pw_e.show()
                 self.pw_e.setFocus()
@@ -318,19 +218,10 @@
                     return
 
 
-<<<<<<< HEAD
-
-
-
-    def waiting_dialog(self, task, msg= _("Electrum-GRS is generating your addresses, please wait.")):
-        def target():
-            task()
-            self.emit(QtCore.SIGNAL('accept'))
-=======
         path = self.storage.path
         if self.storage.requires_split():
             self.hide()
-            msg = _("The wallet '%s' contains multiple accounts, which are no longer supported in Electrum 2.7.\n\n"
+            msg = _("The wallet '%s' contains multiple accounts, which are no longer supported in Electrum-GRS 2.7.\n\n"
                     "Do you want to split your wallet into multiple files?"%path)
             if not self.question(msg):
                 return
@@ -340,11 +231,10 @@
                 os.remove(path)
                 self.show_warning(_('The file was removed'))
             return
->>>>>>> d0627924
 
         if self.storage.requires_upgrade():
             self.hide()
-            msg = _("The format of your wallet '%s' must be upgraded for Electrum. This change will not be backward compatible"%path)
+            msg = _("The format of your wallet '%s' must be upgraded for Electrum-GRS. This change will not be backward compatible"%path)
             if not self.question(msg):
                 return
             self.storage.upgrade()
@@ -518,26 +408,7 @@
     def confirm_dialog(self, title, message, run_next):
         self.confirm(message, title)
 
-<<<<<<< HEAD
-    def network_dialog(self):
-        grid = QGridLayout()
-        grid.setSpacing(5)
-
-        label = QLabel(_("Electrum-GRS communicates with remote servers to get information about your transactions and addresses. The servers all fulfil the same purpose only differing in hardware. In most cases you simply want to let Electrum-GRS pick one at random if you have a preference though feel free to select a server manually.") + "\n\n" \
-                      + _("How do you want to connect to a server:")+" ")
-        label.setWordWrap(True)
-        grid.addWidget(label, 0, 0)
-        gb = QGroupBox()
-        b1 = QRadioButton(gb)
-        b1.setText(_("Auto connect"))
-        b1.setChecked(True)
-        b2 = QRadioButton(gb)
-        b2.setText(_("Select server manually"))
-        grid.addWidget(b1,1,0)
-        grid.addWidget(b2,2,0)
-=======
     def confirm(self, message, title):
->>>>>>> d0627924
         vbox = QVBoxLayout()
         vbox.addWidget(WWLabel(message))
         self.exec_layout(vbox, title)
@@ -602,10 +473,10 @@
         return None
 
     def init_network(self, network):
-        message = _("Electrum communicates with remote servers to get "
+        message = _("Electrum-GRS communicates with remote servers to get "
                   "information about your transactions and addresses. The "
                   "servers all fulfil the same purpose only differing in "
-                  "hardware. In most cases you simply want to let Electrum "
+                  "hardware. In most cases you simply want to let Electrum-GRS "
                   "pick one at random.  However if you prefer feel free to "
                   "select a server manually.")
         choices = [_("Auto connect"), _("Select server manually")]
@@ -662,196 +533,4 @@
         self.exec_layout(vbox, _("Multi-Signature Wallet"))
         m = int(m_edit.value())
         n = int(n_edit.value())
-<<<<<<< HEAD
-        wallet_type = '%dof%d'%(m,n)
-        return wallet_type
-
-    def question(self, msg, yes_label=_('OK'), no_label=_('Cancel'), icon=None):
-        vbox = QVBoxLayout()
-        self.set_layout(vbox)
-        if icon:
-            logo = QLabel()
-            logo.setPixmap(icon)
-            vbox.addWidget(logo)
-        label = QLabel(msg)
-        label.setWordWrap(True)
-        vbox.addWidget(label)
-        vbox.addStretch(1)
-        vbox.addLayout(Buttons(CancelButton(self, no_label), OkButton(self, yes_label)))
-        if not self.exec_():
-            return None
-        return True
-
-    def show_seed(self, seed, sid):
-        vbox = seed_dialog.show_seed_box_msg(seed, sid)
-        vbox.addLayout(Buttons(CancelButton(self), OkButton(self, _("Next"))))
-        self.set_layout(vbox)
-        return self.exec_()
-
-    def password_dialog(self):
-        msg = _("Please choose a password to encrypt your wallet keys.")+'\n'\
-              +_("Leave these fields empty if you want to disable encryption.")
-        from password_dialog import make_password_dialog, run_password_dialog
-        self.set_layout( make_password_dialog(self, None, msg) )
-        return run_password_dialog(self, None, self)[2]
-
-    def run(self, action):
-        if self.storage.file_exists and action != 'new':
-            path = self.storage.path
-            msg = _("The file '%s' contains an incompletely created wallet.\n"
-                    "Do you want to complete its creation now?") % path
-            if not question(msg):
-                if question(_("Do you want to delete '%s'?") % path):
-                    os.remove(path)
-                    QMessageBox.information(self, _('Warning'),
-                                            _('The file was removed'), _('OK'))
-                    return
-                return
-        self.show()
-        if action == 'new':
-            action, wallet_type = self.restore_or_create()
-        else:
-            wallet_type = None
-        try:
-            wallet = self.run_wallet_type(action, wallet_type)
-        except BaseException as e:
-            traceback.print_exc(file=sys.stdout)
-            QMessageBox.information(None, _('Error'), str(e), _('OK'))
-            return
-        return wallet
-
-    def run_wallet_type(self, action, wallet_type):
-        if action in ['create', 'restore']:
-            if wallet_type == 'multisig':
-                wallet_type = self.multisig_choice()
-                if not wallet_type:
-                    return
-            elif wallet_type == 'hardware':
-                hardware_wallets = []
-                for item in electrum_grs.wallet.wallet_types:
-                    t, name, description, loader = item
-                    if t == 'hardware':
-                        try:
-                            p = loader()
-                        except:
-                            util.print_error("cannot load plugin for:", name)
-                            continue
-                        if p:
-                            hardware_wallets.append((name, description))
-                wallet_type = self.choice(_("Hardware Wallet"), 'Select your hardware wallet', hardware_wallets)
-
-                if not wallet_type:
-                    return
-            elif wallet_type == 'twofactor':
-                wallet_type = '2fa'
-            if action == 'create':
-                self.storage.put('wallet_type', wallet_type, False)
-
-        if action is None:
-            return
-
-        if action == 'restore':
-            wallet = self.restore(wallet_type)
-            if not wallet:
-                return
-            action = None
-        else:
-            wallet = Wallet(self.storage)
-            action = wallet.get_action()
-            # fixme: password is only needed for multiple accounts
-            password = None
-
-        # load wallet in plugins
-        always_hook('installwizard_load_wallet', wallet, self)
-
-        while action is not None:
-            util.print_error("installwizard:", wallet, action)
-
-            if action == 'create_seed':
-                lang = self.config.get('language')
-                seed = wallet.make_seed(lang)
-                if not self.show_seed(seed, None):
-                    return
-                self.app.clipboard().clear()
-                if not self.verify_seed(seed, None):
-                    return
-                password = self.password_dialog()
-                wallet.add_seed(seed, password)
-                wallet.create_master_keys(password)
-
-            elif action == 'add_cosigners':
-                n = int(re.match('(\d+)of(\d+)', wallet.wallet_type).group(2))
-                xpub1 = wallet.master_public_keys.get("x1/")
-                r = self.multi_mpk_dialog(xpub1, n - 1)
-                if not r:
-                    return
-                for i, xpub in enumerate(r):
-                    wallet.add_master_public_key("x%d/"%(i+2), xpub)
-
-            elif action == 'create_accounts':
-                wallet.create_main_account(password)
-                self.waiting_dialog(wallet.synchronize)
-
-            else:
-                f = always_hook('get_wizard_action', self, wallet, action)
-                if not f:
-                    raise BaseException('unknown wizard action', action)
-                r = f(wallet, self)
-                if not r:
-                    return
-
-            # next action
-            action = wallet.get_action()
-
-
-        if self.network:
-            # show network dialog if config does not exist
-            if self.config.get('server') is None:
-                self.network_dialog()
-        else:
-            QMessageBox.information(None, _('Warning'), _('You are offline'), _('OK'))
-
-
-        # start wallet threads
-        wallet.start_threads(self.network)
-
-        if action == 'restore':
-            self.waiting_dialog(lambda: wallet.wait_until_synchronized(self.waiting_label.setText))
-            if self.network:
-                msg = _("Recovery successful") if wallet.is_found() else _("No transactions found for this seed")
-            else:
-                msg = _("This wallet was restored offline. It may contain more addresses than displayed.")
-            QMessageBox.information(None, _('Information'), msg, _('OK'))
-
-        return wallet
-
-
-
-    def restore(self, t):
-        if t == 'standard':
-            text = self.enter_seed_dialog(MSG_ENTER_ANYTHING, None)
-            if not text:
-                return
-            password = self.password_dialog() if Wallet.is_seed(text) or Wallet.is_xprv(text) or Wallet.is_private_key(text) else None
-            wallet = Wallet.from_text(text, password, self.storage)
-        elif re.match('(\d+)of(\d+)', t):
-            n = int(re.match('(\d+)of(\d+)', t).group(2))
-            key_list = self.multi_seed_dialog(n - 1)
-            if not key_list:
-                return
-            password = self.password_dialog() if any(map(lambda x: Wallet.is_seed(x) or Wallet.is_xprv(x), key_list)) else None
-            wallet = Wallet.from_multisig(key_list, password, self.storage, t)
-        else:
-            self.storage.put('wallet_type', t, False)
-            # call the constructor to load the plugin (side effect)
-            Wallet(self.storage)
-            wallet = always_hook('installwizard_restore', self, self.storage)
-            if not wallet:
-                util.print_error("no wallet")
-                return
-        # create first keys offline
-        self.waiting_dialog(wallet.synchronize)
-        return wallet
-=======
-        return (m, n)
->>>>>>> d0627924
+        return (m, n)