--- conflicted
+++ resolved
@@ -8,17 +8,10 @@
 from PyQt5.QtGui import *
 from PyQt5.QtWidgets import *
 
-<<<<<<< HEAD
 from electrum_grs import Wallet, WalletStorage
 from electrum_grs.util import UserCancelled, InvalidPassword
-from electrum_grs.base_wizard import BaseWizard
+from electrum_grs.base_wizard import BaseWizard, HWD_SETUP_DECRYPT_WALLET
 from electrum_grs.i18n import _
-=======
-from electrum import Wallet, WalletStorage
-from electrum.util import UserCancelled, InvalidPassword
-from electrum.base_wizard import BaseWizard, HWD_SETUP_DECRYPT_WALLET
-from electrum.i18n import _
->>>>>>> f6ab12ac
 
 from .seed_dialog import SeedLayout, KeysLayout
 from .network_dialog import NetworkChoiceLayout
@@ -29,15 +22,7 @@
 class GoBack(Exception):
     pass
 
-<<<<<<< HEAD
-MSG_GENERATING_WAIT = _("Electrum-GRS is generating your addresses, please wait...")
-MSG_ENTER_ANYTHING = _("Please enter a seed phrase, a master key, a list of "
-                       "Groestlcoin addresses, or a list of private keys")
-MSG_ENTER_SEED_OR_MPK = _("Please enter a seed phrase or a master key (xpub or xprv):")
-MSG_COSIGNER = _("Please enter the master public key of cosigner #%d:")
-=======
-
->>>>>>> f6ab12ac
+
 MSG_ENTER_PASSWORD = _("Choose a password to encrypt your wallet keys.") + '\n'\
                      + _("Leave this field empty if you want to disable encryption.")
 MSG_HW_STORAGE_ENCRYPTION = _("Set wallet file encryption.") + '\n'\
@@ -281,13 +266,8 @@
         path = self.storage.path
         if self.storage.requires_split():
             self.hide()
-<<<<<<< HEAD
-            msg = _("The wallet '%s' contains multiple accounts, which are no longer supported since Electrum-GRS 2.7.\n\n"
-                    "Do you want to split your wallet into multiple files?"%path)
-=======
-            msg = _("The wallet '{}' contains multiple accounts, which are no longer supported since Electrum 2.7.\n\n"
+            msg = _("The wallet '{}' contains multiple accounts, which are no longer supported since Electrum-GRS 2.7.\n\n"
                     "Do you want to split your wallet into multiple files?").format(path)
->>>>>>> f6ab12ac
             if not self.question(msg):
                 return
             file_list = '\n'.join(self.storage.split_accounts())
