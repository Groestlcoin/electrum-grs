#!/usr/bin/env python
#
# Electrum - lightweight Bitcoin client
# Copyright (C) 2013 ecdsa@github
#
# Permission is hereby granted, free of charge, to any person
# obtaining a copy of this software and associated documentation files
# (the "Software"), to deal in the Software without restriction,
# including without limitation the rights to use, copy, modify, merge,
# publish, distribute, sublicense, and/or sell copies of the Software,
# and to permit persons to whom the Software is furnished to do so,
# subject to the following conditions:
#
# The above copyright notice and this permission notice shall be
# included in all copies or substantial portions of the Software.
#
# THE SOFTWARE IS PROVIDED "AS IS", WITHOUT WARRANTY OF ANY KIND,
# EXPRESS OR IMPLIED, INCLUDING BUT NOT LIMITED TO THE WARRANTIES OF
# MERCHANTABILITY, FITNESS FOR A PARTICULAR PURPOSE AND
# NONINFRINGEMENT. IN NO EVENT SHALL THE AUTHORS OR COPYRIGHT HOLDERS
# BE LIABLE FOR ANY CLAIM, DAMAGES OR OTHER LIABILITY, WHETHER IN AN
# ACTION OF CONTRACT, TORT OR OTHERWISE, ARISING FROM, OUT OF OR IN
# CONNECTION WITH THE SOFTWARE OR THE USE OR OTHER DEALINGS IN THE
# SOFTWARE.

from PyQt5.QtCore import Qt
from PyQt5.QtGui import *
<<<<<<< HEAD
from PyQt5.QtCore import *
from electrum_grs.i18n import _
=======
from PyQt5.QtWidgets import *
from electrum.i18n import _
>>>>>>> b4e43754
from .util import *
import re
import math

from electrum_grs.plugins import run_hook

def check_password_strength(password):

    '''
    Check the strength of the password entered by the user and return back the same
    :param password: password entered by user in New Password
    :return: password strength Weak or Medium or Strong
    '''
    password = password
    n = math.log(len(set(password)))
    num = re.search("[0-9]", password) is not None and re.match("^[0-9]*$", password) is None
    caps = password != password.upper() and password != password.lower()
    extra = re.match("^[a-zA-Z0-9]*$", password) is None
    score = len(password)*( n + caps + num + extra)/20
    password_strength = {0:"Weak",1:"Medium",2:"Strong",3:"Very Strong"}
    return password_strength[min(3, int(score))]


PW_NEW, PW_CHANGE, PW_PASSPHRASE = range(0, 3)


class PasswordLayout(object):

    titles = [_("Enter Password"), _("Change Password"), _("Enter Passphrase")]

    def __init__(self, wallet, msg, kind, OK_button):
        self.wallet = wallet

        self.pw = QLineEdit()
        self.pw.setEchoMode(2)
        self.new_pw = QLineEdit()
        self.new_pw.setEchoMode(2)
        self.conf_pw = QLineEdit()
        self.conf_pw.setEchoMode(2)
        self.kind = kind
        self.OK_button = OK_button

        vbox = QVBoxLayout()
        label = QLabel(msg + "\n")
        label.setWordWrap(True)

        grid = QGridLayout()
        grid.setSpacing(8)
        grid.setColumnMinimumWidth(0, 150)
        grid.setColumnMinimumWidth(1, 100)
        grid.setColumnStretch(1,1)

        if kind == PW_PASSPHRASE:
            vbox.addWidget(label)
            msgs = [_('Passphrase:'), _('Confirm Passphrase:')]
        else:
            logo_grid = QGridLayout()
            logo_grid.setSpacing(8)
            logo_grid.setColumnMinimumWidth(0, 70)
            logo_grid.setColumnStretch(1,1)

            logo = QLabel()
            logo.setAlignment(Qt.AlignCenter)

            logo_grid.addWidget(logo,  0, 0)
            logo_grid.addWidget(label, 0, 1, 1, 2)
            vbox.addLayout(logo_grid)

            m1 = _('New Password:') if kind == PW_CHANGE else _('Password:')
            msgs = [m1, _('Confirm Password:')]
            if wallet and wallet.has_password():
                grid.addWidget(QLabel(_('Current Password:')), 0, 0)
                grid.addWidget(self.pw, 0, 1)
                lockfile = ":icons/lock.png"
            else:
                lockfile = ":icons/unlock.png"
            logo.setPixmap(QPixmap(lockfile).scaledToWidth(36))

        grid.addWidget(QLabel(msgs[0]), 1, 0)
        grid.addWidget(self.new_pw, 1, 1)

        grid.addWidget(QLabel(msgs[1]), 2, 0)
        grid.addWidget(self.conf_pw, 2, 1)
        vbox.addLayout(grid)

        # Password Strength Label
        if kind != PW_PASSPHRASE:
            self.pw_strength = QLabel()
            grid.addWidget(self.pw_strength, 3, 0, 1, 2)
            self.new_pw.textChanged.connect(self.pw_changed)

        self.encrypt_cb = QCheckBox(_('Encrypt wallet file'))
        self.encrypt_cb.setEnabled(False)
        grid.addWidget(self.encrypt_cb, 4, 0, 1, 2)
        self.encrypt_cb.setVisible(kind != PW_PASSPHRASE)

        def enable_OK():
            ok = self.new_pw.text() == self.conf_pw.text()
            OK_button.setEnabled(ok)
            self.encrypt_cb.setEnabled(ok and bool(self.new_pw.text()))
        self.new_pw.textChanged.connect(enable_OK)
        self.conf_pw.textChanged.connect(enable_OK)

        self.vbox = vbox

    def title(self):
        return self.titles[self.kind]

    def layout(self):
        return self.vbox

    def pw_changed(self):
        password = self.new_pw.text()
        if password:
            colors = {"Weak":"Red", "Medium":"Blue", "Strong":"Green",
                      "Very Strong":"Green"}
            strength = check_password_strength(password)
            label = (_("Password Strength") + ": " + "<font color="
                     + colors[strength] + ">" + strength + "</font>")
        else:
            label = ""
        self.pw_strength.setText(label)

    def old_password(self):
        if self.kind == PW_CHANGE:
            return self.pw.text() or None
        return None

    def new_password(self):
        pw = self.new_pw.text()
        # Empty passphrases are fine and returned empty.
        if pw == "" and self.kind != PW_PASSPHRASE:
            pw = None
        return pw


class ChangePasswordDialog(WindowModalDialog):

    def __init__(self, parent, wallet):
        WindowModalDialog.__init__(self, parent)
        is_encrypted = wallet.storage.is_encrypted()
        if not wallet.has_password():
            msg = _('Your wallet is not protected.')
            msg += ' ' + _('Use this dialog to add a password to your wallet.')
        else:
            if not is_encrypted:
                msg = _('Your bitcoins are password protected. However, your wallet file is not encrypted.')
            else:
                msg = _('Your wallet is password protected and encrypted.')
            msg += ' ' + _('Use this dialog to change your password.')
        OK_button = OkButton(self)
        self.playout = PasswordLayout(wallet, msg, PW_CHANGE, OK_button)
        self.setWindowTitle(self.playout.title())
        vbox = QVBoxLayout(self)
        vbox.addLayout(self.playout.layout())
        vbox.addStretch(1)
        vbox.addLayout(Buttons(CancelButton(self), OK_button))
        self.playout.encrypt_cb.setChecked(is_encrypted or not wallet.has_password())

    def run(self):
        if not self.exec_():
            return False, None, None, None
        return True, self.playout.old_password(), self.playout.new_password(), self.playout.encrypt_cb.isChecked()


class PasswordDialog(WindowModalDialog):

    def __init__(self, parent=None, msg=None):
        msg = msg or _('Please enter your password')
        WindowModalDialog.__init__(self, parent, _("Enter Password"))
        self.pw = pw = QLineEdit()
        pw.setEchoMode(2)
        vbox = QVBoxLayout()
        vbox.addWidget(QLabel(msg))
        grid = QGridLayout()
        grid.setSpacing(8)
        grid.addWidget(QLabel(_('Password')), 1, 0)
        grid.addWidget(pw, 1, 1)
        vbox.addLayout(grid)
        vbox.addLayout(Buttons(CancelButton(self), OkButton(self)))
        self.setLayout(vbox)
        run_hook('password_dialog', pw, grid, 1)

    def run(self):
        if not self.exec_():
            return
        return self.pw.text()<|MERGE_RESOLUTION|>--- conflicted
+++ resolved
@@ -25,13 +25,8 @@
 
 from PyQt5.QtCore import Qt
 from PyQt5.QtGui import *
-<<<<<<< HEAD
-from PyQt5.QtCore import *
+from PyQt5.QtWidgets import *
 from electrum_grs.i18n import _
-=======
-from PyQt5.QtWidgets import *
-from electrum.i18n import _
->>>>>>> b4e43754
 from .util import *
 import re
 import math
