--- conflicted
+++ resolved
@@ -38,26 +38,15 @@
 from PyQt5.QtCore import *
 import PyQt5.QtCore as QtCore
 
-<<<<<<< HEAD
 from electrum_grs.i18n import _, set_language
 from electrum_grs.plugins import run_hook
 from electrum_grs import WalletStorage
 # from electrum_grs.synchronizer import Synchronizer
 # from electrum_grs.verifier import SPV
 # from electrum_grs.util import DebugMem
-from electrum_grs.util import UserCancelled, print_error
+from electrum_grs.util import (UserCancelled, print_error,
+                           WalletFileException, BitcoinException)
 # from electrum_grs.wallet import Abstract_Wallet
-=======
-from electrum.i18n import _, set_language
-from electrum.plugins import run_hook
-from electrum import WalletStorage
-# from electrum.synchronizer import Synchronizer
-# from electrum.verifier import SPV
-# from electrum.util import DebugMem
-from electrum.util import (UserCancelled, print_error,
-                           WalletFileException, BitcoinException)
-# from electrum.wallet import Abstract_Wallet
->>>>>>> 377825a4
 
 from .installwizard import InstallWizard, GoBack
 
