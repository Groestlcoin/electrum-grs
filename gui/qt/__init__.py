--- conflicted
+++ resolved
@@ -37,24 +37,14 @@
 from PyQt5.QtCore import *
 import PyQt5.QtCore as QtCore
 
-<<<<<<< HEAD
 from electrum_grs.i18n import _, set_language
 from electrum_grs.plugins import run_hook
-from electrum_grs import SimpleConfig, Wallet, WalletStorage
-from electrum_grs.synchronizer import Synchronizer
-from electrum_grs.verifier import SPV
-from electrum_grs.util import DebugMem, UserCancelled, InvalidPassword, print_error
-from electrum_grs.wallet import Abstract_Wallet
-=======
-from electrum.i18n import _, set_language
-from electrum.plugins import run_hook
-from electrum import WalletStorage
-# from electrum.synchronizer import Synchronizer
-# from electrum.verifier import SPV
-# from electrum.util import DebugMem
-from electrum.util import UserCancelled, print_error
-# from electrum.wallet import Abstract_Wallet
->>>>>>> b4e43754
+from electrum_grs import WalletStorage
+# from electrum_grs.synchronizer import Synchronizer
+# from electrum_grs.verifier import SPV
+# from electrum_grs.util import DebugMem
+from electrum_grs.util import UserCancelled, print_error
+# from electrum_grs.wallet import Abstract_Wallet
 
 from .installwizard import InstallWizard, GoBack
 
