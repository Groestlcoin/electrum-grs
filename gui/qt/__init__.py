--- conflicted
+++ resolved
@@ -34,19 +34,11 @@
 from PyQt4.QtCore import *
 import PyQt4.QtCore as QtCore
 
-<<<<<<< HEAD
 from electrum_grs.i18n import _, set_language
 from electrum_grs.util import print_error, print_msg
-from electrum_grs.plugins import run_hook
+from electrum_grs.plugins import run_hook, always_hook
 from electrum_grs import WalletStorage, Wallet
 from electrum_grs.bitcoin import MIN_RELAY_TX_FEE
-=======
-from electrum.i18n import _, set_language
-from electrum.util import print_error, print_msg
-from electrum.plugins import run_hook, always_hook
-from electrum import WalletStorage, Wallet
-from electrum.bitcoin import MIN_RELAY_TX_FEE
->>>>>>> e23f3a5e
 
 try:
     import icons_rc
