#!/usr/bin/env python
#
# Electrum - lightweight Bitcoin client
# Copyright (C) 2013 ecdsa@github
#
# Permission is hereby granted, free of charge, to any person
# obtaining a copy of this software and associated documentation files
# (the "Software"), to deal in the Software without restriction,
# including without limitation the rights to use, copy, modify, merge,
# publish, distribute, sublicense, and/or sell copies of the Software,
# and to permit persons to whom the Software is furnished to do so,
# subject to the following conditions:
#
# The above copyright notice and this permission notice shall be
# included in all copies or substantial portions of the Software.
#
# THE SOFTWARE IS PROVIDED "AS IS", WITHOUT WARRANTY OF ANY KIND,
# EXPRESS OR IMPLIED, INCLUDING BUT NOT LIMITED TO THE WARRANTIES OF
# MERCHANTABILITY, FITNESS FOR A PARTICULAR PURPOSE AND
# NONINFRINGEMENT. IN NO EVENT SHALL THE AUTHORS OR COPYRIGHT HOLDERS
# BE LIABLE FOR ANY CLAIM, DAMAGES OR OTHER LIABILITY, WHETHER IN AN
# ACTION OF CONTRACT, TORT OR OTHERWISE, ARISING FROM, OUT OF OR IN
# CONNECTION WITH THE SOFTWARE OR THE USE OR OTHER DEALINGS IN THE
# SOFTWARE.

<<<<<<< HEAD
from PyQt5.QtGui import *
from PyQt5.QtCore import *
from PyQt5.QtWidgets import *
from electrum_grs.i18n import _
=======
from electrum.i18n import _
from electrum.mnemonic import Mnemonic
import electrum.old_mnemonic
from electrum.plugins import run_hook

>>>>>>> 26fcb1d3

from .util import *
from .qrtextedit import ShowQRTextEdit, ScanQRTextEdit
from .completion_text_edit import CompletionTextEdit


def seed_warning_msg(seed):
    return ''.join([
        "<p>",
        _("Please save these {0} words on paper (order is important). "),
        _("This seed will allow you to recover your wallet in case "
          "of computer failure."),
        "</p>",
        "<b>" + _("WARNING") + ":</b>",
        "<ul>",
        "<li>" + _("Never disclose your seed.") + "</li>",
        "<li>" + _("Never type it on a website.") + "</li>",
        "<li>" + _("Do not store it electronically.") + "</li>",
        "</ul>"
    ]).format(len(seed.split()))


class SeedLayout(QVBoxLayout):

    def seed_options(self):
        dialog = QDialog()
        vbox = QVBoxLayout(dialog)
        if 'ext' in self.options:
            cb_ext = QCheckBox(_('Extend this seed with custom words'))
            cb_ext.setChecked(self.is_ext)
            vbox.addWidget(cb_ext)
        if 'bip39' in self.options:
            def f(b):
                self.is_seed = (lambda x: bool(x)) if b else self.saved_is_seed
                self.is_bip39 = b
                self.on_edit()
                if b:
                    msg = ' '.join([
                        '<b>' + _('Warning') + ':</b>  ',
                        _('BIP39 seeds can be imported in Electrum-GRS, so that users can access funds locked in other wallets.'),
                        _('However, we do not generate BIP39 seeds, because they do not meet our safety standard.'),
                        _('BIP39 seeds do not include a version number, which compromises compatibility with future software.'),
                        _('We do not guarantee that BIP39 imports will always be supported in Electrum-GRS.'),
                    ])
                else:
                    msg = ''
                self.seed_warning.setText(msg)
            cb_bip39 = QCheckBox(_('BIP39 seed'))
            cb_bip39.toggled.connect(f)
            cb_bip39.setChecked(self.is_bip39)
            vbox.addWidget(cb_bip39)
        vbox.addLayout(Buttons(OkButton(dialog)))
        if not dialog.exec_():
            return None
        self.is_ext = cb_ext.isChecked() if 'ext' in self.options else False
        self.is_bip39 = cb_bip39.isChecked() if 'bip39' in self.options else False

    def __init__(self, seed=None, title=None, icon=True, msg=None, options=None,
                 is_seed=None, passphrase=None, parent=None, for_seed_words=True):
        QVBoxLayout.__init__(self)
        self.parent = parent
        self.options = options
        if title:
            self.addWidget(WWLabel(title))
        if seed:  # "read only", we already have the text
            if for_seed_words:
                self.seed_e = ButtonsTextEdit()
            else:  # e.g. xpub
                self.seed_e = ShowQRTextEdit()
            self.seed_e.setReadOnly(True)
            self.seed_e.setText(seed)
        else:  # we expect user to enter text
            assert for_seed_words
            self.seed_e = CompletionTextEdit()
            self.seed_e.setTabChangesFocus(False)  # so that tab auto-completes
            self.is_seed = is_seed
            self.saved_is_seed = self.is_seed
            self.seed_e.textChanged.connect(self.on_edit)
            self.initialize_completer()

        self.seed_e.setMaximumHeight(75)
        hbox = QHBoxLayout()
        if icon:
            logo = QLabel()
            logo.setPixmap(QPixmap(":icons/seed.png").scaledToWidth(64, mode=Qt.SmoothTransformation))
            logo.setMaximumWidth(60)
            hbox.addWidget(logo)
        hbox.addWidget(self.seed_e)
        self.addLayout(hbox)
        hbox = QHBoxLayout()
        hbox.addStretch(1)
        self.seed_type_label = QLabel('')
        hbox.addWidget(self.seed_type_label)

        # options
        self.is_bip39 = False
        self.is_ext = False
        if options:
            opt_button = EnterButton(_('Options'), self.seed_options)
            hbox.addWidget(opt_button)
            self.addLayout(hbox)
        if passphrase:
            hbox = QHBoxLayout()
            passphrase_e = QLineEdit()
            passphrase_e.setText(passphrase)
            passphrase_e.setReadOnly(True)
            hbox.addWidget(QLabel(_("Your seed extension is") + ':'))
            hbox.addWidget(passphrase_e)
            self.addLayout(hbox)
        self.addStretch(1)
        self.seed_warning = WWLabel('')
        if msg:
            self.seed_warning.setText(seed_warning_msg(seed))
        self.addWidget(self.seed_warning)

    def initialize_completer(self):
        english_list = Mnemonic('en').wordlist
        old_list = electrum.old_mnemonic.words
        self.wordlist = english_list + list(set(old_list) - set(english_list)) #concat both lists
        self.wordlist.sort()
        self.completer = QCompleter(self.wordlist)
        self.seed_e.set_completer(self.completer)

    def get_seed(self):
        text = self.seed_e.text()
        return ' '.join(text.split())

    def on_edit(self):
        from electrum_grs.bitcoin import seed_type
        s = self.get_seed()
        b = self.is_seed(s)
        if not self.is_bip39:
            t = seed_type(s)
            label = _('Seed Type') + ': ' + t if t else ''
        else:
            from electrum_grs.keystore import bip39_is_checksum_valid
            is_checksum, is_wordlist = bip39_is_checksum_valid(s)
            status = ('checksum: ' + ('ok' if is_checksum else 'failed')) if is_wordlist else 'unknown wordlist'
            label = 'BIP39' + ' (%s)'%status
        self.seed_type_label.setText(label)
        self.parent.next_button.setEnabled(b)

        # to account for bip39 seeds
        for word in self.get_seed().split(" ")[:-1]:
            if word not in self.wordlist:
                self.seed_e.disable_suggestions()
                return
        self.seed_e.enable_suggestions()

class KeysLayout(QVBoxLayout):
    def __init__(self, parent=None, header_layout=None, is_valid=None, allow_multi=False):
        QVBoxLayout.__init__(self)
        self.parent = parent
        self.is_valid = is_valid
        self.text_e = ScanQRTextEdit(allow_multi=allow_multi)
        self.text_e.textChanged.connect(self.on_edit)
        if isinstance(header_layout, str):
            self.addWidget(WWLabel(header_layout))
        else:
            self.addLayout(header_layout)
        self.addWidget(self.text_e)

    def get_text(self):
        return self.text_e.text()

    def on_edit(self):
        b = self.is_valid(self.get_text())
        self.parent.next_button.setEnabled(b)


class SeedDialog(WindowModalDialog):

    def __init__(self, parent, seed, passphrase):
        WindowModalDialog.__init__(self, parent, ('Electrum-GRS - ' + _('Seed')))
        self.setMinimumWidth(400)
        vbox = QVBoxLayout(self)
        title =  _("Your wallet generation seed is:")
        slayout = SeedLayout(title=title, seed=seed, msg=True, passphrase=passphrase)
        vbox.addLayout(slayout)
        run_hook('set_seed', seed, slayout.seed_e)
        vbox.addLayout(Buttons(CloseButton(self)))<|MERGE_RESOLUTION|>--- conflicted
+++ resolved
@@ -23,18 +23,11 @@
 # CONNECTION WITH THE SOFTWARE OR THE USE OR OTHER DEALINGS IN THE
 # SOFTWARE.
 
-<<<<<<< HEAD
-from PyQt5.QtGui import *
-from PyQt5.QtCore import *
-from PyQt5.QtWidgets import *
 from electrum_grs.i18n import _
-=======
-from electrum.i18n import _
-from electrum.mnemonic import Mnemonic
-import electrum.old_mnemonic
-from electrum.plugins import run_hook
-
->>>>>>> 26fcb1d3
+from electrum_grs.mnemonic import Mnemonic
+import electrum_grs.old_mnemonic
+from electrum_grs.plugins import run_hook
+
 
 from .util import *
 from .qrtextedit import ShowQRTextEdit, ScanQRTextEdit
@@ -152,7 +145,7 @@
 
     def initialize_completer(self):
         english_list = Mnemonic('en').wordlist
-        old_list = electrum.old_mnemonic.words
+        old_list = electrum_grs.old_mnemonic.words
         self.wordlist = english_list + list(set(old_list) - set(english_list)) #concat both lists
         self.wordlist.sort()
         self.completer = QCompleter(self.wordlist)
