--- conflicted
+++ resolved
@@ -23,15 +23,9 @@
 # CONNECTION WITH THE SOFTWARE OR THE USE OR OTHER DEALINGS IN THE
 # SOFTWARE.
 
-<<<<<<< HEAD
-from PyQt4.QtGui import *
-from PyQt4.QtCore import *
-from electrum_grs.i18n import _
-=======
 from PyQt5.QtGui import *
 from PyQt5.QtCore import *
-from electrum.i18n import _
->>>>>>> 2774126d
+from electrum_grs.i18n import _
 
 from .util import *
 from .qrtextedit import ShowQRTextEdit, ScanQRTextEdit
@@ -149,7 +143,7 @@
             t = seed_type(s)
             label = _('Seed Type') + ': ' + t if t else ''
         else:
-            from electrum.keystore import bip39_is_checksum_valid
+            from electrum_grs.keystore import bip39_is_checksum_valid
             is_checksum, is_wordlist = bip39_is_checksum_valid(s)
             status = ('checksum: ' + ('ok' if is_checksum else 'failed')) if is_wordlist else 'unknown wordlist'
             label = 'BIP39' + ' (%s)'%status
