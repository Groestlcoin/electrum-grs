#!/usr/bin/env python
#
# Electrum - lightweight Bitcoin client
# Copyright (C) 2012 thomasv@gitorious
#
# Permission is hereby granted, free of charge, to any person
# obtaining a copy of this software and associated documentation files
# (the "Software"), to deal in the Software without restriction,
# including without limitation the rights to use, copy, modify, merge,
# publish, distribute, sublicense, and/or sell copies of the Software,
# and to permit persons to whom the Software is furnished to do so,
# subject to the following conditions:
#
# The above copyright notice and this permission notice shall be
# included in all copies or substantial portions of the Software.
#
# THE SOFTWARE IS PROVIDED "AS IS", WITHOUT WARRANTY OF ANY KIND,
# EXPRESS OR IMPLIED, INCLUDING BUT NOT LIMITED TO THE WARRANTIES OF
# MERCHANTABILITY, FITNESS FOR A PARTICULAR PURPOSE AND
# NONINFRINGEMENT. IN NO EVENT SHALL THE AUTHORS OR COPYRIGHT HOLDERS
# BE LIABLE FOR ANY CLAIM, DAMAGES OR OTHER LIABILITY, WHETHER IN AN
# ACTION OF CONTRACT, TORT OR OTHERWISE, ARISING FROM, OUT OF OR IN
# CONNECTION WITH THE SOFTWARE OR THE USE OR OTHER DEALINGS IN THE
# SOFTWARE.

import socket

from PyQt5.QtGui import *
from PyQt5.QtCore import *
import PyQt5.QtCore as QtCore

<<<<<<< HEAD
from electrum_grs.i18n import _
from electrum_grs.network import DEFAULT_PORTS, serialize_server, deserialize_server
=======
from electrum.i18n import _
from electrum.network import DEFAULT_PORTS
from electrum.network import serialize_server, deserialize_server
from electrum.util import print_error
>>>>>>> 2774126d

from .util import *

protocol_names = ['TCP', 'SSL']
protocol_letters = 'ts'

class NetworkDialog(QDialog):
    def __init__(self, network, config, network_updated_signal_obj):
        QDialog.__init__(self)
        self.setWindowTitle(_('Network'))
        self.setMinimumSize(500, 20)
        self.nlayout = NetworkChoiceLayout(network, config)
        self.network_updated_signal_obj = network_updated_signal_obj
        vbox = QVBoxLayout(self)
        vbox.addLayout(self.nlayout.layout())
        vbox.addLayout(Buttons(CloseButton(self)))
        self.network_updated_signal_obj.network_updated_signal.connect(
            self.on_update)
        network.register_callback(self.on_network, ['updated', 'interfaces'])

    def on_network(self, event, *args):
        self.network_updated_signal_obj.network_updated_signal.emit(event, args)

    def on_update(self):
        self.nlayout.update()



class NodesListWidget(QTreeWidget):

    def __init__(self, parent):
        QTreeWidget.__init__(self)
        self.parent = parent
        self.setHeaderLabels([_('Node'), _('Height')])
        self.setContextMenuPolicy(Qt.CustomContextMenu)
        self.customContextMenuRequested.connect(self.create_menu)

    def create_menu(self, position):
        item = self.currentItem()
        if not item:
            return
        is_server = not bool(item.data(0, Qt.UserRole))
        menu = QMenu()
        if is_server:
            server = item.data(1, Qt.UserRole)
            menu.addAction(_("Use as server"), lambda: self.parent.follow_server(server))
        else:
            index = item.data(1, Qt.UserRole)
            menu.addAction(_("Follow this branch"), lambda: self.parent.follow_branch(index))
        menu.exec_(self.viewport().mapToGlobal(position))

    def keyPressEvent(self, event):
        if event.key() in [ Qt.Key_F2, Qt.Key_Return ]:
            self.on_activated(self.currentItem(), self.currentColumn())
        else:
            QTreeWidget.keyPressEvent(self, event)

    def on_activated(self, item, column):
        # on 'enter' we show the menu
        pt = self.visualItemRect(item).bottomLeft()
        pt.setX(50)
        self.customContextMenuRequested.emit(pt)

    def update(self, network):
        self.clear()
        self.addChild = self.addTopLevelItem
        chains = network.get_blockchains()
        n_chains = len(chains)
        for k, items in chains.items():
            b = network.blockchains[k]
            name = b.get_name()
            if n_chains >1:
                x = QTreeWidgetItem([name + '@%d'%b.get_checkpoint(), '%d'%b.height()])
                x.setData(0, Qt.UserRole, 1)
                x.setData(1, Qt.UserRole, b.checkpoint)
            else:
                x = self
            for i in items:
                star = ' *' if i == network.interface else ''
                item = QTreeWidgetItem([i.host + star, '%d'%i.tip])
                item.setData(0, Qt.UserRole, 0)
                item.setData(1, Qt.UserRole, i.server)
                x.addChild(item)
            if n_chains>1:
                self.addTopLevelItem(x)
                x.setExpanded(True)

        h = self.header()
        h.setStretchLastSection(False)
        h.setSectionResizeMode(0, QHeaderView.Stretch)
        h.setSectionResizeMode(1, QHeaderView.ResizeToContents)


class ServerListWidget(QTreeWidget):

    def __init__(self, parent):
        QTreeWidget.__init__(self)
        self.parent = parent
        self.setHeaderLabels([_('Host'), _('Port')])
        self.setContextMenuPolicy(Qt.CustomContextMenu)
        self.customContextMenuRequested.connect(self.create_menu)

    def create_menu(self, position):
        item = self.currentItem()
        if not item:
            return
        menu = QMenu()
        server = item.data(1, Qt.UserRole)
        menu.addAction(_("Use as server"), lambda: self.set_server(server))
        menu.exec_(self.viewport().mapToGlobal(position))

    def set_server(self, s):
        host, port, protocol = s.split(':')
        self.parent.server_host.setText(host)
        self.parent.server_port.setText(port)
        self.parent.set_server()

    def keyPressEvent(self, event):
        if event.key() in [ Qt.Key_F2, Qt.Key_Return ]:
            self.on_activated(self.currentItem(), self.currentColumn())
        else:
            QTreeWidget.keyPressEvent(self, event)

    def on_activated(self, item, column):
        # on 'enter' we show the menu
        pt = self.visualItemRect(item).bottomLeft()
        pt.setX(50)
        self.customContextMenuRequested.emit(pt)

    def update(self, servers, protocol, use_tor):
        self.clear()
        for _host, d in sorted(servers.items()):
            if _host.endswith('.onion') and not use_tor:
                continue
            port = d.get(protocol)
            if port:
                x = QTreeWidgetItem([_host, port])
                server = _host+':'+port+':'+protocol
                x.setData(1, Qt.UserRole, server)
                self.addTopLevelItem(x)

        h = self.header()
        h.setStretchLastSection(False)
        h.setSectionResizeMode(0, QHeaderView.Stretch)
        h.setSectionResizeMode(1, QHeaderView.ResizeToContents)


class NetworkChoiceLayout(object):

    def __init__(self, network, config, wizard=False):
        self.network = network
        self.config = config
        self.protocol = None
        self.tor_proxy = None

        self.tabs = tabs = QTabWidget()
        server_tab = QWidget()
        proxy_tab = QWidget()
        blockchain_tab = QWidget()
        tabs.addTab(blockchain_tab, _('Overview'))
        tabs.addTab(proxy_tab, _('Connection'))
        tabs.addTab(server_tab, _('Server'))

<<<<<<< HEAD
        vbox = QVBoxLayout()
        hbox = QHBoxLayout()
        l = QLabel()
        l.setPixmap(QPixmap(":icons/network.png"))
        hbox.addStretch(10)
        hbox.addWidget(l)
        hbox.addWidget(QLabel(status))
        hbox.addStretch(50)
        msg = _("Electrum-GRS sends your wallet addresses to a single server, in order to receive your transaction history.") + "\n\n" \
            + _("In addition, Electrum-GRS connects to several nodes in order to download block headers and find out the longest blockchain.") + " " \
            + _("This blockchain is used to verify the transactions sent by the address server.")
        hbox.addWidget(HelpButton(msg))
        vbox.addLayout(hbox)
        vbox.addSpacing(15)

        # grid layout
        grid = QGridLayout()
=======
        # server tab
        grid = QGridLayout(server_tab)
>>>>>>> 2774126d
        grid.setSpacing(8)

        self.server_host = QLineEdit()
        self.server_host.setFixedWidth(200)
        self.server_port = QLineEdit()
        self.server_port.setFixedWidth(60)
        self.ssl_cb = QCheckBox(_('Use SSL'))
        self.autoconnect_cb = QCheckBox(_('Select server automatically'))
        self.autoconnect_cb.setEnabled(self.config.is_modifiable('auto_connect'))
<<<<<<< HEAD
        msg = _("If auto-connect is enabled, Electrum-GRS will always use a server that is on the longest blockchain.") + "\n" \
            + _("If it is disabled, Electrum-GRS will warn you if your server is lagging.")
        self.autoconnect_cb.setToolTip(msg)
=======
>>>>>>> 2774126d

        self.server_host.editingFinished.connect(self.set_server)
        self.server_port.editingFinished.connect(self.set_server)
        self.ssl_cb.clicked.connect(self.change_protocol)
        self.autoconnect_cb.clicked.connect(self.set_server)
        self.autoconnect_cb.clicked.connect(self.update)

        msg = ' '.join([
            _("If auto-connect is enabled, Electrum will always use a server that is on the longest blockchain."),
            _("If it is disabled, you have to choose a server you want to use. Electrum will warn you if your server is lagging.")
        ])
        grid.addWidget(self.autoconnect_cb, 0, 0, 1, 3)
        grid.addWidget(HelpButton(msg), 0, 4)

        grid.addWidget(QLabel(_('Server') + ':'), 1, 0)
        grid.addWidget(self.server_host, 1, 1, 1, 2)
        grid.addWidget(self.server_port, 1, 3)

        label = _('Server peers') if network.is_connected() else _('Default Servers')
        grid.addWidget(QLabel(label), 2, 0, 1, 5)
        self.servers_list = ServerListWidget(self)
        grid.addWidget(self.servers_list, 3, 0, 1, 5)

        # Proxy tab
        grid = QGridLayout(proxy_tab)
        grid.setSpacing(8)

        # proxy setting
        self.proxy_cb = QCheckBox(_('Use proxy'))
        self.proxy_cb.clicked.connect(self.check_disable_proxy)
        self.proxy_cb.clicked.connect(self.set_proxy)

        self.proxy_mode = QComboBox()
        self.proxy_mode.addItems(['SOCKS4', 'SOCKS5', 'HTTP'])
        self.proxy_host = QLineEdit()
        self.proxy_host.setFixedWidth(200)
        self.proxy_port = QLineEdit()
        self.proxy_port.setFixedWidth(60)
        self.proxy_user = QLineEdit()
        self.proxy_user.setPlaceholderText(_("Proxy user"))
        self.proxy_password = QLineEdit()
        self.proxy_password.setPlaceholderText(_("Password"))
        self.proxy_password.setEchoMode(QLineEdit.Password)
        self.proxy_password.setFixedWidth(60)

        self.proxy_mode.currentIndexChanged.connect(self.set_proxy)
        self.proxy_host.editingFinished.connect(self.set_proxy)
        self.proxy_port.editingFinished.connect(self.set_proxy)
        self.proxy_user.editingFinished.connect(self.set_proxy)
        self.proxy_password.editingFinished.connect(self.set_proxy)

        self.proxy_mode.currentIndexChanged.connect(self.proxy_settings_changed)
        self.proxy_host.textEdited.connect(self.proxy_settings_changed)
        self.proxy_port.textEdited.connect(self.proxy_settings_changed)
        self.proxy_user.textEdited.connect(self.proxy_settings_changed)
        self.proxy_password.textEdited.connect(self.proxy_settings_changed)

        self.tor_cb = QCheckBox(_("Use Tor Proxy"))
        self.tor_cb.setIcon(QIcon(":icons/tor_logo.png"))
        self.tor_cb.hide()
        self.tor_cb.clicked.connect(self.use_tor_proxy)

        grid.addWidget(self.ssl_cb, 0, 0, 1, 3)
        grid.addWidget(HelpButton(_('SSL is used to authenticate and encrypt your connections with Electrum servers.')), 0, 4)
        grid.addWidget(self.tor_cb, 1, 0, 1, 3)
        grid.addWidget(self.proxy_cb, 2, 0, 1, 3)
        grid.addWidget(HelpButton(_('Proxy settings apply to all connections: with Electrum servers, but also with third-party services.')), 2, 4)
        grid.addWidget(self.proxy_mode, 4, 1)
        grid.addWidget(self.proxy_host, 4, 2)
        grid.addWidget(self.proxy_port, 4, 3)
        grid.addWidget(self.proxy_user, 5, 2)
        grid.addWidget(self.proxy_password, 5, 3)
        grid.setRowStretch(7, 1)

        # Blockchain Tab
        grid = QGridLayout(blockchain_tab)
        msg =  ' '.join([
            _("Electrum connects to several nodes in order to download block headers and find out the longest blockchain."),
            _("This blockchain is used to verify the transactions sent by your transaction server.")
        ])
        self.status_label = QLabel('')
        grid.addWidget(QLabel(_('Status') + ':'), 0, 0)
        grid.addWidget(self.status_label, 0, 1, 1, 3)
        grid.addWidget(HelpButton(msg), 0, 4)

        self.server_label = QLabel('')
        msg = _("Electrum sends your wallet addresses to a single server, in order to receive your transaction history.")
        grid.addWidget(QLabel(_('Server') + ':'), 1, 0)
        grid.addWidget(self.server_label, 1, 1, 1, 3)
        grid.addWidget(HelpButton(msg), 1, 4)

        self.height_label = QLabel('')
        msg = _('This is the height of your local copy of the blockchain.')
        grid.addWidget(QLabel(_('Blockchain') + ':'), 2, 0)
        grid.addWidget(self.height_label, 2, 1)
        grid.addWidget(HelpButton(msg), 2, 4)

        self.split_label = QLabel('')
        grid.addWidget(self.split_label, 3, 0, 1, 3)

        self.nodes_list_widget = NodesListWidget(self)
        grid.addWidget(self.nodes_list_widget, 5, 0, 1, 5)

        vbox = QVBoxLayout()
        vbox.addWidget(tabs)
        self.layout_ = vbox
        # tor detector
        self.td = td = TorDetector()
        td.found_proxy.connect(self.suggest_proxy)
        td.start()

        self.fill_in_proxy_settings()
        self.update()

    def check_disable_proxy(self, b):
        if not self.config.is_modifiable('proxy'):
            b = False
        for w in [self.proxy_mode, self.proxy_host, self.proxy_port, self.proxy_user, self.proxy_password]:
            w.setEnabled(b)

    def enable_set_server(self):
        if self.config.is_modifiable('server'):
            enabled = not self.autoconnect_cb.isChecked()
            self.server_host.setEnabled(enabled)
            self.server_port.setEnabled(enabled)
            self.servers_list.setEnabled(enabled)
        else:
            for w in [self.autoconnect_cb, self.server_host, self.server_port, self.ssl_cb, self.servers_list]:
                w.setEnabled(False)

    def update(self):
        host, port, protocol, proxy_config, auto_connect = self.network.get_parameters()
        self.server_host.setText(host)
        self.server_port.setText(port)
        self.ssl_cb.setChecked(protocol=='s')
        self.autoconnect_cb.setChecked(auto_connect)

        host = self.network.interface.host if self.network.interface else _('None')
        self.server_label.setText(host)

        self.set_protocol(protocol)
        self.servers = self.network.get_servers()
        self.servers_list.update(self.servers, self.protocol, self.tor_cb.isChecked())
        self.enable_set_server()

        height_str = "%d "%(self.network.get_local_height()) + _('blocks')
        self.height_label.setText(height_str)
        n = len(self.network.get_interfaces())
        status = _("Connected to %d nodes.")%n if n else _("Not connected")
        self.status_label.setText(status)
        chains = self.network.get_blockchains()
        if len(chains)>1:
            chain = self.network.blockchain()
            checkpoint = chain.get_checkpoint()
            name = chain.get_name()
            msg = _('Chain split detected at block %d')%checkpoint + '\n'
            msg += (_('You are following branch') if auto_connect else _('Your server is on branch'))+ ' ' + name
            msg += ' (%d %s)' % (chain.get_branch_size(), _('blocks'))
        else:
            msg = ''
        self.split_label.setText(msg)
        self.nodes_list_widget.update(self.network)

    def fill_in_proxy_settings(self):
        host, port, protocol, proxy_config, auto_connect = self.network.get_parameters()
        if not proxy_config:
            proxy_config = {"mode": "none", "host": "localhost", "port": "9050"}

        b = proxy_config.get('mode') != "none"
        self.check_disable_proxy(b)
        if b:
            self.proxy_cb.setChecked(True)
            self.proxy_mode.setCurrentIndex(
                self.proxy_mode.findText(str(proxy_config.get("mode").upper())))

        self.proxy_host.setText(proxy_config.get("host"))
        self.proxy_port.setText(proxy_config.get("port"))
        self.proxy_user.setText(proxy_config.get("user", ""))
        self.proxy_password.setText(proxy_config.get("password", ""))

    def layout(self):
        return self.layout_

    def set_protocol(self, protocol):
        if protocol != self.protocol:
            self.protocol = protocol

    def change_protocol(self, use_ssl):
        p = 's' if use_ssl else 't'
        host = self.server_host.text()
        pp = self.servers.get(host, DEFAULT_PORTS)
        if p not in pp.keys():
            p = list(pp.keys())[0]
        port = pp[p]
        self.server_host.setText(host)
        self.server_port.setText(port)
        self.set_protocol(p)
        self.set_server()

    def follow_branch(self, index):
        self.network.follow_chain(index)
        self.update()

    def follow_server(self, server):
        self.network.switch_to_interface(server)
        host, port, protocol, proxy, auto_connect = self.network.get_parameters()
        host, port, protocol = server.split(':')
        self.network.set_parameters(host, port, protocol, proxy, auto_connect)
        self.update()

    def server_changed(self, x):
        if x:
            self.change_server(str(x.text(0)), self.protocol)

    def change_server(self, host, protocol):
        pp = self.servers.get(host, DEFAULT_PORTS)
        if protocol and protocol not in protocol_letters:
            protocol = None
        if protocol:
            port = pp.get(protocol)
            if port is None:
                protocol = None
        if not protocol:
            if 's' in pp.keys():
                protocol = 's'
                port = pp.get(protocol)
            else:
                protocol = list(pp.keys())[0]
                port = pp.get(protocol)
        self.server_host.setText(host)
        self.server_port.setText(port)
        self.ssl_cb.setChecked(protocol=='s')

    def accept(self):
        pass

    def set_server(self):
        host, port, protocol, proxy, auto_connect = self.network.get_parameters()
        host = str(self.server_host.text())
        port = str(self.server_port.text())
        protocol = 's' if self.ssl_cb.isChecked() else 't'
        auto_connect = self.autoconnect_cb.isChecked()
        self.network.set_parameters(host, port, protocol, proxy, auto_connect)

    def set_proxy(self):
        host, port, protocol, proxy, auto_connect = self.network.get_parameters()
        if self.proxy_cb.isChecked():
            proxy = { 'mode':str(self.proxy_mode.currentText()).lower(),
                      'host':str(self.proxy_host.text()),
                      'port':str(self.proxy_port.text()),
                      'user':str(self.proxy_user.text()),
                      'password':str(self.proxy_password.text())}
        else:
            proxy = None
            self.tor_cb.setChecked(False)
        self.network.set_parameters(host, port, protocol, proxy, auto_connect)

    def suggest_proxy(self, found_proxy):
        self.tor_proxy = found_proxy
        self.tor_cb.setText("Use Tor proxy at port " + str(found_proxy[1]))
        if self.proxy_mode.currentIndex() == self.proxy_mode.findText('SOCKS5') \
            and self.proxy_host.text() == "127.0.0.1" \
                and self.proxy_port.text() == str(found_proxy[1]):
            self.tor_cb.setChecked(True)
        self.tor_cb.show()

    def use_tor_proxy(self, use_it):
        if not use_it:
            self.proxy_cb.setChecked(False)
        else:
            socks5_mode_index = self.proxy_mode.findText('SOCKS5')
            if socks5_mode_index == -1:
                print_error("[network_dialog] can't find proxy_mode 'SOCKS5'")
                return
            self.proxy_mode.setCurrentIndex(socks5_mode_index)
            self.proxy_host.setText("127.0.0.1")
            self.proxy_port.setText(str(self.tor_proxy[1]))
            self.proxy_user.setText("")
            self.proxy_password.setText("")
            self.tor_cb.setChecked(True)
            self.proxy_cb.setChecked(True)
        self.check_disable_proxy(use_it)
        self.set_proxy()

    def proxy_settings_changed(self):
        self.tor_cb.setChecked(False)


class TorDetector(QThread):
    found_proxy = pyqtSignal(object)

    def __init__(self):
        QThread.__init__(self)

    def run(self):
        # Probable ports for Tor to listen at
        ports = [9050, 9150]
        for p in ports:
            if TorDetector.is_tor_port(p):
                self.found_proxy.emit(("127.0.0.1", p))
                return

    @staticmethod
    def is_tor_port(port):
        try:
            s = (socket._socketobject if hasattr(socket, "_socketobject") else socket.socket)(socket.AF_INET, socket.SOCK_STREAM)
            s.settimeout(0.1)
            s.connect(("127.0.0.1", port))
            # Tor responds uniquely to HTTP-like requests
            s.send(b"GET\n")
            if b"Tor is not an HTTP Proxy" in s.recv(1024):
                return True
        except socket.error:
            pass
        return False<|MERGE_RESOLUTION|>--- conflicted
+++ resolved
@@ -29,15 +29,10 @@
 from PyQt5.QtCore import *
 import PyQt5.QtCore as QtCore
 
-<<<<<<< HEAD
 from electrum_grs.i18n import _
-from electrum_grs.network import DEFAULT_PORTS, serialize_server, deserialize_server
-=======
-from electrum.i18n import _
-from electrum.network import DEFAULT_PORTS
-from electrum.network import serialize_server, deserialize_server
-from electrum.util import print_error
->>>>>>> 2774126d
+from electrum_grs.network import DEFAULT_PORTS
+from electrum_grs.network import serialize_server, deserialize_server
+from electrum_grs.util import print_error
 
 from .util import *
 
@@ -201,28 +196,8 @@
         tabs.addTab(proxy_tab, _('Connection'))
         tabs.addTab(server_tab, _('Server'))
 
-<<<<<<< HEAD
-        vbox = QVBoxLayout()
-        hbox = QHBoxLayout()
-        l = QLabel()
-        l.setPixmap(QPixmap(":icons/network.png"))
-        hbox.addStretch(10)
-        hbox.addWidget(l)
-        hbox.addWidget(QLabel(status))
-        hbox.addStretch(50)
-        msg = _("Electrum-GRS sends your wallet addresses to a single server, in order to receive your transaction history.") + "\n\n" \
-            + _("In addition, Electrum-GRS connects to several nodes in order to download block headers and find out the longest blockchain.") + " " \
-            + _("This blockchain is used to verify the transactions sent by the address server.")
-        hbox.addWidget(HelpButton(msg))
-        vbox.addLayout(hbox)
-        vbox.addSpacing(15)
-
-        # grid layout
-        grid = QGridLayout()
-=======
         # server tab
         grid = QGridLayout(server_tab)
->>>>>>> 2774126d
         grid.setSpacing(8)
 
         self.server_host = QLineEdit()
@@ -232,12 +207,6 @@
         self.ssl_cb = QCheckBox(_('Use SSL'))
         self.autoconnect_cb = QCheckBox(_('Select server automatically'))
         self.autoconnect_cb.setEnabled(self.config.is_modifiable('auto_connect'))
-<<<<<<< HEAD
-        msg = _("If auto-connect is enabled, Electrum-GRS will always use a server that is on the longest blockchain.") + "\n" \
-            + _("If it is disabled, Electrum-GRS will warn you if your server is lagging.")
-        self.autoconnect_cb.setToolTip(msg)
-=======
->>>>>>> 2774126d
 
         self.server_host.editingFinished.connect(self.set_server)
         self.server_port.editingFinished.connect(self.set_server)
@@ -246,8 +215,8 @@
         self.autoconnect_cb.clicked.connect(self.update)
 
         msg = ' '.join([
-            _("If auto-connect is enabled, Electrum will always use a server that is on the longest blockchain."),
-            _("If it is disabled, you have to choose a server you want to use. Electrum will warn you if your server is lagging.")
+            _("If auto-connect is enabled, Electrum-GRS will always use a server that is on the longest blockchain."),
+            _("If it is disabled, you have to choose a server you want to use. Electrum-GRS will warn you if your server is lagging.")
         ])
         grid.addWidget(self.autoconnect_cb, 0, 0, 1, 3)
         grid.addWidget(HelpButton(msg), 0, 4)
@@ -301,10 +270,10 @@
         self.tor_cb.clicked.connect(self.use_tor_proxy)
 
         grid.addWidget(self.ssl_cb, 0, 0, 1, 3)
-        grid.addWidget(HelpButton(_('SSL is used to authenticate and encrypt your connections with Electrum servers.')), 0, 4)
+        grid.addWidget(HelpButton(_('SSL is used to authenticate and encrypt your connections with Electrum-GRS servers.')), 0, 4)
         grid.addWidget(self.tor_cb, 1, 0, 1, 3)
         grid.addWidget(self.proxy_cb, 2, 0, 1, 3)
-        grid.addWidget(HelpButton(_('Proxy settings apply to all connections: with Electrum servers, but also with third-party services.')), 2, 4)
+        grid.addWidget(HelpButton(_('Proxy settings apply to all connections: with Electrum-GRS servers, but also with third-party services.')), 2, 4)
         grid.addWidget(self.proxy_mode, 4, 1)
         grid.addWidget(self.proxy_host, 4, 2)
         grid.addWidget(self.proxy_port, 4, 3)
@@ -315,7 +284,7 @@
         # Blockchain Tab
         grid = QGridLayout(blockchain_tab)
         msg =  ' '.join([
-            _("Electrum connects to several nodes in order to download block headers and find out the longest blockchain."),
+            _("Electrum-GRS connects to several nodes in order to download block headers and find out the longest blockchain."),
             _("This blockchain is used to verify the transactions sent by your transaction server.")
         ])
         self.status_label = QLabel('')
@@ -324,7 +293,7 @@
         grid.addWidget(HelpButton(msg), 0, 4)
 
         self.server_label = QLabel('')
-        msg = _("Electrum sends your wallet addresses to a single server, in order to receive your transaction history.")
+        msg = _("Electrum-GRS sends your wallet addresses to a single server, in order to receive your transaction history.")
         grid.addWidget(QLabel(_('Server') + ':'), 1, 0)
         grid.addWidget(self.server_label, 1, 1, 1, 3)
         grid.addWidget(HelpButton(msg), 1, 4)
