#!/usr/bin/env python
#
# Electrum - lightweight Bitcoin client
# Copyright (C) 2012 thomasv@gitorious
#
# Permission is hereby granted, free of charge, to any person
# obtaining a copy of this software and associated documentation files
# (the "Software"), to deal in the Software without restriction,
# including without limitation the rights to use, copy, modify, merge,
# publish, distribute, sublicense, and/or sell copies of the Software,
# and to permit persons to whom the Software is furnished to do so,
# subject to the following conditions:
#
# The above copyright notice and this permission notice shall be
# included in all copies or substantial portions of the Software.
#
# THE SOFTWARE IS PROVIDED "AS IS", WITHOUT WARRANTY OF ANY KIND,
# EXPRESS OR IMPLIED, INCLUDING BUT NOT LIMITED TO THE WARRANTIES OF
# MERCHANTABILITY, FITNESS FOR A PARTICULAR PURPOSE AND
# NONINFRINGEMENT. IN NO EVENT SHALL THE AUTHORS OR COPYRIGHT HOLDERS
# BE LIABLE FOR ANY CLAIM, DAMAGES OR OTHER LIABILITY, WHETHER IN AN
# ACTION OF CONTRACT, TORT OR OTHERWISE, ARISING FROM, OUT OF OR IN
# CONNECTION WITH THE SOFTWARE OR THE USE OR OTHER DEALINGS IN THE
# SOFTWARE.
import sys, time, threading
import os, json, traceback
import shutil
import weakref
import webbrowser
import csv
from decimal import Decimal
import base64
from functools import partial

from PyQt5.QtCore import Qt
from PyQt5.QtGui import *
from PyQt5.QtWidgets import *

<<<<<<< HEAD
from electrum_grs.util import bh2u, bfh
from . import icons_rc

from electrum_grs import keystore
from electrum_grs.bitcoin import COIN, is_address, TYPE_ADDRESS
from electrum_grs.plugins import run_hook
from electrum_grs.i18n import _
from electrum_grs.util import (format_time, format_satoshis, PrintError,
                           format_satoshis_plain, NotEnoughFunds,
                           UserCancelled)
from electrum_grs import Transaction, mnemonic
from electrum_grs import util, bitcoin, commands, coinchooser
from electrum_grs import SimpleConfig, paymentrequest
from electrum_grs.wallet import Wallet, Multisig_Wallet
=======
from electrum.util import bh2u, bfh

from electrum import keystore
from electrum.bitcoin import COIN, is_address, TYPE_ADDRESS, NetworkConstants
from electrum.plugins import run_hook
from electrum.i18n import _
from electrum.util import (format_time, format_satoshis, PrintError,
                           format_satoshis_plain, NotEnoughFunds,
                           UserCancelled)
from electrum import Transaction
from electrum import util, bitcoin, commands, coinchooser
from electrum import paymentrequest
from electrum.wallet import Multisig_Wallet
>>>>>>> b4e43754
try:
    from electrum_grs.plot import plot_history
except:
    plot_history = None

from .amountedit import AmountEdit, BTCAmountEdit, MyLineEdit
from .qrcodewidget import QRCodeWidget, QRDialog
from .qrtextedit import ShowQRTextEdit, ScanQRTextEdit
from .transaction_dialog import show_transaction
from .fee_slider import FeeSlider

<<<<<<< HEAD

from electrum_grs import ELECTRUM_VERSION
import re

=======
>>>>>>> b4e43754
from .util import *


class StatusBarButton(QPushButton):
    def __init__(self, icon, tooltip, func):
        QPushButton.__init__(self, icon, '')
        self.setToolTip(tooltip)
        self.setFlat(True)
        self.setMaximumWidth(25)
        self.clicked.connect(self.onPress)
        self.func = func
        self.setIconSize(QSize(25,25))

    def onPress(self, checked=False):
        '''Drops the unwanted PyQt5 "checked" argument'''
        self.func()

    def keyPressEvent(self, e):
        if e.key() == Qt.Key_Return:
            self.func()


<<<<<<< HEAD
from electrum_grs.paymentrequest import PR_UNPAID, PR_PAID, PR_UNKNOWN, PR_EXPIRED
=======
from electrum.paymentrequest import PR_PAID
>>>>>>> b4e43754


class ElectrumWindow(QMainWindow, MessageBoxMixin, PrintError):

    payment_request_ok_signal = pyqtSignal()
    payment_request_error_signal = pyqtSignal()
    notify_transactions_signal = pyqtSignal()
    new_fx_quotes_signal = pyqtSignal()
    new_fx_history_signal = pyqtSignal()
    network_signal = pyqtSignal(str, object)
    alias_received_signal = pyqtSignal()
    computing_privkeys_signal = pyqtSignal()
    show_privkeys_signal = pyqtSignal()

    def __init__(self, gui_object, wallet):
        QMainWindow.__init__(self)

        self.gui_object = gui_object
        self.config = config = gui_object.config
        self.network = gui_object.daemon.network
        self.fx = gui_object.daemon.fx
        self.invoices = wallet.invoices
        self.contacts = wallet.contacts
        self.tray = gui_object.tray
        self.app = gui_object.app
        self.cleaned_up = False
        self.is_max = False
        self.payment_request = None
        self.checking_accounts = False
        self.qr_window = None
        self.not_enough_funds = False
        self.pluginsdialog = None
        self.require_fee_update = False
        self.tx_notifications = []
        self.tl_windows = []
        self.tx_external_keypairs = {}

        self.create_status_bar()
        self.need_update = threading.Event()

        self.decimal_point = config.get('decimal_point', 8)
        self.fee_unit = config.get('fee_unit', 0)
        self.num_zeros     = int(config.get('num_zeros',0))

        self.completions = QStringListModel()

        self.tabs = tabs = QTabWidget(self)
        self.send_tab = self.create_send_tab()
        self.receive_tab = self.create_receive_tab()
        self.addresses_tab = self.create_addresses_tab()
        self.utxo_tab = self.create_utxo_tab()
        self.console_tab = self.create_console_tab()
        self.contacts_tab = self.create_contacts_tab()
        tabs.addTab(self.create_history_tab(), QIcon(":icons/tab_history.png"), _('History'))
        tabs.addTab(self.send_tab, QIcon(":icons/tab_send.png"), _('Send'))
        tabs.addTab(self.receive_tab, QIcon(":icons/tab_receive.png"), _('Receive'))

        def add_optional_tab(tabs, tab, icon, description, name):
            tab.tab_icon = icon
            tab.tab_description = description
            tab.tab_pos = len(tabs)
            tab.tab_name = name
            if self.config.get('show_{}_tab'.format(name), False):
                tabs.addTab(tab, icon, description.replace("&", ""))

        add_optional_tab(tabs, self.addresses_tab, QIcon(":icons/tab_addresses.png"), _("&Addresses"), "addresses")
        add_optional_tab(tabs, self.utxo_tab, QIcon(":icons/tab_coins.png"), _("Co&ins"), "utxo")
        add_optional_tab(tabs, self.contacts_tab, QIcon(":icons/tab_contacts.png"), _("Con&tacts"), "contacts")
        add_optional_tab(tabs, self.console_tab, QIcon(":icons/tab_console.png"), _("Con&sole"), "console")

        tabs.setSizePolicy(QSizePolicy.Expanding, QSizePolicy.Expanding)
        self.setCentralWidget(tabs)

        if self.config.get("is_maximized"):
            self.showMaximized()

        self.setWindowIcon(QIcon(":icons/electrum.png"))
        self.init_menubar()

        wrtabs = weakref.proxy(tabs)
        QShortcut(QKeySequence("Ctrl+W"), self, self.close)
        QShortcut(QKeySequence("Ctrl+Q"), self, self.close)
        QShortcut(QKeySequence("Ctrl+R"), self, self.update_wallet)
        QShortcut(QKeySequence("Ctrl+PgUp"), self, lambda: wrtabs.setCurrentIndex((wrtabs.currentIndex() - 1)%wrtabs.count()))
        QShortcut(QKeySequence("Ctrl+PgDown"), self, lambda: wrtabs.setCurrentIndex((wrtabs.currentIndex() + 1)%wrtabs.count()))

        for i in range(wrtabs.count()):
            QShortcut(QKeySequence("Alt+" + str(i + 1)), self, lambda i=i: wrtabs.setCurrentIndex(i))

        self.payment_request_ok_signal.connect(self.payment_request_ok)
        self.payment_request_error_signal.connect(self.payment_request_error)
        self.notify_transactions_signal.connect(self.notify_transactions)
        self.history_list.setFocus(True)

        # network callbacks
        if self.network:
            self.network_signal.connect(self.on_network_qt)
            interests = ['updated', 'new_transaction', 'status',
                         'banner', 'verified', 'fee']
            # To avoid leaking references to "self" that prevent the
            # window from being GC-ed when closed, callbacks should be
            # methods of this class only, and specifically not be
            # partials, lambdas or methods of subobjects.  Hence...
            self.network.register_callback(self.on_network, interests)
            # set initial message
            self.console.showMessage(self.network.banner)
            self.network.register_callback(self.on_quotes, ['on_quotes'])
            self.network.register_callback(self.on_history, ['on_history'])
            self.new_fx_quotes_signal.connect(self.on_fx_quotes)
            self.new_fx_history_signal.connect(self.on_fx_history)

        # update fee slider in case we missed the callback
        self.fee_slider.update()
        self.load_wallet(wallet)
        self.connect_slots(gui_object.timer)
        self.fetch_alias()

    def on_history(self, b):
        self.new_fx_history_signal.emit()

    def on_fx_history(self):
        self.history_list.refresh_headers()
        self.history_list.update()
        self.address_list.update()

    def on_quotes(self, b):
        self.new_fx_quotes_signal.emit()

    def on_fx_quotes(self):
        self.update_status()
        # Refresh edits with the new rate
        edit = self.fiat_send_e if self.fiat_send_e.is_last_edited else self.amount_e
        edit.textEdited.emit(edit.text())
        edit = self.fiat_receive_e if self.fiat_receive_e.is_last_edited else self.receive_amount_e
        edit.textEdited.emit(edit.text())
        # History tab needs updating if it used spot
        if self.fx.history_used_spot:
            self.history_list.update()

    def toggle_tab(self, tab):
        show = not self.config.get('show_{}_tab'.format(tab.tab_name), False)
        self.config.set_key('show_{}_tab'.format(tab.tab_name), show)
        item_text = (_("Hide") if show else _("Show")) + " " + tab.tab_description
        tab.menu_action.setText(item_text)
        if show:
            # Find out where to place the tab
            index = len(self.tabs)
            for i in range(len(self.tabs)):
                try:
                    if tab.tab_pos < self.tabs.widget(i).tab_pos:
                        index = i
                        break
                except AttributeError:
                    pass
            self.tabs.insertTab(index, tab, tab.tab_icon, tab.tab_description.replace("&", ""))
        else:
            i = self.tabs.indexOf(tab)
            self.tabs.removeTab(i)

    def push_top_level_window(self, window):
        '''Used for e.g. tx dialog box to ensure new dialogs are appropriately
        parented.  This used to be done by explicitly providing the parent
        window, but that isn't something hardware wallet prompts know.'''
        self.tl_windows.append(window)

    def pop_top_level_window(self, window):
        self.tl_windows.remove(window)

    def top_level_window(self):
        '''Do the right thing in the presence of tx dialog windows'''
        override = self.tl_windows[-1] if self.tl_windows else None
        return self.top_level_window_recurse(override)

    def diagnostic_name(self):
        return "%s/%s" % (PrintError.diagnostic_name(self),
                          self.wallet.basename() if self.wallet else "None")

    def is_hidden(self):
        return self.isMinimized() or self.isHidden()

    def show_or_hide(self):
        if self.is_hidden():
            self.bring_to_top()
        else:
            self.hide()

    def bring_to_top(self):
        self.show()
        self.raise_()

    def on_error(self, exc_info):
        if not isinstance(exc_info[1], UserCancelled):
            traceback.print_exception(*exc_info)
            self.show_error(str(exc_info[1]))

    def on_network(self, event, *args):
        if event == 'updated':
            self.need_update.set()
            self.gui_object.network_updated_signal_obj.network_updated_signal \
                .emit(event, args)

        elif event == 'new_transaction':
            self.tx_notifications.append(args[0])
            self.notify_transactions_signal.emit()
        elif event in ['status', 'banner', 'verified', 'fee']:
            # Handle in GUI thread
            self.network_signal.emit(event, args)
        else:
            self.print_error("unexpected network message:", event, args)

    def on_network_qt(self, event, args=None):
        # Handle a network message in the GUI thread
        if event == 'status':
            self.update_status()
        elif event == 'banner':
            self.console.showMessage(args[0])
        elif event == 'verified':
            self.history_list.update_item(*args)
        elif event == 'fee':
            if self.config.is_dynfee():
                self.fee_slider.update()
                self.do_update_fee()
        else:
            self.print_error("unexpected network_qt signal:", event, args)

    def fetch_alias(self):
        self.alias_info = None
        alias = self.config.get('alias')
        if alias:
            alias = str(alias)
            def f():
                self.alias_info = self.contacts.resolve_openalias(alias)
                self.alias_received_signal.emit()
            t = threading.Thread(target=f)
            t.setDaemon(True)
            t.start()

    def close_wallet(self):
        if self.wallet:
            self.print_error('close_wallet', self.wallet.storage.path)
        run_hook('close_wallet', self.wallet)

    def load_wallet(self, wallet):
        wallet.thread = TaskThread(self, self.on_error)
        self.wallet = wallet
        self.update_recently_visited(wallet.storage.path)
        # address used to create a dummy transaction and estimate transaction fee
        self.history_list.update()
        self.address_list.update()
        self.utxo_list.update()
        self.need_update.set()
        # Once GUI has been initialized check if we want to announce something since the callback has been called before the GUI was initialized
        self.notify_transactions()
        # update menus
        self.seed_menu.setEnabled(self.wallet.has_seed())
        self.update_lock_icon()
        self.update_buttons_on_seed()
        self.update_console()
        self.clear_receive_tab()
        self.request_list.update()
        self.tabs.show()
        self.init_geometry()
        if self.config.get('hide_gui') and self.gui_object.tray.isVisible():
            self.hide()
        else:
            self.show()
        self.watching_only_changed()
        run_hook('load_wallet', wallet, self)

    def init_geometry(self):
        winpos = self.wallet.storage.get("winpos-qt")
        try:
            screen = self.app.desktop().screenGeometry()
            assert screen.contains(QRect(*winpos))
            self.setGeometry(*winpos)
        except:
            self.print_error("using default geometry")
            self.setGeometry(100, 100, 840, 400)

    def watching_only_changed(self):
<<<<<<< HEAD
        title = 'Electrum-GRS %s  -  %s' % (self.wallet.electrum_version,
=======
        name = "Electrum Testnet" if NetworkConstants.TESTNET else "Electrum"
        title = '%s %s  -  %s' % (name, self.wallet.electrum_version,
>>>>>>> b4e43754
                                        self.wallet.basename())
        extra = [self.wallet.storage.get('wallet_type', '?')]
        if self.wallet.is_watching_only():
            self.warn_if_watching_only()
            extra.append(_('watching only'))
        title += '  [%s]'% ', '.join(extra)
        self.setWindowTitle(title)
        self.password_menu.setEnabled(self.wallet.can_change_password())
        self.import_privkey_menu.setVisible(self.wallet.can_import_privkey())
        self.import_address_menu.setVisible(self.wallet.can_import_address())
        self.export_menu.setEnabled(self.wallet.can_export())

    def warn_if_watching_only(self):
        if self.wallet.is_watching_only():
            msg = ' '.join([
                _("This wallet is watching-only."),
                _("This means you will not be able to spend Groestlcoins with it."),
                _("Make sure you own the seed phrase or the private keys, before you request Bitcoins to be sent to this wallet.")
            ])
            self.show_warning(msg, title=_('Information'))

    def open_wallet(self):
        wallet_folder = self.get_wallet_folder()
        filename, __ = QFileDialog.getOpenFileName(self, "Select your wallet file", wallet_folder)
        if not filename:
            return
        self.gui_object.new_window(filename)


    def backup_wallet(self):
        path = self.wallet.storage.path
        wallet_folder = os.path.dirname(path)
        filename, __ = QFileDialog.getSaveFileName(self, _('Enter a filename for the copy of your wallet'), wallet_folder)
        if not filename:
            return

        new_path = os.path.join(wallet_folder, filename)
        if new_path != path:
            try:
                shutil.copy2(path, new_path)
                self.show_message(_("A copy of your wallet file was created in")+" '%s'" % str(new_path), title=_("Wallet backup created"))
            except (IOError, os.error) as reason:
                self.show_critical(_("Electrum-GRS was unable to copy your wallet file to the specified location.") + "\n" + str(reason), title=_("Unable to create backup"))

    def update_recently_visited(self, filename):
        recent = self.config.get('recently_open', [])
        try:
            sorted(recent)
        except:
            recent = []
        if filename in recent:
            recent.remove(filename)
        recent.insert(0, filename)
        recent = recent[:5]
        self.config.set_key('recently_open', recent)
        self.recently_visited_menu.clear()
        for i, k in enumerate(sorted(recent)):
            b = os.path.basename(k)
            def loader(k):
                return lambda: self.gui_object.new_window(k)
            self.recently_visited_menu.addAction(b, loader(k)).setShortcut(QKeySequence("Ctrl+%d"%(i+1)))
        self.recently_visited_menu.setEnabled(len(recent))

    def get_wallet_folder(self):
        return os.path.dirname(os.path.abspath(self.config.get_wallet_path()))

    def new_wallet(self):
        wallet_folder = self.get_wallet_folder()
        i = 1
        while True:
            filename = "wallet_%d" % i
            if filename in os.listdir(wallet_folder):
                i += 1
            else:
                break
        full_path = os.path.join(wallet_folder, filename)
        self.gui_object.start_new_window(full_path, None)

    def init_menubar(self):
        menubar = QMenuBar()

        file_menu = menubar.addMenu(_("&File"))
        self.recently_visited_menu = file_menu.addMenu(_("&Recently open"))
        file_menu.addAction(_("&Open"), self.open_wallet).setShortcut(QKeySequence.Open)
        file_menu.addAction(_("&New/Restore"), self.new_wallet).setShortcut(QKeySequence.New)
        file_menu.addAction(_("&Save Copy"), self.backup_wallet).setShortcut(QKeySequence.SaveAs)
        file_menu.addAction(_("Delete"), self.remove_wallet)
        file_menu.addSeparator()
        file_menu.addAction(_("&Quit"), self.close)

        wallet_menu = menubar.addMenu(_("&Wallet"))
        wallet_menu.addAction(_("&Information"), self.show_master_public_keys)
        wallet_menu.addSeparator()
        self.password_menu = wallet_menu.addAction(_("&Password"), self.change_password_dialog)
        self.seed_menu = wallet_menu.addAction(_("&Seed"), self.show_seed_dialog)
        self.private_keys_menu = wallet_menu.addMenu(_("&Private keys"))
        self.private_keys_menu.addAction(_("&Sweep"), self.sweep_key_dialog)
        self.import_privkey_menu = self.private_keys_menu.addAction(_("&Import"), self.do_import_privkey)
        self.export_menu = self.private_keys_menu.addAction(_("&Export"), self.export_privkeys_dialog)
        self.import_address_menu = wallet_menu.addAction(_("Import addresses"), self.import_addresses)
        wallet_menu.addSeparator()

        labels_menu = wallet_menu.addMenu(_("&Labels"))
        labels_menu.addAction(_("&Import"), self.do_import_labels)
        labels_menu.addAction(_("&Export"), self.do_export_labels)
        contacts_menu = wallet_menu.addMenu(_("Contacts"))
        contacts_menu.addAction(_("&New"), self.new_contact_dialog)
        contacts_menu.addAction(_("Import"), lambda: self.contact_list.import_contacts())
        invoices_menu = wallet_menu.addMenu(_("Invoices"))
        invoices_menu.addAction(_("Import"), lambda: self.invoice_list.import_invoices())
        hist_menu = wallet_menu.addMenu(_("&History"))
        hist_menu.addAction("Plot", self.plot_history_dialog).setEnabled(plot_history is not None)
        hist_menu.addAction("Export", self.export_history_dialog)

        wallet_menu.addSeparator()
        wallet_menu.addAction(_("Find"), self.toggle_search).setShortcut(QKeySequence("Ctrl+F"))

        def add_toggle_action(view_menu, tab):
            is_shown = self.config.get('show_{}_tab'.format(tab.tab_name), False)
            item_name = (_("Hide") if is_shown else _("Show")) + " " + tab.tab_description
            tab.menu_action = view_menu.addAction(item_name, lambda: self.toggle_tab(tab))

        view_menu = menubar.addMenu(_("&View"))
        add_toggle_action(view_menu, self.addresses_tab)
        add_toggle_action(view_menu, self.utxo_tab)
        add_toggle_action(view_menu, self.contacts_tab)
        add_toggle_action(view_menu, self.console_tab)

        tools_menu = menubar.addMenu(_("&Tools"))

        # Settings / Preferences are all reserved keywords in OSX using this as work around
        tools_menu.addAction(_("Electrum-GRS preferences") if sys.platform == 'darwin' else _("Preferences"), self.settings_dialog)
        tools_menu.addAction(_("&Network"), lambda: self.gui_object.show_network_dialog(self))
        tools_menu.addAction(_("&Plugins"), self.plugins_dialog)
        tools_menu.addSeparator()
        tools_menu.addAction(_("&Sign/verify message"), self.sign_verify_message)
        tools_menu.addAction(_("&Encrypt/decrypt message"), self.encrypt_message)
        tools_menu.addSeparator()

        paytomany_menu = tools_menu.addAction(_("&Pay to many"), self.paytomany)

        raw_transaction_menu = tools_menu.addMenu(_("&Load transaction"))
        raw_transaction_menu.addAction(_("&From file"), self.do_process_from_file)
        raw_transaction_menu.addAction(_("&From text"), self.do_process_from_text)
        raw_transaction_menu.addAction(_("&From the blockchain"), self.do_process_from_txid)
        raw_transaction_menu.addAction(_("&From QR code"), self.read_tx_from_qrcode)
        self.raw_transaction_menu = raw_transaction_menu
        run_hook('init_menubar_tools', self, tools_menu)

        help_menu = menubar.addMenu(_("&Help"))
        help_menu.addAction(_("&About"), self.show_about)
        help_menu.addAction(_("&Official website"), lambda: webbrowser.open("http://groestlcoin.org"))
        help_menu.addSeparator()
        help_menu.addAction(_("&Documentation"), lambda: webbrowser.open("http://groestlcoin.org/forum/")).setShortcut(QKeySequence.HelpContents)
        help_menu.addAction(_("&Report Bug"), self.show_report_bug)
        help_menu.addSeparator()
        help_menu.addAction(_("&Donate to server"), self.donate_to_server)

        self.setMenuBar(menubar)

    def donate_to_server(self):
        d = self.network.get_donation_address()
        if d:
            host = self.network.get_parameters()[0]
            self.pay_to_URI('groestlcoin:%s?message=donation for %s'%(d, host))
        else:
            self.show_error(_('No donation address for this server'))

    def show_about(self):
        QMessageBox.about(self, "Electrum-GRS",
            _("Version")+" %s" % (self.wallet.electrum_version) + "\n\n" +
                _("Electrum-GRS's focus is speed, with low resource usage and simplifying Groestlcoin. You do not need to perform regular backups, because your wallet can be recovered from a secret phrase that you can memorize or write on paper. Startup times are instant because it operates in conjunction with high-performance servers that handle the most complicated parts of the Groestlcoin system."  + "\n\n" +
                _("Uses icons from the Icons8 icon pack (icons8.com).")))

    def show_report_bug(self):
        msg = ' '.join([
            _("Please report any bugs as issues on github:<br/>"),
            "<a href=\"https://github.com/groestlcoin/electrum-grs/issues\">https://github.com/groestlcoin/electrum-grs/issues</a><br/><br/>",
            _("Before reporting a bug, upgrade to the most recent version of Electrum-GRS (latest release or git HEAD), and include the version number in your report."),
            _("Try to explain not only what the bug is, but how it occurs.")
         ])
        self.show_message(msg, title="Electrum-GRS - " + _("Reporting Bugs"))

    def notify_transactions(self):
        if not self.network or not self.network.is_connected():
            return
        self.print_error("Notifying GUI")
        if len(self.tx_notifications) > 0:
            # Combine the transactions if there are more then three
            tx_amount = len(self.tx_notifications)
            if(tx_amount >= 3):
                total_amount = 0
                for tx in self.tx_notifications:
                    is_relevant, is_mine, v, fee = self.wallet.get_wallet_delta(tx)
                    if(v > 0):
                        total_amount += v
                self.notify(_("%(txs)s new transactions received: Total amount received in the new transactions %(amount)s") \
                            % { 'txs' : tx_amount, 'amount' : self.format_amount_and_units(total_amount)})
                self.tx_notifications = []
            else:
              for tx in self.tx_notifications:
                  if tx:
                      self.tx_notifications.remove(tx)
                      is_relevant, is_mine, v, fee = self.wallet.get_wallet_delta(tx)
                      if(v > 0):
                          self.notify(_("New transaction received: %(amount)s") % { 'amount' : self.format_amount_and_units(v)})

    def notify(self, message):
        if self.tray:
<<<<<<< HEAD
            self.tray.showMessage("Electrum-GRS", message, QSystemTrayIcon.Information, 20000)
=======
            try:
                # this requires Qt 5.9
                self.tray.showMessage("Electrum", message, QIcon(":icons/electrum_dark_icon"), 20000)
            except TypeError:
                self.tray.showMessage("Electrum", message, QSystemTrayIcon.Information, 20000)
>>>>>>> b4e43754



    # custom wrappers for getOpenFileName and getSaveFileName, that remember the path selected by the user
    def getOpenFileName(self, title, filter = ""):
        directory = self.config.get('io_dir', os.path.expanduser('~'))
        fileName, __ = QFileDialog.getOpenFileName(self, title, directory, filter)
        if fileName and directory != os.path.dirname(fileName):
            self.config.set_key('io_dir', os.path.dirname(fileName), True)
        return fileName

    def getSaveFileName(self, title, filename, filter = ""):
        directory = self.config.get('io_dir', os.path.expanduser('~'))
        path = os.path.join( directory, filename )
        fileName, __ = QFileDialog.getSaveFileName(self, title, path, filter)
        if fileName and directory != os.path.dirname(fileName):
            self.config.set_key('io_dir', os.path.dirname(fileName), True)
        return fileName

    def connect_slots(self, sender):
        sender.timer_signal.connect(self.timer_actions)

    def timer_actions(self):
        # Note this runs in the GUI thread
        if self.need_update.is_set():
            self.need_update.clear()
            self.update_wallet()
        # resolve aliases
        # FIXME this is a blocking network call that has a timeout of 5 sec
        self.payto_e.resolve()
        # update fee
        if self.require_fee_update:
            self.do_update_fee()
            self.require_fee_update = False

    def format_amount(self, x, is_diff=False, whitespaces=False):
        return format_satoshis(x, is_diff, self.num_zeros, self.decimal_point, whitespaces)

    def format_amount_and_units(self, amount):
        text = self.format_amount(amount) + ' '+ self.base_unit()
        x = self.fx.format_amount_and_units(amount)
        if text and x:
            text += ' (%s)'%x
        return text

    def format_fee_rate(self, fee_rate):
        if self.fee_unit == 0:
            return format_satoshis(fee_rate/1000, False, self.num_zeros, 0, False)  + ' sat/byte'
        else:
            return self.format_amount(fee_rate) + ' ' + self.base_unit() + '/kB'

    def get_decimal_point(self):
        return self.decimal_point

    def base_unit(self):
        assert self.decimal_point in [2, 5, 8]
        if self.decimal_point == 2:
            return 'uGRS'
        if self.decimal_point == 5:
            return 'mGRS'
        if self.decimal_point == 8:
            return 'GRS'
        raise Exception('Unknown base unit')

    def connect_fields(self, window, btc_e, fiat_e, fee_e):

        def edit_changed(edit):
            if edit.follows:
                return
            edit.setStyleSheet(ColorScheme.DEFAULT.as_stylesheet())
            fiat_e.is_last_edited = (edit == fiat_e)
            amount = edit.get_amount()
            rate = self.fx.exchange_rate() if self.fx else None
            if rate is None or amount is None:
                if edit is fiat_e:
                    btc_e.setText("")
                    if fee_e:
                        fee_e.setText("")
                else:
                    fiat_e.setText("")
            else:
                if edit is fiat_e:
                    btc_e.follows = True
                    btc_e.setAmount(int(amount / Decimal(rate) * COIN))
                    btc_e.setStyleSheet(ColorScheme.BLUE.as_stylesheet())
                    btc_e.follows = False
                    if fee_e:
                        window.update_fee()
                else:
                    fiat_e.follows = True
                    fiat_e.setText(self.fx.ccy_amount_str(
                        amount * Decimal(rate) / COIN, False))
                    fiat_e.setStyleSheet(ColorScheme.BLUE.as_stylesheet())
                    fiat_e.follows = False

        btc_e.follows = False
        fiat_e.follows = False
        fiat_e.textChanged.connect(partial(edit_changed, fiat_e))
        btc_e.textChanged.connect(partial(edit_changed, btc_e))
        fiat_e.is_last_edited = False

    def update_status(self):
        if not self.wallet:
            return

        if self.network is None or not self.network.is_running():
            text = _("Offline")
            icon = QIcon(":icons/status_disconnected.png")

        elif self.network.is_connected():
            server_height = self.network.get_server_height()
            server_lag = self.network.get_local_height() - server_height
            # Server height can be 0 after switching to a new server
            # until we get a headers subscription request response.
            # Display the synchronizing message in that case.
            if not self.wallet.up_to_date or server_height == 0:
                text = _("Synchronizing...")
                icon = QIcon(":icons/status_waiting.png")
            elif server_lag > 1:
                text = _("Server is lagging (%d blocks)"%server_lag)
                icon = QIcon(":icons/status_lagging.png")
            else:
                c, u, x = self.wallet.get_balance()
                text =  _("Balance" ) + ": %s "%(self.format_amount_and_units(c))
                if u:
                    text +=  " [%s unconfirmed]"%(self.format_amount(u, True).strip())
                if x:
                    text +=  " [%s unmatured]"%(self.format_amount(x, True).strip())

                # append fiat balance and price
                if self.fx.is_enabled():
                    text += self.fx.get_fiat_status_text(c + u + x,
                        self.base_unit(), self.get_decimal_point()) or ''
                if not self.network.proxy:
                    icon = QIcon(":icons/status_connected.png")
                else:
                    icon = QIcon(":icons/status_connected_proxy.png")
        else:
            text = _("Not connected")
            icon = QIcon(":icons/status_disconnected.png")

        self.tray.setToolTip("%s (%s)" % (text, self.wallet.basename()))
        self.balance_label.setText(text)
        self.status_button.setIcon( icon )


    def update_wallet(self):
        self.update_status()
        if self.wallet.up_to_date or not self.network or not self.network.is_connected():
            self.update_tabs()

    def update_tabs(self):
        self.history_list.update()
        self.request_list.update()
        self.address_list.update()
        self.utxo_list.update()
        self.contact_list.update()
        self.invoice_list.update()
        self.update_completions()

    def create_history_tab(self):
        from .history_list import HistoryList
        self.history_list = l = HistoryList(self)
        l.searchable_list = l
        return l

    def show_address(self, addr):
        from . import address_dialog
        d = address_dialog.AddressDialog(self, addr)
        d.exec_()

    def show_transaction(self, tx, tx_desc = None):
        '''tx_desc is set only for txs created in the Send tab'''
        show_transaction(tx, self, tx_desc)

    def create_receive_tab(self):
        # A 4-column grid layout.  All the stretch is in the last column.
        # The exchange rate plugin adds a fiat widget in column 2
        self.receive_grid = grid = QGridLayout()
        grid.setSpacing(8)
        grid.setColumnStretch(3, 1)

        self.receive_address_e = ButtonsLineEdit()
        self.receive_address_e.addCopyButton(self.app)
        self.receive_address_e.setReadOnly(True)
        msg = _('Groestlcoin address where the payment should be received. Note that each payment request uses a different Groestlcoin address.')
        self.receive_address_label = HelpLabel(_('Receiving address'), msg)
        self.receive_address_e.textChanged.connect(self.update_receive_qr)
        self.receive_address_e.setFocusPolicy(Qt.NoFocus)
        grid.addWidget(self.receive_address_label, 0, 0)
        grid.addWidget(self.receive_address_e, 0, 1, 1, -1)

        self.receive_message_e = QLineEdit()
        grid.addWidget(QLabel(_('Description')), 1, 0)
        grid.addWidget(self.receive_message_e, 1, 1, 1, -1)
        self.receive_message_e.textChanged.connect(self.update_receive_qr)

        self.receive_amount_e = BTCAmountEdit(self.get_decimal_point)
        grid.addWidget(QLabel(_('Requested amount')), 2, 0)
        grid.addWidget(self.receive_amount_e, 2, 1)
        self.receive_amount_e.textChanged.connect(self.update_receive_qr)

        self.fiat_receive_e = AmountEdit(self.fx.get_currency if self.fx else '')
        if not self.fx or not self.fx.is_enabled():
            self.fiat_receive_e.setVisible(False)
        grid.addWidget(self.fiat_receive_e, 2, 2, Qt.AlignLeft)
        self.connect_fields(self, self.receive_amount_e, self.fiat_receive_e, None)

        self.expires_combo = QComboBox()
        self.expires_combo.addItems([i[0] for i in expiration_values])
        self.expires_combo.setCurrentIndex(3)
        self.expires_combo.setFixedWidth(self.receive_amount_e.width())
        msg = ' '.join([
            _('Expiration date of your request.'),
            _('This information is seen by the recipient if you send them a signed payment request.'),
            _('Expired requests have to be deleted manually from your list, in order to free the corresponding Groestlcoin addresses.'),
            _('The groestlcoin address never expires and will always be part of this Electrum-GRS wallet.'),
        ])
        grid.addWidget(HelpLabel(_('Request expires'), msg), 3, 0)
        grid.addWidget(self.expires_combo, 3, 1)
        self.expires_label = QLineEdit('')
        self.expires_label.setReadOnly(1)
        self.expires_label.setFocusPolicy(Qt.NoFocus)
        self.expires_label.hide()
        grid.addWidget(self.expires_label, 3, 1)

        self.save_request_button = QPushButton(_('Save'))
        self.save_request_button.clicked.connect(self.save_payment_request)

        self.new_request_button = QPushButton(_('New'))
        self.new_request_button.clicked.connect(self.new_payment_request)

        self.receive_qr = QRCodeWidget(fixedSize=200)
        self.receive_qr.mouseReleaseEvent = lambda x: self.toggle_qr_window()
        self.receive_qr.enterEvent = lambda x: self.app.setOverrideCursor(QCursor(Qt.PointingHandCursor))
        self.receive_qr.leaveEvent = lambda x: self.app.setOverrideCursor(QCursor(Qt.ArrowCursor))

        self.receive_buttons = buttons = QHBoxLayout()
        buttons.addStretch(1)
        buttons.addWidget(self.save_request_button)
        buttons.addWidget(self.new_request_button)
        grid.addLayout(buttons, 4, 1, 1, 2)

        self.receive_requests_label = QLabel(_('Requests'))

        from .request_list import RequestList
        self.request_list = RequestList(self)

        # layout
        vbox_g = QVBoxLayout()
        vbox_g.addLayout(grid)
        vbox_g.addStretch()

        hbox = QHBoxLayout()
        hbox.addLayout(vbox_g)
        hbox.addWidget(self.receive_qr)

        w = QWidget()
        w.searchable_list = self.request_list
        vbox = QVBoxLayout(w)
        vbox.addLayout(hbox)
        vbox.addStretch(1)
        vbox.addWidget(self.receive_requests_label)
        vbox.addWidget(self.request_list)
        vbox.setStretchFactor(self.request_list, 1000)

        return w


    def delete_payment_request(self, addr):
        self.wallet.remove_payment_request(addr, self.config)
        self.request_list.update()
        self.clear_receive_tab()

    def get_request_URI(self, addr):
        req = self.wallet.receive_requests[addr]
        message = self.wallet.labels.get(addr, '')
        amount = req['amount']
        URI = util.create_URI(addr, amount, message)
        if req.get('time'):
            URI += "&time=%d"%req.get('time')
        if req.get('exp'):
            URI += "&exp=%d"%req.get('exp')
        if req.get('name') and req.get('sig'):
            sig = bfh(req.get('sig'))
            sig = bitcoin.base_encode(sig, base=58)
            URI += "&name=" + req['name'] + "&sig="+sig
        return str(URI)


    def sign_payment_request(self, addr):
        alias = self.config.get('alias')
        alias_privkey = None
        if alias and self.alias_info:
            alias_addr, alias_name, validated = self.alias_info
            if alias_addr:
                if self.wallet.is_mine(alias_addr):
                    msg = _('This payment request will be signed.') + '\n' + _('Please enter your password')
                    password = self.password_dialog(msg)
                    if password:
                        try:
                            self.wallet.sign_payment_request(addr, alias, alias_addr, password)
                        except Exception as e:
                            self.show_error(str(e))
                            return
                    else:
                        return
                else:
                    return

    def save_payment_request(self):
        addr = str(self.receive_address_e.text())
        amount = self.receive_amount_e.get_amount()
        message = self.receive_message_e.text()
        if not message and not amount:
            self.show_error(_('No message or amount'))
            return False
        i = self.expires_combo.currentIndex()
        expiration = list(map(lambda x: x[1], expiration_values))[i]
        req = self.wallet.make_payment_request(addr, amount, message, expiration)
        self.wallet.add_payment_request(req, self.config)
        self.sign_payment_request(addr)
        self.request_list.update()
        self.address_list.update()
        self.save_request_button.setEnabled(False)

    def view_and_paste(self, title, msg, data):
        dialog = WindowModalDialog(self, title)
        vbox = QVBoxLayout()
        label = QLabel(msg)
        label.setWordWrap(True)
        vbox.addWidget(label)
        pr_e = ShowQRTextEdit(text=data)
        vbox.addWidget(pr_e)
        vbox.addLayout(Buttons(CopyCloseButton(pr_e.text, self.app, dialog)))
        dialog.setLayout(vbox)
        dialog.exec_()

    def export_payment_request(self, addr):
        r = self.wallet.receive_requests.get(addr)
        pr = paymentrequest.serialize_request(r).SerializeToString()
        name = r['id'] + '.bip70'
        fileName = self.getSaveFileName(_("Select where to save your payment request"), name, "*.bip70")
        if fileName:
            with open(fileName, "wb+") as f:
                f.write(util.to_bytes(pr))
            self.show_message(_("Request saved successfully"))
            self.saved = True

    def new_payment_request(self):
        addr = self.wallet.get_unused_address()
        if addr is None:
<<<<<<< HEAD
            from electrum_grs.wallet import Imported_Wallet
=======
>>>>>>> b4e43754
            if not self.wallet.is_deterministic():
                msg = [
                    _('No more addresses in your wallet.'),
                    _('You are using a non-deterministic wallet, which cannot create new addresses.'),
                    _('If you want to create new addresses, use a deterministic wallet instead.')
                   ]
                self.show_message(' '.join(msg))
                return
            if not self.question(_("Warning: The next address will not be recovered automatically if you restore your wallet from seed; you may need to add it manually.\n\nThis occurs because you have too many unused addresses in your wallet. To avoid this situation, use the existing addresses first.\n\nCreate anyway?")):
                return
            addr = self.wallet.create_new_address(False)
        self.set_receive_address(addr)
        self.expires_label.hide()
        self.expires_combo.show()
        self.new_request_button.setEnabled(False)
        self.receive_message_e.setFocus(1)

    def set_receive_address(self, addr):
        self.receive_address_e.setText(addr)
        self.receive_message_e.setText('')
        self.receive_amount_e.setAmount(None)

    def clear_receive_tab(self):
        addr = self.wallet.get_receiving_address() or ''
        self.receive_address_e.setText(addr)
        self.receive_message_e.setText('')
        self.receive_amount_e.setAmount(None)
        self.expires_label.hide()
        self.expires_combo.show()

    def toggle_qr_window(self):
        from . import qrwindow
        if not self.qr_window:
            self.qr_window = qrwindow.QR_Window(self)
            self.qr_window.setVisible(True)
            self.qr_window_geometry = self.qr_window.geometry()
        else:
            if not self.qr_window.isVisible():
                self.qr_window.setVisible(True)
                self.qr_window.setGeometry(self.qr_window_geometry)
            else:
                self.qr_window_geometry = self.qr_window.geometry()
                self.qr_window.setVisible(False)
        self.update_receive_qr()

    def show_send_tab(self):
        self.tabs.setCurrentIndex(self.tabs.indexOf(self.send_tab))

    def show_receive_tab(self):
        self.tabs.setCurrentIndex(self.tabs.indexOf(self.receive_tab))

    def receive_at(self, addr):
        if not bitcoin.is_address(addr):
            return
        self.show_receive_tab()
        self.receive_address_e.setText(addr)
        self.new_request_button.setEnabled(True)

    def update_receive_qr(self):
        addr = str(self.receive_address_e.text())
        amount = self.receive_amount_e.get_amount()
        message = self.receive_message_e.text()
        self.save_request_button.setEnabled((amount is not None) or (message != ""))
        uri = util.create_URI(addr, amount, message)
        self.receive_qr.setData(uri)
        if self.qr_window and self.qr_window.isVisible():
            self.qr_window.set_content(addr, amount, message, uri)

    def create_send_tab(self):
        # A 4-column grid layout.  All the stretch is in the last column.
        # The exchange rate plugin adds a fiat widget in column 2
        self.send_grid = grid = QGridLayout()
        grid.setSpacing(8)
        grid.setColumnStretch(3, 1)

        from .paytoedit import PayToEdit
        self.amount_e = BTCAmountEdit(self.get_decimal_point)
        self.payto_e = PayToEdit(self)
        msg = _('Recipient of the funds.') + '\n\n'\
              + _('You may enter a Groestlcoin address, a label from your list of contacts (a list of completions will be proposed), or an alias (email-like address that forwards to a Groestlcoin address)')
        payto_label = HelpLabel(_('Pay to'), msg)
        grid.addWidget(payto_label, 1, 0)
        grid.addWidget(self.payto_e, 1, 1, 1, -1)

        completer = QCompleter()
        completer.setCaseSensitivity(False)
        self.payto_e.setCompleter(completer)
        completer.setModel(self.completions)

        msg = _('Description of the transaction (not mandatory).') + '\n\n'\
              + _('The description is not sent to the recipient of the funds. It is stored in your wallet file, and displayed in the \'History\' tab.')
        description_label = HelpLabel(_('Description'), msg)
        grid.addWidget(description_label, 2, 0)
        self.message_e = MyLineEdit()
        grid.addWidget(self.message_e, 2, 1, 1, -1)

        self.from_label = QLabel(_('From'))
        grid.addWidget(self.from_label, 3, 0)
        self.from_list = MyTreeWidget(self, self.from_list_menu, ['',''])
        self.from_list.setHeaderHidden(True)
        self.from_list.setMaximumHeight(80)
        grid.addWidget(self.from_list, 3, 1, 1, -1)
        self.set_pay_from([])

        msg = _('Amount to be sent.') + '\n\n' \
              + _('The amount will be displayed in red if you do not have enough funds in your wallet.') + ' ' \
              + _('Note that if you have frozen some of your addresses, the available funds will be lower than your total balance.') + '\n\n' \
              + _('Keyboard shortcut: type "!" to send all your coins.')
        amount_label = HelpLabel(_('Amount'), msg)
        grid.addWidget(amount_label, 4, 0)
        grid.addWidget(self.amount_e, 4, 1)

        self.fiat_send_e = AmountEdit(self.fx.get_currency if self.fx else '')
        if not self.fx or not self.fx.is_enabled():
            self.fiat_send_e.setVisible(False)
        grid.addWidget(self.fiat_send_e, 4, 2)
        self.amount_e.frozen.connect(
            lambda: self.fiat_send_e.setFrozen(self.amount_e.isReadOnly()))

        self.max_button = EnterButton(_("Max"), self.spend_max)
        self.max_button.setFixedWidth(140)
        grid.addWidget(self.max_button, 4, 3)
        hbox = QHBoxLayout()
        hbox.addStretch(1)
        grid.addLayout(hbox, 4, 4)

        msg = _('Groestlcoin transactions are in general not free. A transaction fee is paid by the sender of the funds.') + '\n\n'\
              + _('The amount of fee can be decided freely by the sender. However, transactions with low fees take more time to be processed.') + '\n\n'\
              + _('A suggested fee is automatically added to this field. You may override it. The suggested fee increases with the size of the transaction.')
        self.fee_e_label = HelpLabel(_('Fee'), msg)

        def fee_cb(dyn, pos, fee_rate):
            if dyn:
                self.config.set_key('fee_level', pos, False)
            else:
                self.config.set_key('fee_per_kb', fee_rate, False)
            self.spend_max() if self.is_max else self.update_fee()

        self.fee_slider = FeeSlider(self, self.config, fee_cb)
        self.fee_slider.setFixedWidth(140)

        self.fee_e = BTCAmountEdit(self.get_decimal_point)
        if not self.config.get('show_fee', False):
            self.fee_e.setVisible(False)
        self.fee_e.textEdited.connect(self.update_fee)
        # This is so that when the user blanks the fee and moves on,
        # we go back to auto-calculate mode and put a fee back.
        self.fee_e.editingFinished.connect(self.update_fee)
        self.connect_fields(self, self.amount_e, self.fiat_send_e, self.fee_e)

        self.rbf_checkbox = QCheckBox(_('Replaceable'))
        msg = [_('If you check this box, your transaction will be marked as non-final,'),
               _('and you will have the possiblity, while it is unconfirmed, to replace it with a transaction that pays a higher fee.'),
               _('Note that some merchants do not accept non-final transactions until they are confirmed.')]
        self.rbf_checkbox.setToolTip('<p>' + ' '.join(msg) + '</p>')
        self.rbf_checkbox.setVisible(False)

        grid.addWidget(self.fee_e_label, 5, 0)
        grid.addWidget(self.fee_slider, 5, 1)
        grid.addWidget(self.fee_e, 5, 2)
        grid.addWidget(self.rbf_checkbox, 5, 3)

        self.preview_button = EnterButton(_("Preview"), self.do_preview)
        self.preview_button.setToolTip(_('Display the details of your transactions before signing it.'))
        self.send_button = EnterButton(_("Send"), self.do_send)
        self.clear_button = EnterButton(_("Clear"), self.do_clear)
        buttons = QHBoxLayout()
        buttons.addStretch(1)
        buttons.addWidget(self.clear_button)
        buttons.addWidget(self.preview_button)
        buttons.addWidget(self.send_button)
        grid.addLayout(buttons, 6, 1, 1, 3)

        self.amount_e.shortcut.connect(self.spend_max)
        self.payto_e.textChanged.connect(self.update_fee)
        self.amount_e.textEdited.connect(self.update_fee)

        def reset_max(t):
            self.is_max = False
            self.max_button.setEnabled(not bool(t))
        self.amount_e.textEdited.connect(reset_max)
        self.fiat_send_e.textEdited.connect(reset_max)

        def entry_changed():
            text = ""
            if self.not_enough_funds:
                amt_color, fee_color = ColorScheme.RED, ColorScheme.RED
                text = _( "Not enough funds" )
                c, u, x = self.wallet.get_frozen_balance()
                if c+u+x:
                    text += ' (' + self.format_amount(c+u+x).strip() + ' ' + self.base_unit() + ' ' +_("are frozen") + ')'

            elif self.fee_e.isModified():
                amt_color, fee_color = ColorScheme.DEFAULT, ColorScheme.DEFAULT
            elif self.amount_e.isModified():
                amt_color, fee_color = ColorScheme.DEFAULT, ColorScheme.BLUE
            else:
                amt_color, fee_color = ColorScheme.BLUE, ColorScheme.BLUE

            self.statusBar().showMessage(text)
            self.amount_e.setStyleSheet(amt_color.as_stylesheet())
            self.fee_e.setStyleSheet(fee_color.as_stylesheet())

        self.amount_e.textChanged.connect(entry_changed)
        self.fee_e.textChanged.connect(entry_changed)

        self.invoices_label = QLabel(_('Invoices'))
        from .invoice_list import InvoiceList
        self.invoice_list = InvoiceList(self)

        vbox0 = QVBoxLayout()
        vbox0.addLayout(grid)
        hbox = QHBoxLayout()
        hbox.addLayout(vbox0)
        w = QWidget()
        vbox = QVBoxLayout(w)
        vbox.addLayout(hbox)
        vbox.addStretch(1)
        vbox.addWidget(self.invoices_label)
        vbox.addWidget(self.invoice_list)
        vbox.setStretchFactor(self.invoice_list, 1000)
        w.searchable_list = self.invoice_list
        run_hook('create_send_tab', grid)
        return w

    def spend_max(self):
        self.is_max = True
        self.do_update_fee()

    def update_fee(self):
        self.require_fee_update = True

    def get_payto_or_dummy(self):
        r = self.payto_e.get_recipient()
        if r:
            return r
        return (TYPE_ADDRESS, self.wallet.dummy_address())

    def do_update_fee(self):
        '''Recalculate the fee.  If the fee was manually input, retain it, but
        still build the TX to see if there are enough funds.
        '''
        if not self.config.get('offline') and self.config.is_dynfee() and not self.config.has_fee_estimates():
            self.statusBar().showMessage(_('Waiting for fee estimates...'))
            return False
        freeze_fee = (self.fee_e.isModified()
                      and (self.fee_e.text() or self.fee_e.hasFocus()))
        amount = '!' if self.is_max else self.amount_e.get_amount()
        if amount is None:
            if not freeze_fee:
                self.fee_e.setAmount(None)
            self.not_enough_funds = False
            self.statusBar().showMessage('')
        else:
            fee = self.fee_e.get_amount() if freeze_fee else None
            outputs = self.payto_e.get_outputs(self.is_max)
            if not outputs:
                _type, addr = self.get_payto_or_dummy()
                outputs = [(_type, addr, amount)]
            try:
                is_sweep = bool(self.tx_external_keypairs)
                tx = self.wallet.make_unsigned_transaction(
                    self.get_coins(), outputs, self.config, fee, is_sweep=is_sweep)
                self.not_enough_funds = False
            except NotEnoughFunds:
                self.not_enough_funds = True
                if not freeze_fee:
                    self.fee_e.setAmount(None)
                return
            except BaseException:
                return

            if not freeze_fee:
                fee = None if self.not_enough_funds else tx.get_fee()
                self.fee_e.setAmount(fee)

            if self.is_max:
                amount = tx.output_value()
                self.amount_e.setAmount(amount)

            if fee is None:
                return
            rbf_policy = self.config.get('rbf_policy', 1)
            if rbf_policy == 0:
                b = True
            elif rbf_policy == 1:
                fee_rate = fee * 1000 / tx.estimated_size()
                try:
                    c = self.config.reverse_dynfee(fee_rate)
                    b = c in [-1, 25]
                except:
                    b = False
            elif rbf_policy == 2:
                b = False
            self.rbf_checkbox.setVisible(b)
            self.rbf_checkbox.setChecked(b)


    def from_list_delete(self, item):
        i = self.from_list.indexOfTopLevelItem(item)
        self.pay_from.pop(i)
        self.redraw_from_list()
        self.update_fee()

    def from_list_menu(self, position):
        item = self.from_list.itemAt(position)
        menu = QMenu()
        menu.addAction(_("Remove"), lambda: self.from_list_delete(item))
        menu.exec_(self.from_list.viewport().mapToGlobal(position))

    def set_pay_from(self, coins):
        self.pay_from = list(coins)
        self.redraw_from_list()

    def redraw_from_list(self):
        self.from_list.clear()
        self.from_label.setHidden(len(self.pay_from) == 0)
        self.from_list.setHidden(len(self.pay_from) == 0)

        def format(x):
            h = x.get('prevout_hash')
            return h[0:10] + '...' + h[-10:] + ":%d"%x.get('prevout_n') + u'\t' + "%s"%x.get('address')

        for item in self.pay_from:
            self.from_list.addTopLevelItem(QTreeWidgetItem( [format(item), self.format_amount(item['value']) ]))

    def get_contact_payto(self, key):
        _type, label = self.contacts.get(key)
        return label + '  <' + key + '>' if _type == 'address' else key

    def update_completions(self):
        l = [self.get_contact_payto(key) for key in self.contacts.keys()]
        self.completions.setStringList(l)

    def protected(func):
        '''Password request wrapper.  The password is passed to the function
        as the 'password' named argument.  "None" indicates either an
        unencrypted wallet, or the user cancelled the password request.
        An empty input is passed as the empty string.'''
        def request_password(self, *args, **kwargs):
            parent = self.top_level_window()
            password = None
            while self.wallet.has_password():
                password = self.password_dialog(parent=parent)
                if password is None:
                    # User cancelled password input
                    return
                try:
                    self.wallet.check_password(password)
                    break
                except Exception as e:
                    self.show_error(str(e), parent=parent)
                    continue

            kwargs['password'] = password
            return func(self, *args, **kwargs)
        return request_password

    def read_send_tab(self):
        if self.payment_request and self.payment_request.has_expired():
            self.show_error(_('Payment request has expired'))
            return
        label = self.message_e.text()

        if self.payment_request:
            outputs = self.payment_request.get_outputs()
        else:
            errors = self.payto_e.get_errors()
            if errors:
                self.show_warning(_("Invalid Lines found:") + "\n\n" + '\n'.join([ _("Line #") + str(x[0]+1) + ": " + x[1] for x in errors]))
                return
            outputs = self.payto_e.get_outputs(self.is_max)

            if self.payto_e.is_alias and self.payto_e.validated is False:
                alias = self.payto_e.toPlainText()
                msg = _('WARNING: the alias "%s" could not be validated via an additional security check, DNSSEC, and thus may not be correct.'%alias) + '\n'
                msg += _('Do you wish to continue?')
                if not self.question(msg):
                    return

        if not outputs:
            self.show_error(_('No outputs'))
            return

        for _type, addr, amount in outputs:
            if addr is None:
                self.show_error(_('Groestlcoin Address is None'))
                return
            if _type == TYPE_ADDRESS and not bitcoin.is_address(addr):
                self.show_error(_('Invalid Groestlcoin Address'))
                return
            if amount is None:
                self.show_error(_('Invalid Amount'))
                return

        freeze_fee = self.fee_e.isVisible() and self.fee_e.isModified() and (self.fee_e.text() or self.fee_e.hasFocus())
        fee = self.fee_e.get_amount() if freeze_fee else None
        coins = self.get_coins()
        return outputs, fee, label, coins

    def do_preview(self):
        self.do_send(preview = True)

    def do_send(self, preview = False):
        if run_hook('abort_send', self):
            return
        r = self.read_send_tab()
        if not r:
            return
        outputs, fee, tx_desc, coins = r
        try:
            is_sweep = bool(self.tx_external_keypairs)
            tx = self.wallet.make_unsigned_transaction(
                coins, outputs, self.config, fee, is_sweep=is_sweep)
        except NotEnoughFunds:
            self.show_message(_("Insufficient funds"))
            return
        except BaseException as e:
            traceback.print_exc(file=sys.stdout)
            self.show_message(str(e))
            return

        amount = tx.output_value() if self.is_max else sum(map(lambda x:x[2], outputs))
        fee = tx.get_fee()

        use_rbf = self.rbf_checkbox.isChecked()
        if use_rbf:
            tx.set_rbf(True)

        if fee < self.wallet.relayfee() * tx.estimated_size() / 1000:
            self.show_error(_("This transaction requires a higher fee, or it will not be propagated by the network"))
            return

        if preview:
            self.show_transaction(tx, tx_desc)
            return

        # confirmation dialog
        msg = [
            _("Amount to be sent") + ": " + self.format_amount_and_units(amount),
            _("Mining fee") + ": " + self.format_amount_and_units(fee),
        ]

        x_fee = run_hook('get_tx_extra_fee', self.wallet, tx)
        if x_fee:
            x_fee_address, x_fee_amount = x_fee
            msg.append( _("Additional fees") + ": " + self.format_amount_and_units(x_fee_amount) )

        confirm_rate = 2 * self.config.max_fee_rate()
        if fee > confirm_rate * tx.estimated_size() / 1000:
            msg.append(_('Warning') + ': ' + _("The fee for this transaction seems unusually high."))

        if self.wallet.has_password():
            msg.append("")
            msg.append(_("Enter your password to proceed"))
            password = self.password_dialog('\n'.join(msg))
            if not password:
                return
        else:
            msg.append(_('Proceed?'))
            password = None
            if not self.question('\n'.join(msg)):
                return

        def sign_done(success):
            if success:
                if not tx.is_complete():
                    self.show_transaction(tx)
                    self.do_clear()
                else:
                    self.broadcast_transaction(tx, tx_desc)
        self.sign_tx_with_password(tx, sign_done, password)

    @protected
    def sign_tx(self, tx, callback, password):
        self.sign_tx_with_password(tx, callback, password)

    def sign_tx_with_password(self, tx, callback, password):
        '''Sign the transaction in a separate thread.  When done, calls
        the callback with a success code of True or False.
        '''

        def on_signed(result):
            callback(True)
        def on_failed(exc_info):
            self.on_error(exc_info)
            callback(False)

        if self.tx_external_keypairs:
            # can sign directly
            task = partial(Transaction.sign, tx, self.tx_external_keypairs)
        else:
            # call hook to see if plugin needs gui interaction
            run_hook('sign_tx', self, tx)
            task = partial(self.wallet.sign_transaction, tx, password)
        WaitingDialog(self, _('Signing transaction...'), task,
                      on_signed, on_failed)

    def broadcast_transaction(self, tx, tx_desc):

        def broadcast_thread():
            # non-GUI thread
            pr = self.payment_request
            if pr and pr.has_expired():
                self.payment_request = None
                return False, _("Payment request has expired")
            status, msg =  self.network.broadcast(tx)
            if pr and status is True:
                self.invoices.set_paid(pr, tx.txid())
                self.invoices.save()
                self.payment_request = None
                refund_address = self.wallet.get_receiving_addresses()[0]
                ack_status, ack_msg = pr.send_ack(str(tx), refund_address)
                if ack_status:
                    msg = ack_msg
            return status, msg

        # Capture current TL window; override might be removed on return
        parent = self.top_level_window()

        def broadcast_done(result):
            # GUI thread
            if result:
                status, msg = result
                if status:
                    if tx_desc is not None and tx.is_complete():
                        self.wallet.set_label(tx.txid(), tx_desc)
                    parent.show_message(_('Payment sent.') + '\n' + msg)
                    self.invoice_list.update()
                    self.do_clear()
                else:
                    parent.show_error(msg)

        WaitingDialog(self, _('Broadcasting transaction...'),
                      broadcast_thread, broadcast_done, self.on_error)

    def query_choice(self, msg, choices):
        # Needed by QtHandler for hardware wallets
        dialog = WindowModalDialog(self.top_level_window())
        clayout = ChoicesLayout(msg, choices)
        vbox = QVBoxLayout(dialog)
        vbox.addLayout(clayout.layout())
        vbox.addLayout(Buttons(OkButton(dialog)))
        if not dialog.exec_():
            return None
        return clayout.selected_index()

    def lock_amount(self, b):
        self.amount_e.setFrozen(b)
        self.max_button.setEnabled(not b)

    def prepare_for_payment_request(self):
        self.show_send_tab()
        self.payto_e.is_pr = True
        for e in [self.payto_e, self.amount_e, self.message_e]:
            e.setFrozen(True)
        self.payto_e.setText(_("please wait..."))
        return True

    def delete_invoice(self, key):
        self.invoices.remove(key)
        self.invoice_list.update()

    def payment_request_ok(self):
        pr = self.payment_request
        key = self.invoices.add(pr)
        status = self.invoices.get_status(key)
        self.invoice_list.update()
        if status == PR_PAID:
            self.show_message("invoice already paid")
            self.do_clear()
            self.payment_request = None
            return
        self.payto_e.is_pr = True
        if not pr.has_expired():
            self.payto_e.setGreen()
        else:
            self.payto_e.setExpired()
        self.payto_e.setText(pr.get_requestor())
        self.amount_e.setText(format_satoshis_plain(pr.get_amount(), self.decimal_point))
        self.message_e.setText(pr.get_memo())
        # signal to set fee
        self.amount_e.textEdited.emit("")

    def payment_request_error(self):
        self.show_message(self.payment_request.error)
        self.payment_request = None
        self.do_clear()

    def on_pr(self, request):
        self.payment_request = request
        if self.payment_request.verify(self.contacts):
            self.payment_request_ok_signal.emit()
        else:
            self.payment_request_error_signal.emit()

    def pay_to_URI(self, URI):
        if not URI:
            return
        try:
            out = util.parse_URI(URI, self.on_pr)
        except BaseException as e:
            self.show_error(_('Invalid groestlcoin URI:') + '\n' + str(e))
            return
        self.show_send_tab()
        r = out.get('r')
        sig = out.get('sig')
        name = out.get('name')
        if r or (name and sig):
            self.prepare_for_payment_request()
            return
        address = out.get('address')
        amount = out.get('amount')
        label = out.get('label')
        message = out.get('message')
        # use label as description (not BIP21 compliant)
        if label and not message:
            message = label
        if address:
            self.payto_e.setText(address)
        if message:
            self.message_e.setText(message)
        if amount:
            self.amount_e.setAmount(amount)
            self.amount_e.textEdited.emit("")


    def do_clear(self):
        self.is_max = False
        self.not_enough_funds = False
        self.payment_request = None
        self.payto_e.is_pr = False
        for e in [self.payto_e, self.message_e, self.amount_e, self.fiat_send_e, self.fee_e]:
            e.setText('')
            e.setFrozen(False)
        self.set_pay_from([])
        self.rbf_checkbox.setChecked(False)
        self.tx_external_keypairs = {}
        self.update_status()
        run_hook('do_clear', self)

    def set_frozen_state(self, addrs, freeze):
        self.wallet.set_frozen_state(addrs, freeze)
        self.address_list.update()
        self.utxo_list.update()
        self.update_fee()

    def create_list_tab(self, l, list_header=None):
        w = QWidget()
        w.searchable_list = l
        vbox = QVBoxLayout()
        w.setLayout(vbox)
        vbox.setContentsMargins(0, 0, 0, 0)
        vbox.setSpacing(0)
        if list_header:
            hbox = QHBoxLayout()
            for b in list_header:
                hbox.addWidget(b)
            hbox.addStretch()
            vbox.addLayout(hbox)
        vbox.addWidget(l)
        return w

    def create_addresses_tab(self):
        from .address_list import AddressList
        self.address_list = l = AddressList(self)
        return self.create_list_tab(l, l.get_list_header())

    def create_utxo_tab(self):
        from .utxo_list import UTXOList
        self.utxo_list = l = UTXOList(self)
        return self.create_list_tab(l)

    def create_contacts_tab(self):
        from .contact_list import ContactList
        self.contact_list = l = ContactList(self)
        return self.create_list_tab(l)

    def remove_address(self, addr):
        if self.question(_("Do you want to remove")+" %s "%addr +_("from your wallet?")):
            self.wallet.delete_address(addr)
            self.address_list.update()
            self.history_list.update()
            self.clear_receive_tab()

    def get_coins(self):
        if self.pay_from:
            return self.pay_from
        else:
            return self.wallet.get_spendable_coins(None, self.config)

    def spend_coins(self, coins):
        self.set_pay_from(coins)
        self.show_send_tab()
        self.update_fee()

    def paytomany(self):
        self.show_send_tab()
        self.payto_e.paytomany()
        msg = '\n'.join([
            _('Enter a list of outputs in the \'Pay to\' field.'),
            _('One output per line.'),
            _('Format: address, amount'),
            _('You may load a CSV file using the file icon.')
        ])
        self.show_message(msg, title=_('Pay to many'))

    def payto_contacts(self, labels):
        paytos = [self.get_contact_payto(label) for label in labels]
        self.show_send_tab()
        if len(paytos) == 1:
            self.payto_e.setText(paytos[0])
            self.amount_e.setFocus()
        else:
            text = "\n".join([payto + ", 0" for payto in paytos])
            self.payto_e.setText(text)
            self.payto_e.setFocus()

    def set_contact(self, label, address):
        if not is_address(address):
            self.show_error(_('Invalid Address'))
            self.contact_list.update()  # Displays original unchanged value
            return False
        self.contacts[address] = ('address', label)
        self.contact_list.update()
        self.history_list.update()
        self.update_completions()
        return True

    def delete_contacts(self, labels):
        if not self.question(_("Remove %s from your list of contacts?")
                             % " + ".join(labels)):
            return
        for label in labels:
            self.contacts.pop(label)
        self.history_list.update()
        self.contact_list.update()
        self.update_completions()

    def show_invoice(self, key):
        pr = self.invoices.get(key)
        pr.verify(self.contacts)
        self.show_pr_details(pr)

    def show_pr_details(self, pr):
        key = pr.get_id()
        d = WindowModalDialog(self, _("Invoice"))
        vbox = QVBoxLayout(d)
        grid = QGridLayout()
        grid.addWidget(QLabel(_("Requestor") + ':'), 0, 0)
        grid.addWidget(QLabel(pr.get_requestor()), 0, 1)
        grid.addWidget(QLabel(_("Amount") + ':'), 1, 0)
        outputs_str = '\n'.join(map(lambda x: self.format_amount(x[2])+ self.base_unit() + ' @ ' + x[1], pr.get_outputs()))
        grid.addWidget(QLabel(outputs_str), 1, 1)
        expires = pr.get_expiration_date()
        grid.addWidget(QLabel(_("Memo") + ':'), 2, 0)
        grid.addWidget(QLabel(pr.get_memo()), 2, 1)
        grid.addWidget(QLabel(_("Signature") + ':'), 3, 0)
        grid.addWidget(QLabel(pr.get_verify_status()), 3, 1)
        if expires:
            grid.addWidget(QLabel(_("Expires") + ':'), 4, 0)
            grid.addWidget(QLabel(format_time(expires)), 4, 1)
        vbox.addLayout(grid)
        def do_export():
            fn = self.getSaveFileName(_("Save invoice to file"), "*.bip70")
            if not fn:
                return
            with open(fn, 'wb') as f:
                data = f.write(pr.raw)
            self.show_message(_('Invoice saved as' + ' ' + fn))
        exportButton = EnterButton(_('Save'), do_export)
        def do_delete():
            if self.question(_('Delete invoice?')):
                self.invoices.remove(key)
                self.history_list.update()
                self.invoice_list.update()
                d.close()
        deleteButton = EnterButton(_('Delete'), do_delete)
        vbox.addLayout(Buttons(exportButton, deleteButton, CloseButton(d)))
        d.exec_()

    def do_pay_invoice(self, key):
        pr = self.invoices.get(key)
        self.payment_request = pr
        self.prepare_for_payment_request()
        pr.error = None  # this forces verify() to re-run
        if pr.verify(self.contacts):
            self.payment_request_ok()
        else:
            self.payment_request_error()

    def create_console_tab(self):
        from .console import Console
        self.console = console = Console()
        return console

    def update_console(self):
        console = self.console
        console.history = self.config.get("console-history",[])
        console.history_index = len(console.history)

        console.updateNamespace({'wallet' : self.wallet,
                                 'network' : self.network,
                                 'plugins' : self.gui_object.plugins,
                                 'window': self})
        console.updateNamespace({'util' : util, 'bitcoin':bitcoin})

        c = commands.Commands(self.config, self.wallet, self.network, lambda: self.console.set_json(True))
        methods = {}
        def mkfunc(f, method):
            return lambda *args: f(method, args, self.password_dialog)
        for m in dir(c):
            if m[0]=='_' or m in ['network','wallet']: continue
            methods[m] = mkfunc(c._run, m)

        console.updateNamespace(methods)

    def create_status_bar(self):

        sb = QStatusBar()
        sb.setFixedHeight(35)
        qtVersion = qVersion()

        self.balance_label = QLabel("")
        self.balance_label.setTextInteractionFlags(Qt.TextSelectableByMouse)
        self.balance_label.setStyleSheet("""QLabel { padding: 0 }""")
        sb.addWidget(self.balance_label)

        self.search_box = QLineEdit()
        self.search_box.textChanged.connect(self.do_search)
        self.search_box.hide()
        sb.addPermanentWidget(self.search_box)

        self.lock_icon = QIcon()
        self.password_button = StatusBarButton(self.lock_icon, _("Password"), self.change_password_dialog )
        sb.addPermanentWidget(self.password_button)

        sb.addPermanentWidget(StatusBarButton(QIcon(":icons/preferences.png"), _("Preferences"), self.settings_dialog ) )
        self.seed_button = StatusBarButton(QIcon(":icons/seed.png"), _("Seed"), self.show_seed_dialog )
        sb.addPermanentWidget(self.seed_button)
        self.status_button = StatusBarButton(QIcon(":icons/status_disconnected.png"), _("Network"), lambda: self.gui_object.show_network_dialog(self))
        sb.addPermanentWidget(self.status_button)
        run_hook('create_status_bar', sb)
        self.setStatusBar(sb)

    def update_lock_icon(self):
        icon = QIcon(":icons/lock.png") if self.wallet.has_password() else QIcon(":icons/unlock.png")
        self.password_button.setIcon(icon)

    def update_buttons_on_seed(self):
        self.seed_button.setVisible(self.wallet.has_seed())
        self.password_button.setVisible(self.wallet.can_change_password())
        self.send_button.setVisible(not self.wallet.is_watching_only())

    def change_password_dialog(self):
        from .password_dialog import ChangePasswordDialog
        d = ChangePasswordDialog(self, self.wallet)
        ok, password, new_password, encrypt_file = d.run()
        if not ok:
            return
        try:
            self.wallet.update_password(password, new_password, encrypt_file)
        except BaseException as e:
            self.show_error(str(e))
            return
        except:
            traceback.print_exc(file=sys.stdout)
            self.show_error(_('Failed to update password'))
            return
        msg = _('Password was updated successfully') if new_password else _('Password is disabled, this wallet is not protected')
        self.show_message(msg, title=_("Success"))
        self.update_lock_icon()

    def toggle_search(self):
        self.search_box.setHidden(not self.search_box.isHidden())
        if not self.search_box.isHidden():
            self.search_box.setFocus(1)
        else:
            self.do_search('')

    def do_search(self, t):
        tab = self.tabs.currentWidget()
        if hasattr(tab, 'searchable_list'):
            tab.searchable_list.filter(t)

    def new_contact_dialog(self):
        d = WindowModalDialog(self, _("New Contact"))
        vbox = QVBoxLayout(d)
        vbox.addWidget(QLabel(_('New Contact') + ':'))
        grid = QGridLayout()
        line1 = QLineEdit()
        line1.setFixedWidth(280)
        line2 = QLineEdit()
        line2.setFixedWidth(280)
        grid.addWidget(QLabel(_("Address")), 1, 0)
        grid.addWidget(line1, 1, 1)
        grid.addWidget(QLabel(_("Name")), 2, 0)
        grid.addWidget(line2, 2, 1)
        vbox.addLayout(grid)
        vbox.addLayout(Buttons(CancelButton(d), OkButton(d)))
        if d.exec_():
            self.set_contact(line2.text(), line1.text())

    def show_master_public_keys(self):
        dialog = WindowModalDialog(self, _("Wallet Information"))
        dialog.setMinimumSize(500, 100)
        mpk_list = self.wallet.get_master_public_keys()
        vbox = QVBoxLayout()
        wallet_type = self.wallet.storage.get('wallet_type', '')
        grid = QGridLayout()
        basename = os.path.basename(self.wallet.storage.path)
        grid.addWidget(QLabel(_("Wallet name")+ ':'), 0, 0)
        grid.addWidget(QLabel(basename), 0, 1)
        grid.addWidget(QLabel(_("Wallet type")+ ':'), 1, 0)
        grid.addWidget(QLabel(wallet_type), 1, 1)
        grid.addWidget(QLabel(_("Script type")+ ':'), 2, 0)
        grid.addWidget(QLabel(self.wallet.txin_type), 2, 1)
        vbox.addLayout(grid)
        if self.wallet.is_deterministic():
            mpk_text = ShowQRTextEdit()
            mpk_text.setMaximumHeight(150)
            mpk_text.addCopyButton(self.app)
            def show_mpk(index):
                mpk_text.setText(mpk_list[index])
            # only show the combobox in case multiple accounts are available
            if len(mpk_list) > 1:
                def label(key):
                    if isinstance(self.wallet, Multisig_Wallet):
                        return _("cosigner") + ' ' + str(key+1)
                    return ''
                labels = [label(i) for i in range(len(mpk_list))]
                on_click = lambda clayout: show_mpk(clayout.selected_index())
                labels_clayout = ChoicesLayout(_("Master Public Keys"), labels, on_click)
                vbox.addLayout(labels_clayout.layout())
            else:
                vbox.addWidget(QLabel(_("Master Public Key")))
            show_mpk(0)
            vbox.addWidget(mpk_text)
        vbox.addStretch(1)
        vbox.addLayout(Buttons(CloseButton(dialog)))
        dialog.setLayout(vbox)
        dialog.exec_()

    def remove_wallet(self):
        if self.question('\n'.join([
                _('Delete wallet file?'),
                "%s"%self.wallet.storage.path,
                _('If your wallet contains funds, make sure you have saved its seed.')])):
            self._delete_wallet()

    @protected
    def _delete_wallet(self, password):
        wallet_path = self.wallet.storage.path
        basename = os.path.basename(wallet_path)
        self.gui_object.daemon.stop_wallet(wallet_path)
        self.close()
        os.unlink(wallet_path)
        self.show_error("Wallet removed:" + basename)

    @protected
    def show_seed_dialog(self, password):
        if not self.wallet.has_seed():
            self.show_message(_('This wallet has no seed'))
            return
        keystore = self.wallet.get_keystore()
        try:
            seed = keystore.get_seed(password)
            passphrase = keystore.get_passphrase(password)
        except BaseException as e:
            self.show_error(str(e))
            return
        from .seed_dialog import SeedDialog
        d = SeedDialog(self, seed, passphrase)
        d.exec_()

    def show_qrcode(self, data, title = _("QR code"), parent=None):
        if not data:
            return
        d = QRDialog(data, parent or self, title)
        d.exec_()

    @protected
    def show_private_key(self, address, password):
        if not address:
            return
        try:
            pk, redeem_script = self.wallet.export_private_key(address, password)
        except Exception as e:
            traceback.print_exc(file=sys.stdout)
            self.show_message(str(e))
            return
        xtype = bitcoin.deserialize_privkey(pk)[0]
        d = WindowModalDialog(self, _("Private key"))
        d.setMinimumSize(600, 150)
        vbox = QVBoxLayout()
        vbox.addWidget(QLabel(_("Address") + ': ' + address))
        vbox.addWidget(QLabel(_("Script type") + ': ' + xtype))
        vbox.addWidget(QLabel(_("Private key") + ':'))
        keys_e = ShowQRTextEdit(text=pk)
        keys_e.addCopyButton(self.app)
        vbox.addWidget(keys_e)
        if redeem_script:
            vbox.addWidget(QLabel(_("Redeem Script") + ':'))
            rds_e = ShowQRTextEdit(text=redeem_script)
            rds_e.addCopyButton(self.app)
            vbox.addWidget(rds_e)
        if xtype in ['p2wpkh', 'p2wsh', 'p2wpkh-p2sh', 'p2wsh-p2sh']:
            vbox.addWidget(WWLabel(_("Warning: the format of private keys associated to segwit addresses may not be compatible with other wallets")))
        vbox.addLayout(Buttons(CloseButton(d)))
        d.setLayout(vbox)
        d.exec_()

    msg_sign = ("Signing with an address actually means signing with the corresponding "
                "private key, and verifying with the corresponding public key. The "
                "address you have entered does not have a unique public key, so these "
                "operations cannot be performed.")

    @protected
    def do_sign(self, address, message, signature, password):
        address  = address.text().strip()
        message = message.toPlainText().strip()
        if not bitcoin.is_address(address):
            self.show_message('Invalid Bitcoin address.')
            return
        txin_type = self.wallet.get_txin_type(address)
        if txin_type not in ['p2pkh', 'p2wpkh', 'p2wpkh-p2sh']:
            self.show_message('Cannot sign messages with this type of address.' + '\n\n' + self.msg_sign)
            return
        if not self.wallet.is_mine(address):
            self.show_message('Address not in wallet.')
            return
        task = partial(self.wallet.sign_message, address, message, password)

        def show_signed_message(sig):
            signature.setText(base64.b64encode(sig).decode('ascii'))
        self.wallet.thread.add(task, on_success=show_signed_message)

    def do_verify(self, address, message, signature):
        address  = address.text().strip()
        message = message.toPlainText().strip().encode('utf-8')
        if not bitcoin.is_address(address):
            self.show_message('Invalid Bitcoin address.')
            return
        try:
            # This can throw on invalid base64
            sig = base64.b64decode(str(signature.toPlainText()))
            verified = bitcoin.verify_message(address, sig, message)
        except Exception as e:
            verified = False
        if verified:
            self.show_message(_("Signature verified"))
        else:
            self.show_error(_("Wrong signature"))

    def sign_verify_message(self, address=''):
        d = WindowModalDialog(self, _('Sign/verify Message'))
        d.setMinimumSize(610, 290)

        layout = QGridLayout(d)

        message_e = QTextEdit()
        layout.addWidget(QLabel(_('Message')), 1, 0)
        layout.addWidget(message_e, 1, 1)
        layout.setRowStretch(2,3)

        address_e = QLineEdit()
        address_e.setText(address)
        layout.addWidget(QLabel(_('Address')), 2, 0)
        layout.addWidget(address_e, 2, 1)

        signature_e = QTextEdit()
        layout.addWidget(QLabel(_('Signature')), 3, 0)
        layout.addWidget(signature_e, 3, 1)
        layout.setRowStretch(3,1)

        hbox = QHBoxLayout()

        b = QPushButton(_("Sign"))
        b.clicked.connect(lambda: self.do_sign(address_e, message_e, signature_e))
        hbox.addWidget(b)

        b = QPushButton(_("Verify"))
        b.clicked.connect(lambda: self.do_verify(address_e, message_e, signature_e))
        hbox.addWidget(b)

        b = QPushButton(_("Close"))
        b.clicked.connect(d.accept)
        hbox.addWidget(b)
        layout.addLayout(hbox, 4, 1)
        d.exec_()

    @protected
    def do_decrypt(self, message_e, pubkey_e, encrypted_e, password):
        cyphertext = encrypted_e.toPlainText()
        task = partial(self.wallet.decrypt_message, pubkey_e.text(), cyphertext, password)
        self.wallet.thread.add(task, on_success=lambda text: message_e.setText(text.decode('utf-8')))

    def do_encrypt(self, message_e, pubkey_e, encrypted_e):
        message = message_e.toPlainText()
        message = message.encode('utf-8')
        try:
            encrypted = bitcoin.encrypt_message(message, pubkey_e.text())
            encrypted_e.setText(encrypted.decode('ascii'))
        except BaseException as e:
            traceback.print_exc(file=sys.stdout)
            self.show_warning(str(e))

    def encrypt_message(self, address=''):
        d = WindowModalDialog(self, _('Encrypt/decrypt Message'))
        d.setMinimumSize(610, 490)

        layout = QGridLayout(d)

        message_e = QTextEdit()
        layout.addWidget(QLabel(_('Message')), 1, 0)
        layout.addWidget(message_e, 1, 1)
        layout.setRowStretch(2,3)

        pubkey_e = QLineEdit()
        if address:
            pubkey = self.wallet.get_public_key(address)
            pubkey_e.setText(pubkey)
        layout.addWidget(QLabel(_('Public key')), 2, 0)
        layout.addWidget(pubkey_e, 2, 1)

        encrypted_e = QTextEdit()
        layout.addWidget(QLabel(_('Encrypted')), 3, 0)
        layout.addWidget(encrypted_e, 3, 1)
        layout.setRowStretch(3,1)

        hbox = QHBoxLayout()
        b = QPushButton(_("Encrypt"))
        b.clicked.connect(lambda: self.do_encrypt(message_e, pubkey_e, encrypted_e))
        hbox.addWidget(b)

        b = QPushButton(_("Decrypt"))
        b.clicked.connect(lambda: self.do_decrypt(message_e, pubkey_e, encrypted_e))
        hbox.addWidget(b)

        b = QPushButton(_("Close"))
        b.clicked.connect(d.accept)
        hbox.addWidget(b)

        layout.addLayout(hbox, 4, 1)
        d.exec_()

    def password_dialog(self, msg=None, parent=None):
        from .password_dialog import PasswordDialog
        parent = parent or self
        d = PasswordDialog(parent, msg)
        return d.run()

    def tx_from_text(self, txt):
<<<<<<< HEAD
        from electrum_grs.transaction import tx_from_str, Transaction
=======
        from electrum.transaction import tx_from_str
>>>>>>> b4e43754
        try:
            tx = tx_from_str(txt)
            return Transaction(tx)
        except BaseException as e:
            self.show_critical(_("Electrum-GRS was unable to parse your transaction") + ":\n" + str(e))
            return

    def read_tx_from_qrcode(self):
        from electrum_grs import qrscanner
        try:
            data = qrscanner.scan_barcode(self.config.get_video_device())
        except BaseException as e:
            self.show_error(str(e))
            return
        if not data:
            return
        # if the user scanned a groestlcoin URI
        if str(data).startswith("groestlcoin:"):
            self.pay_to_URI(data)
            return
        # else if the user scanned an offline signed tx
        data = bh2u(bitcoin.base_decode(data, length=None, base=43))
        tx = self.tx_from_text(data)
        if not tx:
            return
        self.show_transaction(tx)

    def read_tx_from_file(self):
        fileName = self.getOpenFileName(_("Select your transaction file"), "*.txn")
        if not fileName:
            return
        try:
            with open(fileName, "r") as f:
                file_content = f.read()
        except (ValueError, IOError, os.error) as reason:
            self.show_critical(_("Electrum-GRS was unable to open your transaction file") + "\n" + str(reason), title=_("Unable to read file or no transaction found"))
            return
        return self.tx_from_text(file_content)

    def do_process_from_text(self):
        from electrum.transaction import SerializationError
        text = text_dialog(self, _('Input raw transaction'), _("Transaction:"), _("Load transaction"))
        if not text:
            return
        try:
            tx = self.tx_from_text(text)
            if tx:
                self.show_transaction(tx)
        except SerializationError as e:
            self.show_critical(_("Electrum was unable to deserialize the transaction:") + "\n" + str(e))

    def do_process_from_file(self):
        from electrum.transaction import SerializationError
        try:
            tx = self.read_tx_from_file()
            if tx:
                self.show_transaction(tx)
        except SerializationError as e:
            self.show_critical(_("Electrum was unable to deserialize the transaction:") + "\n" + str(e))

    def do_process_from_txid(self):
        from electrum_grs import transaction
        txid, ok = QInputDialog.getText(self, _('Lookup transaction'), _('Transaction ID') + ':')
        if ok and txid:
            txid = str(txid).strip()
            try:
                r = self.network.synchronous_get(('blockchain.transaction.get',[txid]))
            except BaseException as e:
                self.show_message(str(e))
                return
            tx = transaction.Transaction(r)
            self.show_transaction(tx)

    @protected
    def export_privkeys_dialog(self, password):
        if self.wallet.is_watching_only():
            self.show_message(_("This is a watching-only wallet"))
            return

        d = WindowModalDialog(self, _('Private keys'))
        d.setMinimumSize(850, 300)
        vbox = QVBoxLayout(d)

        msg = "%s\n%s\n%s" % (_("WARNING: ALL your private keys are secret."),
                              _("Exposing a single private key can compromise your entire wallet!"),
                              _("In particular, DO NOT use 'redeem private key' services proposed by third parties."))
        vbox.addWidget(QLabel(msg))

        e = QTextEdit()
        e.setReadOnly(True)
        vbox.addWidget(e)

        defaultname = 'electrum-grs-private-keys.csv'
        select_msg = _('Select file to export your private keys to')
        hbox, filename_e, csv_button = filename_field(self, self.config, defaultname, select_msg)
        vbox.addLayout(hbox)

        b = OkButton(d, _('Export'))
        b.setEnabled(False)
        vbox.addLayout(Buttons(CancelButton(d), b))

        private_keys = {}
        addresses = self.wallet.get_addresses()
        done = False
        def privkeys_thread():
            for addr in addresses:
                time.sleep(0.1)
                if done:
                    break
                privkey = self.wallet.export_private_key(addr, password)[0]
                private_keys[addr] = privkey
                self.computing_privkeys_signal.emit()
            self.computing_privkeys_signal.disconnect()
            self.show_privkeys_signal.emit()

        def show_privkeys():
            s = "\n".join( map( lambda x: x[0] + "\t"+ x[1], private_keys.items()))
            e.setText(s)
            b.setEnabled(True)
            self.show_privkeys_signal.disconnect()

        self.computing_privkeys_signal.connect(lambda: e.setText("Please wait... %d/%d"%(len(private_keys),len(addresses))))
        self.show_privkeys_signal.connect(show_privkeys)
        threading.Thread(target=privkeys_thread).start()

        if not d.exec_():
            done = True
            return

        filename = filename_e.text()
        if not filename:
            return

        try:
            self.do_export_privkeys(filename, private_keys, csv_button.isChecked())
        except (IOError, os.error) as reason:
            txt = "\n".join([
                _("Electrum-GRS was unable to produce a private key-export."),
                str(reason)
            ])
            self.show_critical(txt, title=_("Unable to create csv"))

        except Exception as e:
            self.show_message(str(e))
            return

        self.show_message(_("Private keys exported."))

    def do_export_privkeys(self, fileName, pklist, is_csv):
        with open(fileName, "w+") as f:
            if is_csv:
                transaction = csv.writer(f)
                transaction.writerow(["address", "private_key"])
                for addr, pk in pklist.items():
                    transaction.writerow(["%34s"%addr,pk])
            else:
                import json
                f.write(json.dumps(pklist, indent = 4))

    def do_import_labels(self):
        labelsFile = self.getOpenFileName(_("Open labels file"), "*.json")
        if not labelsFile: return
        try:
            with open(labelsFile, 'r') as f:
                data = f.read()
            for key, value in json.loads(data).items():
                self.wallet.set_label(key, value)
            self.show_message(_("Your labels were imported from") + " '%s'" % str(labelsFile))
        except (IOError, os.error) as reason:
            self.show_critical(_("Electrum-GRS was unable to import your labels.") + "\n" + str(reason))
        self.address_list.update()
        self.history_list.update()

    def do_export_labels(self):
        labels = self.wallet.labels
        try:
            fileName = self.getSaveFileName(_("Select file to save your labels"), 'electrum_grs_labels.json', "*.json")
            if fileName:
                with open(fileName, 'w+') as f:
                    json.dump(labels, f, indent=4, sort_keys=True)
                self.show_message(_("Your labels were exported to") + " '%s'" % str(fileName))
        except (IOError, os.error) as reason:
            self.show_critical(_("Electrum-GRS was unable to export your labels.") + "\n" + str(reason))

    def export_history_dialog(self):
        d = WindowModalDialog(self, _('Export History'))
        d.setMinimumSize(400, 200)
        vbox = QVBoxLayout(d)
        defaultname = os.path.expanduser('~/electrum-grs-history.csv')
        select_msg = _('Select file to export your wallet transactions to')
        hbox, filename_e, csv_button = filename_field(self, self.config, defaultname, select_msg)
        vbox.addLayout(hbox)
        vbox.addStretch(1)
        hbox = Buttons(CancelButton(d), OkButton(d, _('Export')))
        vbox.addLayout(hbox)
        run_hook('export_history_dialog', self, hbox)
        self.update()
        if not d.exec_():
            return
        filename = filename_e.text()
        if not filename:
            return
        try:
            self.do_export_history(self.wallet, filename, csv_button.isChecked())
        except (IOError, os.error) as reason:
            export_error_label = _("Electrum-GRS was unable to produce a transaction export.")
            self.show_critical(export_error_label + "\n" + str(reason), title=_("Unable to export history"))
            return
        self.show_message(_("Your wallet history has been successfully exported."))

    def plot_history_dialog(self):
        if plot_history is None:
            return
        wallet = self.wallet
        history = wallet.get_history()
        if len(history) > 0:
            plt = plot_history(self.wallet, history)
            plt.show()

    def do_export_history(self, wallet, fileName, is_csv):
        history = wallet.get_history()
        lines = []
        for item in history:
            tx_hash, height, confirmations, timestamp, value, balance = item
            if height>0:
                if timestamp is not None:
                    time_string = format_time(timestamp)
                else:
                    time_string = _("unverified")
            else:
                time_string = _("unconfirmed")

            if value is not None:
                value_string = format_satoshis(value, True)
            else:
                value_string = '--'

            if tx_hash:
                label = wallet.get_label(tx_hash)
            else:
                label = ""

            if is_csv:
                lines.append([tx_hash, label, confirmations, value_string, time_string])
            else:
                lines.append({'txid':tx_hash, 'date':"%16s"%time_string, 'label':label, 'value':value_string})

        with open(fileName, "w+") as f:
            if is_csv:
                transaction = csv.writer(f, lineterminator='\n')
                transaction.writerow(["transaction_hash","label", "confirmations", "value", "timestamp"])
                for line in lines:
                    transaction.writerow(line)
            else:
                import json
                f.write(json.dumps(lines, indent = 4))

    def sweep_key_dialog(self):
        d = WindowModalDialog(self, title=_('Sweep private keys'))
        d.setMinimumSize(600, 300)

        vbox = QVBoxLayout(d)
        vbox.addWidget(QLabel(_("Enter private keys:")))

        keys_e = ScanQRTextEdit()
        keys_e.setTabChangesFocus(True)
        vbox.addWidget(keys_e)

        addresses = self.wallet.get_unused_addresses()
        if not addresses:
            try:
                addresses = self.wallet.get_receiving_addresses()
            except AttributeError:
                addresses = self.wallet.get_addresses()
        h, address_e = address_field(addresses)
        vbox.addLayout(h)

        vbox.addStretch(1)
        button = OkButton(d, _('Sweep'))
        vbox.addLayout(Buttons(CancelButton(d), button))
        button.setEnabled(False)

        def get_address():
            addr = str(address_e.text()).strip()
            if bitcoin.is_address(addr):
                return addr

        def get_pk():
            text = str(keys_e.toPlainText())
            return keystore.get_private_keys(text)

        f = lambda: button.setEnabled(get_address() is not None and get_pk() is not None)
        on_address = lambda text: address_e.setStyleSheet((ColorScheme.DEFAULT if get_address() else ColorScheme.RED).as_stylesheet())
        keys_e.textChanged.connect(f)
        address_e.textChanged.connect(f)
        address_e.textChanged.connect(on_address)
        if not d.exec_():
            return
        from electrum.wallet import sweep_preparations
        try:
            self.do_clear()
            coins, keypairs = sweep_preparations(get_pk(), self.network)
            self.tx_external_keypairs = keypairs
            self.spend_coins(coins)
            self.payto_e.setText(get_address())
            self.spend_max()
            self.payto_e.setFrozen(True)
            self.amount_e.setFrozen(True)
        except BaseException as e:
            self.show_message(str(e))
            return
        self.warn_if_watching_only()

    def _do_import(self, title, msg, func):
        text = text_dialog(self, title, msg + ' :', _('Import'))
        if not text:
            return
        bad = []
        good = []
        for key in str(text).split():
            try:
                addr = func(key)
                good.append(addr)
            except BaseException as e:
                bad.append(key)
                continue
        if good:
            self.show_message(_("The following addresses were added") + ':\n' + '\n'.join(good))
        if bad:
            self.show_critical(_("The following inputs could not be imported") + ':\n'+ '\n'.join(bad))
        self.address_list.update()
        self.history_list.update()

    def import_addresses(self):
        if not self.wallet.can_import_address():
            return
        title, msg = _('Import addresses'), _("Enter addresses")
        self._do_import(title, msg, self.wallet.import_address)

    @protected
    def do_import_privkey(self, password):
        if not self.wallet.can_import_privkey():
            return
        title, msg = _('Import private keys'), _("Enter private keys")
        self._do_import(title, msg, lambda x: self.wallet.import_private_key(x, password))

    def update_fiat(self):
        b = self.fx and self.fx.is_enabled()
        self.fiat_send_e.setVisible(b)
        self.fiat_receive_e.setVisible(b)
        self.history_list.refresh_headers()
        self.history_list.update()
        self.address_list.update()
        self.update_status()

    def settings_dialog(self):
        self.need_restart = False
        d = WindowModalDialog(self, _('Preferences'))
        vbox = QVBoxLayout()
        tabs = QTabWidget()
        gui_widgets = []
        fee_widgets = []
        tx_widgets = []
        id_widgets = []

        # language
        lang_help = _('Select which language is used in the GUI (after restart).')
        lang_label = HelpLabel(_('Language') + ':', lang_help)
        lang_combo = QComboBox()
        from electrum_grs.i18n import languages
        lang_combo.addItems(list(languages.values()))
        try:
            index = languages.keys().index(self.config.get("language",''))
        except Exception:
            index = 0
        lang_combo.setCurrentIndex(index)
        if not self.config.is_modifiable('language'):
            for w in [lang_combo, lang_label]: w.setEnabled(False)
        def on_lang(x):
            lang_request = list(languages.keys())[lang_combo.currentIndex()]
            if lang_request != self.config.get('language'):
                self.config.set_key("language", lang_request, True)
                self.need_restart = True
        lang_combo.currentIndexChanged.connect(on_lang)
        gui_widgets.append((lang_label, lang_combo))

        nz_help = _('Number of zeros displayed after the decimal point. For example, if this is set to 2, "1." will be displayed as "1.00"')
        nz_label = HelpLabel(_('Zeros after decimal point') + ':', nz_help)
        nz = QSpinBox()
        nz.setMinimum(0)
        nz.setMaximum(self.decimal_point)
        nz.setValue(self.num_zeros)
        if not self.config.is_modifiable('num_zeros'):
            for w in [nz, nz_label]: w.setEnabled(False)
        def on_nz():
            value = nz.value()
            if self.num_zeros != value:
                self.num_zeros = value
                self.config.set_key('num_zeros', value, True)
                self.history_list.update()
                self.address_list.update()
        nz.valueChanged.connect(on_nz)
        gui_widgets.append((nz_label, nz))

        def on_dynfee(x):
            self.config.set_key('dynamic_fees', x == Qt.Checked)
            self.fee_slider.update()
        dynfee_cb = QCheckBox(_('Use dynamic fees'))
        dynfee_cb.setChecked(self.config.is_dynfee())
        dynfee_cb.setToolTip(_("Use fees recommended by the server."))
        fee_widgets.append((dynfee_cb, None))
        dynfee_cb.stateChanged.connect(on_dynfee)

        feebox_cb = QCheckBox(_('Edit fees manually'))
        feebox_cb.setChecked(self.config.get('show_fee', False))
        feebox_cb.setToolTip(_("Show fee edit box in send tab."))
        def on_feebox(x):
            self.config.set_key('show_fee', x == Qt.Checked)
            self.fee_e.setVisible(bool(x))
        feebox_cb.stateChanged.connect(on_feebox)
        fee_widgets.append((feebox_cb, None))

        rbf_policy = self.config.get('rbf_policy', 1)
        rbf_label = HelpLabel(_('Propose Replace-By-Fee') + ':', '')
        rbf_combo = QComboBox()
        rbf_combo.addItems([_('Always'), _('If the fee is low'), _('Never')])
        rbf_combo.setCurrentIndex(rbf_policy)
        def on_rbf(x):
            self.config.set_key('rbf_policy', x)
        rbf_combo.currentIndexChanged.connect(on_rbf)
        fee_widgets.append((rbf_label, rbf_combo))

        self.fee_unit = self.config.get('fee_unit', 0)
        fee_unit_label = HelpLabel(_('Fee Unit') + ':', '')
        fee_unit_combo = QComboBox()
        fee_unit_combo.addItems([_('sat/byte'), _('mGRS/kB')])
        fee_unit_combo.setCurrentIndex(self.fee_unit)
        def on_fee_unit(x):
            self.fee_unit = x
            self.config.set_key('fee_unit', x)
            self.fee_slider.update()
        fee_unit_combo.currentIndexChanged.connect(on_fee_unit)
        fee_widgets.append((fee_unit_label, fee_unit_combo))

        msg = _('OpenAlias record, used to receive coins and to sign payment requests.') + '\n\n'\
              + _('The following alias providers are available:') + '\n'\
              + '\n'.join(['https://cryptoname.co/', 'http://xmr.link']) + '\n\n'\
              + 'For more information, see http://openalias.org'
        alias_label = HelpLabel(_('OpenAlias') + ':', msg)
        alias = self.config.get('alias','')
        alias_e = QLineEdit(alias)
        def set_alias_color():
            if not self.config.get('alias'):
                alias_e.setStyleSheet("")
                return
            if self.alias_info:
                alias_addr, alias_name, validated = self.alias_info
                alias_e.setStyleSheet((ColorScheme.GREEN if validated else ColorScheme.RED).as_stylesheet(True))
            else:
                alias_e.setStyleSheet(ColorScheme.RED.as_stylesheet(True))
        def on_alias_edit():
            alias_e.setStyleSheet("")
            alias = str(alias_e.text())
            self.config.set_key('alias', alias, True)
            if alias:
                self.fetch_alias()
        set_alias_color()
        self.alias_received_signal.connect(set_alias_color)
        alias_e.editingFinished.connect(on_alias_edit)
        id_widgets.append((alias_label, alias_e))

        # SSL certificate
        msg = ' '.join([
            _('SSL certificate used to sign payment requests.'),
            _('Use setconfig to set ssl_chain and ssl_privkey.'),
        ])
        if self.config.get('ssl_privkey') or self.config.get('ssl_chain'):
            try:
                SSL_identity = paymentrequest.check_ssl_config(self.config)
                SSL_error = None
            except BaseException as e:
                SSL_identity = "error"
                SSL_error = str(e)
        else:
            SSL_identity = ""
            SSL_error = None
        SSL_id_label = HelpLabel(_('SSL certificate') + ':', msg)
        SSL_id_e = QLineEdit(SSL_identity)
        SSL_id_e.setStyleSheet((ColorScheme.RED if SSL_error else ColorScheme.GREEN).as_stylesheet(True) if SSL_identity else '')
        if SSL_error:
            SSL_id_e.setToolTip(SSL_error)
        SSL_id_e.setReadOnly(True)
        id_widgets.append((SSL_id_label, SSL_id_e))

        units = ['GRS', 'mGRS', 'uGRS']
        msg = _('Base unit of your wallet.')\
              + '\n1GRS=1000mGRS.\n' \
              + _(' These settings affects the fields in the Send tab')+' '
        unit_label = HelpLabel(_('Base unit') + ':', msg)
        unit_combo = QComboBox()
        unit_combo.addItems(units)
        unit_combo.setCurrentIndex(units.index(self.base_unit()))
        def on_unit(x):
            unit_result = units[unit_combo.currentIndex()]
            if self.base_unit() == unit_result:
                return
            edits = self.amount_e, self.fee_e, self.receive_amount_e
            amounts = [edit.get_amount() for edit in edits]
            if unit_result == 'GRS':
                self.decimal_point = 8
            elif unit_result == 'mGRS':
                self.decimal_point = 5
            elif unit_result == 'uGRS':
                self.decimal_point = 2
            else:
                raise Exception('Unknown base unit')
            self.config.set_key('decimal_point', self.decimal_point, True)
            self.history_list.update()
            self.request_list.update()
            self.address_list.update()
            for edit, amount in zip(edits, amounts):
                edit.setAmount(amount)
            self.update_status()
        unit_combo.currentIndexChanged.connect(on_unit)
        gui_widgets.append((unit_label, unit_combo))

        block_explorers = sorted(util.block_explorer_info().keys())
        msg = _('Choose which online block explorer to use for functions that open a web browser')
        block_ex_label = HelpLabel(_('Online Block Explorer') + ':', msg)
        block_ex_combo = QComboBox()
        block_ex_combo.addItems(block_explorers)
        block_ex_combo.setCurrentIndex(block_ex_combo.findText(util.block_explorer(self.config)))
        def on_be(x):
            be_result = block_explorers[block_ex_combo.currentIndex()]
            self.config.set_key('block_explorer', be_result, True)
        block_ex_combo.currentIndexChanged.connect(on_be)
        gui_widgets.append((block_ex_label, block_ex_combo))

        from electrum_grs import qrscanner
        system_cameras = qrscanner._find_system_cameras()
        qr_combo = QComboBox()
        qr_combo.addItem("Default","default")
        for camera, device in system_cameras.items():
            qr_combo.addItem(camera, device)
        #combo.addItem("Manually specify a device", config.get("video_device"))
        index = qr_combo.findData(self.config.get("video_device"))
        qr_combo.setCurrentIndex(index)
        msg = _("Install the zbar package to enable this.")
        qr_label = HelpLabel(_('Video Device') + ':', msg)
        qr_combo.setEnabled(qrscanner.libzbar is not None)
        on_video_device = lambda x: self.config.set_key("video_device", qr_combo.itemData(x), True)
        qr_combo.currentIndexChanged.connect(on_video_device)
        gui_widgets.append((qr_label, qr_combo))

        usechange_cb = QCheckBox(_('Use change addresses'))
        usechange_cb.setChecked(self.wallet.use_change)
        if not self.config.is_modifiable('use_change'): usechange_cb.setEnabled(False)
        def on_usechange(x):
            usechange_result = x == Qt.Checked
            if self.wallet.use_change != usechange_result:
                self.wallet.use_change = usechange_result
                self.wallet.storage.put('use_change', self.wallet.use_change)
                multiple_cb.setEnabled(self.wallet.use_change)
        usechange_cb.stateChanged.connect(on_usechange)
        usechange_cb.setToolTip(_('Using change addresses makes it more difficult for other people to track your transactions.'))
        tx_widgets.append((usechange_cb, None))

        def on_multiple(x):
            multiple = x == Qt.Checked
            if self.wallet.multiple_change != multiple:
                self.wallet.multiple_change = multiple
                self.wallet.storage.put('multiple_change', multiple)
        multiple_change = self.wallet.multiple_change
        multiple_cb = QCheckBox(_('Use multiple change addresses'))
        multiple_cb.setEnabled(self.wallet.use_change)
        multiple_cb.setToolTip('\n'.join([
            _('In some cases, use up to 3 change addresses in order to break '
              'up large coin amounts and obfuscate the recipient address.'),
            _('This may result in higher transactions fees.')
        ]))
        multiple_cb.setChecked(multiple_change)
        multiple_cb.stateChanged.connect(on_multiple)
        tx_widgets.append((multiple_cb, None))

        def fmt_docs(key, klass):
            lines = [ln.lstrip(" ") for ln in klass.__doc__.split("\n")]
            return '\n'.join([key, "", " ".join(lines)])

        choosers = sorted(coinchooser.COIN_CHOOSERS.keys())
        chooser_name = coinchooser.get_name(self.config)
        msg = _('Choose coin (UTXO) selection method.  The following are available:\n\n')
        msg += '\n\n'.join(fmt_docs(*item) for item in coinchooser.COIN_CHOOSERS.items())
        chooser_label = HelpLabel(_('Coin selection') + ':', msg)
        chooser_combo = QComboBox()
        chooser_combo.addItems(choosers)
        i = choosers.index(chooser_name) if chooser_name in choosers else 0
        chooser_combo.setCurrentIndex(i)
        def on_chooser(x):
            chooser_name = choosers[chooser_combo.currentIndex()]
            self.config.set_key('coin_chooser', chooser_name)
        chooser_combo.currentIndexChanged.connect(on_chooser)
        tx_widgets.append((chooser_label, chooser_combo))

        def on_unconf(x):
            self.config.set_key('confirmed_only', bool(x))
        conf_only = self.config.get('confirmed_only', False)
        unconf_cb = QCheckBox(_('Spend only confirmed coins'))
        unconf_cb.setToolTip(_('Spend only confirmed inputs.'))
        unconf_cb.setChecked(conf_only)
        unconf_cb.stateChanged.connect(on_unconf)
        tx_widgets.append((unconf_cb, None))

        # Fiat Currency
        hist_checkbox = QCheckBox()
        fiat_address_checkbox = QCheckBox()
        ccy_combo = QComboBox()
        ex_combo = QComboBox()

        def update_currencies():
            if not self.fx: return
            currencies = sorted(self.fx.get_currencies(self.fx.get_history_config()))
            ccy_combo.clear()
            ccy_combo.addItems([_('None')] + currencies)
            if self.fx.is_enabled():
                ccy_combo.setCurrentIndex(ccy_combo.findText(self.fx.get_currency()))

        def update_history_cb():
            if not self.fx: return
            hist_checkbox.setChecked(self.fx.get_history_config())
            # There are currently no history rates exchanges.
            hist_checkbox.setEnabled(False and self.fx.is_enabled())

        def update_fiat_address_cb():
            if not self.fx: return
            fiat_address_checkbox.setChecked(self.fx.get_fiat_address_config())

        def update_exchanges():
            if not self.fx: return
            b = self.fx.is_enabled()
            ex_combo.setEnabled(b)
            if b:
                h = self.fx.get_history_config()
                c = self.fx.get_currency()
                exchanges = self.fx.get_exchanges_by_ccy(c, h)
            else:
                exchanges = self.fx.get_exchanges_by_ccy('USD', False)
            ex_combo.clear()
            ex_combo.addItems(sorted(exchanges))
            ex_combo.setCurrentIndex(ex_combo.findText(self.fx.config_exchange()))

        def on_currency(hh):
            if not self.fx: return
            b = bool(ccy_combo.currentIndex())
            ccy = str(ccy_combo.currentText()) if b else None
            self.fx.set_enabled(b)
            if b and ccy != self.fx.ccy:
                self.fx.set_currency(ccy)
            update_history_cb()
            update_exchanges()
            self.update_fiat()

        def on_exchange(idx):
            exchange = str(ex_combo.currentText())
            if self.fx and self.fx.is_enabled() and exchange and exchange != self.fx.exchange.name():
                self.fx.set_exchange(exchange)

        def on_history(checked):
            if not self.fx: return
            self.fx.set_history_config(checked)
            update_exchanges()
            self.history_list.refresh_headers()
            if self.fx.is_enabled() and checked:
                # reset timeout to get historical rates
                self.fx.timeout = 0

        def on_fiat_address(checked):
            if not self.fx: return
            self.fx.set_fiat_address_config(checked)
            self.address_list.refresh_headers()
            self.address_list.update()

        update_currencies()
        update_history_cb()
        update_fiat_address_cb()
        update_exchanges()
        ccy_combo.currentIndexChanged.connect(on_currency)
        hist_checkbox.stateChanged.connect(on_history)
        fiat_address_checkbox.stateChanged.connect(on_fiat_address)
        ex_combo.currentIndexChanged.connect(on_exchange)

        fiat_widgets = []
        fiat_widgets.append((QLabel(_('Fiat currency')), ccy_combo))
        fiat_widgets.append((QLabel(_('Show history rates')), hist_checkbox))
        fiat_widgets.append((QLabel(_('Show Fiat balance for addresses')), fiat_address_checkbox))
        fiat_widgets.append((QLabel(_('Source')), ex_combo))

        tabs_info = [
            (fee_widgets, _('Fees')),
            (tx_widgets, _('Transactions')),
            (gui_widgets, _('Appearance')),
            (fiat_widgets, _('Fiat')),
            (id_widgets, _('Identity')),
        ]
        for widgets, name in tabs_info:
            tab = QWidget()
            grid = QGridLayout(tab)
            grid.setColumnStretch(0,1)
            for a,b in widgets:
                i = grid.rowCount()
                if b:
                    if a:
                        grid.addWidget(a, i, 0)
                    grid.addWidget(b, i, 1)
                else:
                    grid.addWidget(a, i, 0, 1, 2)
            tabs.addTab(tab, name)

        vbox.addWidget(tabs)
        vbox.addStretch(1)
        vbox.addLayout(Buttons(CloseButton(d)))
        d.setLayout(vbox)

        # run the dialog
        d.exec_()

        if self.fx:
            self.fx.timeout = 0

        self.alias_received_signal.disconnect(set_alias_color)

        run_hook('close_settings_dialog')
        if self.need_restart:
            self.show_warning(_('Please restart Electrum-GRS to activate the new GUI settings'), title=_('Success'))


    def closeEvent(self, event):
        # It seems in some rare cases this closeEvent() is called twice
        if not self.cleaned_up:
            self.cleaned_up = True
            self.clean_up()
        event.accept()

    def clean_up(self):
        self.wallet.thread.stop()
        if self.network:
            self.network.unregister_callback(self.on_network)
        self.config.set_key("is_maximized", self.isMaximized())
        if not self.isMaximized():
            g = self.geometry()
            self.wallet.storage.put("winpos-qt", [g.left(),g.top(),
                                                  g.width(),g.height()])
        self.config.set_key("console-history", self.console.history[-50:],
                            True)
        if self.qr_window:
            self.qr_window.close()
        self.close_wallet()
        self.gui_object.close_window(self)

    def plugins_dialog(self):
        self.pluginsdialog = d = WindowModalDialog(self, _('Electrum-GRS Plugins'))

        plugins = self.gui_object.plugins

        vbox = QVBoxLayout(d)

        # plugins
        scroll = QScrollArea()
        scroll.setEnabled(True)
        scroll.setWidgetResizable(True)
        scroll.setMinimumSize(400,250)
        vbox.addWidget(scroll)

        w = QWidget()
        scroll.setWidget(w)
        w.setMinimumHeight(plugins.count() * 35)

        grid = QGridLayout()
        grid.setColumnStretch(0,1)
        w.setLayout(grid)

        settings_widgets = {}

        def enable_settings_widget(p, name, i):
            widget = settings_widgets.get(name)
            if not widget and p and p.requires_settings():
                widget = settings_widgets[name] = p.settings_widget(d)
                grid.addWidget(widget, i, 1)
            if widget:
                widget.setEnabled(bool(p and p.is_enabled()))

        def do_toggle(cb, name, i):
            p = plugins.toggle(name)
            cb.setChecked(bool(p))
            enable_settings_widget(p, name, i)
            run_hook('init_qt', self.gui_object)

        for i, descr in enumerate(plugins.descriptions.values()):
            name = descr['__name__']
            p = plugins.get(name)
            if descr.get('registers_keystore'):
                continue
            try:
                cb = QCheckBox(descr['fullname'])
                plugin_is_loaded = p is not None
                cb_enabled = (not plugin_is_loaded and plugins.is_available(name, self.wallet)
                              or plugin_is_loaded and p.can_user_disable())
                cb.setEnabled(cb_enabled)
                cb.setChecked(plugin_is_loaded and p.is_enabled())
                grid.addWidget(cb, i, 0)
                enable_settings_widget(p, name, i)
                cb.clicked.connect(partial(do_toggle, cb, name, i))
                msg = descr['description']
                if descr.get('requires'):
                    msg += '\n\n' + _('Requires') + ':\n' + '\n'.join(map(lambda x: x[1], descr.get('requires')))
                grid.addWidget(HelpButton(msg), i, 2)
            except Exception:
                self.print_msg("error: cannot display plugin", name)
                traceback.print_exc(file=sys.stdout)
        grid.setRowStretch(len(plugins.descriptions.values()), 1)
        vbox.addLayout(Buttons(CloseButton(d)))
        d.exec_()

    def cpfp(self, parent_tx, new_tx):
        total_size = parent_tx.estimated_size() + new_tx.estimated_size()
        d = WindowModalDialog(self, _('Child Pays for Parent'))
        vbox = QVBoxLayout(d)
        msg = (
            "A CPFP is a transaction that sends an unconfirmed output back to "
            "yourself, with a high fee. The goal is to have miners confirm "
            "the parent transaction in order to get the fee attached to the "
            "child transaction.")
        vbox.addWidget(WWLabel(_(msg)))
        msg2 = ("The proposed fee is computed using your "
            "fee/kB settings, applied to the total size of both child and "
            "parent transactions. After you broadcast a CPFP transaction, "
            "it is normal to see a new unconfirmed transaction in your history.")
        vbox.addWidget(WWLabel(_(msg2)))
        grid = QGridLayout()
        grid.addWidget(QLabel(_('Total size') + ':'), 0, 0)
        grid.addWidget(QLabel('%d bytes'% total_size), 0, 1)
        max_fee = new_tx.output_value()
        grid.addWidget(QLabel(_('Input amount') + ':'), 1, 0)
        grid.addWidget(QLabel(self.format_amount(max_fee) + ' ' + self.base_unit()), 1, 1)
        output_amount = QLabel('')
        grid.addWidget(QLabel(_('Output amount') + ':'), 2, 0)
        grid.addWidget(output_amount, 2, 1)
        fee_e = BTCAmountEdit(self.get_decimal_point)
        def f(x):
            a = max_fee - fee_e.get_amount()
            output_amount.setText((self.format_amount(a) + ' ' + self.base_unit()) if a else '')
        fee_e.textChanged.connect(f)
        fee = self.config.fee_per_kb() * total_size / 1000
        fee_e.setAmount(fee)
        grid.addWidget(QLabel(_('Fee' + ':')), 3, 0)
        grid.addWidget(fee_e, 3, 1)
        def on_rate(dyn, pos, fee_rate):
            fee = fee_rate * total_size / 1000
            fee = min(max_fee, fee)
            fee_e.setAmount(fee)
        fee_slider = FeeSlider(self, self.config, on_rate)
        fee_slider.update()
        grid.addWidget(fee_slider, 4, 1)
        vbox.addLayout(grid)
        vbox.addLayout(Buttons(CancelButton(d), OkButton(d)))
        if not d.exec_():
            return
        fee = fee_e.get_amount()
        if fee > max_fee:
            self.show_error(_('Max fee exceeded'))
            return
        new_tx = self.wallet.cpfp(parent_tx, fee)
        new_tx.set_rbf(True)
        self.show_transaction(new_tx)

    def bump_fee_dialog(self, tx):
        is_relevant, is_mine, v, fee = self.wallet.get_wallet_delta(tx)
        tx_label = self.wallet.get_label(tx.txid())
        tx_size = tx.estimated_size()
        d = WindowModalDialog(self, _('Bump Fee'))
        vbox = QVBoxLayout(d)
        vbox.addWidget(QLabel(_('Current fee') + ': %s'% self.format_amount(fee) + ' ' + self.base_unit()))
        vbox.addWidget(QLabel(_('New fee' + ':')))

        fee_e = BTCAmountEdit(self.get_decimal_point)
        fee_e.setAmount(fee * 1.5)
        vbox.addWidget(fee_e)

        def on_rate(dyn, pos, fee_rate):
            fee = fee_rate * tx_size / 1000
            fee_e.setAmount(fee)
        fee_slider = FeeSlider(self, self.config, on_rate)
        vbox.addWidget(fee_slider)
        cb = QCheckBox(_('Final'))
        vbox.addWidget(cb)
        vbox.addLayout(Buttons(CancelButton(d), OkButton(d)))
        if not d.exec_():
            return
        is_final = cb.isChecked()
        new_fee = fee_e.get_amount()
        delta = new_fee - fee
        if delta < 0:
            self.show_error("fee too low")
            return
        try:
            new_tx = self.wallet.bump_fee(tx, delta)
        except BaseException as e:
            self.show_error(str(e))
            return
        if is_final:
            new_tx.set_rbf(False)
        self.show_transaction(new_tx, tx_label)<|MERGE_RESOLUTION|>--- conflicted
+++ resolved
@@ -36,36 +36,19 @@
 from PyQt5.QtGui import *
 from PyQt5.QtWidgets import *
 
-<<<<<<< HEAD
 from electrum_grs.util import bh2u, bfh
-from . import icons_rc
 
 from electrum_grs import keystore
-from electrum_grs.bitcoin import COIN, is_address, TYPE_ADDRESS
+from electrum_grs.bitcoin import COIN, is_address, TYPE_ADDRESS, NetworkConstants
 from electrum_grs.plugins import run_hook
 from electrum_grs.i18n import _
 from electrum_grs.util import (format_time, format_satoshis, PrintError,
                            format_satoshis_plain, NotEnoughFunds,
                            UserCancelled)
-from electrum_grs import Transaction, mnemonic
+from electrum_grs import Transaction
 from electrum_grs import util, bitcoin, commands, coinchooser
-from electrum_grs import SimpleConfig, paymentrequest
-from electrum_grs.wallet import Wallet, Multisig_Wallet
-=======
-from electrum.util import bh2u, bfh
-
-from electrum import keystore
-from electrum.bitcoin import COIN, is_address, TYPE_ADDRESS, NetworkConstants
-from electrum.plugins import run_hook
-from electrum.i18n import _
-from electrum.util import (format_time, format_satoshis, PrintError,
-                           format_satoshis_plain, NotEnoughFunds,
-                           UserCancelled)
-from electrum import Transaction
-from electrum import util, bitcoin, commands, coinchooser
-from electrum import paymentrequest
-from electrum.wallet import Multisig_Wallet
->>>>>>> b4e43754
+from electrum_grs import paymentrequest
+from electrum_grs.wallet import Multisig_Wallet
 try:
     from electrum_grs.plot import plot_history
 except:
@@ -77,13 +60,6 @@
 from .transaction_dialog import show_transaction
 from .fee_slider import FeeSlider
 
-<<<<<<< HEAD
-
-from electrum_grs import ELECTRUM_VERSION
-import re
-
-=======
->>>>>>> b4e43754
 from .util import *
 
 
@@ -106,11 +82,7 @@
             self.func()
 
 
-<<<<<<< HEAD
-from electrum_grs.paymentrequest import PR_UNPAID, PR_PAID, PR_UNKNOWN, PR_EXPIRED
-=======
-from electrum.paymentrequest import PR_PAID
->>>>>>> b4e43754
+from electrum_grs.paymentrequest import PR_PAID
 
 
 class ElectrumWindow(QMainWindow, MessageBoxMixin, PrintError):
@@ -391,12 +363,8 @@
             self.setGeometry(100, 100, 840, 400)
 
     def watching_only_changed(self):
-<<<<<<< HEAD
-        title = 'Electrum-GRS %s  -  %s' % (self.wallet.electrum_version,
-=======
-        name = "Electrum Testnet" if NetworkConstants.TESTNET else "Electrum"
+        name = "Electrum-GRS Testnet" if NetworkConstants.TESTNET else "Electrum-GRS"
         title = '%s %s  -  %s' % (name, self.wallet.electrum_version,
->>>>>>> b4e43754
                                         self.wallet.basename())
         extra = [self.wallet.storage.get('wallet_type', '?')]
         if self.wallet.is_watching_only():
@@ -606,15 +574,11 @@
 
     def notify(self, message):
         if self.tray:
-<<<<<<< HEAD
-            self.tray.showMessage("Electrum-GRS", message, QSystemTrayIcon.Information, 20000)
-=======
             try:
                 # this requires Qt 5.9
-                self.tray.showMessage("Electrum", message, QIcon(":icons/electrum_dark_icon"), 20000)
+                self.tray.showMessage("Electrum-GRS", message, QIcon(":icons/electrum_dark_icon"), 20000)
             except TypeError:
-                self.tray.showMessage("Electrum", message, QSystemTrayIcon.Information, 20000)
->>>>>>> b4e43754
+                self.tray.showMessage("Electrum-GRS", message, QSystemTrayIcon.Information, 20000)
 
 
 
@@ -967,10 +931,6 @@
     def new_payment_request(self):
         addr = self.wallet.get_unused_address()
         if addr is None:
-<<<<<<< HEAD
-            from electrum_grs.wallet import Imported_Wallet
-=======
->>>>>>> b4e43754
             if not self.wallet.is_deterministic():
                 msg = [
                     _('No more addresses in your wallet.'),
@@ -2124,11 +2084,7 @@
         return d.run()
 
     def tx_from_text(self, txt):
-<<<<<<< HEAD
-        from electrum_grs.transaction import tx_from_str, Transaction
-=======
-        from electrum.transaction import tx_from_str
->>>>>>> b4e43754
+        from electrum_grs.transaction import tx_from_str
         try:
             tx = tx_from_str(txt)
             return Transaction(tx)
@@ -2169,7 +2125,7 @@
         return self.tx_from_text(file_content)
 
     def do_process_from_text(self):
-        from electrum.transaction import SerializationError
+        from electrum_grs.transaction import SerializationError
         text = text_dialog(self, _('Input raw transaction'), _("Transaction:"), _("Load transaction"))
         if not text:
             return
@@ -2178,16 +2134,16 @@
             if tx:
                 self.show_transaction(tx)
         except SerializationError as e:
-            self.show_critical(_("Electrum was unable to deserialize the transaction:") + "\n" + str(e))
+            self.show_critical(_("Electrum-GRS was unable to deserialize the transaction:") + "\n" + str(e))
 
     def do_process_from_file(self):
-        from electrum.transaction import SerializationError
+        from electrum_grs.transaction import SerializationError
         try:
             tx = self.read_tx_from_file()
             if tx:
                 self.show_transaction(tx)
         except SerializationError as e:
-            self.show_critical(_("Electrum was unable to deserialize the transaction:") + "\n" + str(e))
+            self.show_critical(_("Electrum-GRS was unable to deserialize the transaction:") + "\n" + str(e))
 
     def do_process_from_txid(self):
         from electrum_grs import transaction
@@ -2427,7 +2383,7 @@
         address_e.textChanged.connect(on_address)
         if not d.exec_():
             return
-        from electrum.wallet import sweep_preparations
+        from electrum_grs.wallet import sweep_preparations
         try:
             self.do_clear()
             coins, keypairs = sweep_preparations(get_pk(), self.network)
