--- conflicted
+++ resolved
@@ -24,18 +24,10 @@
 # SOFTWARE.
 import webbrowser
 
-<<<<<<< HEAD
-from .util import *
 from electrum_grs.i18n import _
 from electrum_grs.util import block_explorer_URL
 from electrum_grs.plugins import run_hook
 from electrum_grs.bitcoin import is_address
-=======
-from electrum.i18n import _
-from electrum.util import block_explorer_URL
-from electrum.plugins import run_hook
-from electrum.bitcoin import is_address
->>>>>>> f6ab12ac
 
 from .util import *
 
