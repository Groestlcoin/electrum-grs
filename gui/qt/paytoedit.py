#!/usr/bin/env python
#
# Electrum - lightweight Bitcoin client
# Copyright (C) 2012 thomasv@gitorious
#
# Permission is hereby granted, free of charge, to any person
# obtaining a copy of this software and associated documentation files
# (the "Software"), to deal in the Software without restriction,
# including without limitation the rights to use, copy, modify, merge,
# publish, distribute, sublicense, and/or sell copies of the Software,
# and to permit persons to whom the Software is furnished to do so,
# subject to the following conditions:
#
# The above copyright notice and this permission notice shall be
# included in all copies or substantial portions of the Software.
#
# THE SOFTWARE IS PROVIDED "AS IS", WITHOUT WARRANTY OF ANY KIND,
# EXPRESS OR IMPLIED, INCLUDING BUT NOT LIMITED TO THE WARRANTIES OF
# MERCHANTABILITY, FITNESS FOR A PARTICULAR PURPOSE AND
# NONINFRINGEMENT. IN NO EVENT SHALL THE AUTHORS OR COPYRIGHT HOLDERS
# BE LIABLE FOR ANY CLAIM, DAMAGES OR OTHER LIABILITY, WHETHER IN AN
# ACTION OF CONTRACT, TORT OR OTHERWISE, ARISING FROM, OUT OF OR IN
# CONNECTION WITH THE SOFTWARE OR THE USE OR OTHER DEALINGS IN THE
# SOFTWARE.

from PyQt5.QtGui import *
import re
from decimal import Decimal
<<<<<<< HEAD
from electrum_grs import bitcoin
from electrum_grs.util import bfh
=======

from electrum import bitcoin
from electrum.util import bfh
>>>>>>> 26fcb1d3

from .qrtextedit import ScanQRTextEdit
from .completion_text_edit import CompletionTextEdit
from . import util

RE_ADDRESS = '[1-9A-HJ-NP-Za-km-z]{26,}'
RE_ALIAS = '(.*?)\s*\<([1-9A-HJ-NP-Za-km-z]{26,})\>'

frozen_style = "QWidget { background-color:none; border:none;}"
normal_style = "QPlainTextEdit { }"

class PayToEdit(CompletionTextEdit, ScanQRTextEdit):

    def __init__(self, win):
        CompletionTextEdit.__init__(self)
        ScanQRTextEdit.__init__(self)
        self.win = win
        self.amount_edit = win.amount_e
        self.document().contentsChanged.connect(self.update_size)
        self.heightMin = 0
        self.heightMax = 150
        self.c = None
        self.textChanged.connect(self.check_text)
        self.outputs = []
        self.errors = []
        self.is_pr = False
        self.is_alias = False
        self.scan_f = win.pay_to_URI
        self.update_size()
        self.payto_address = None

        self.previous_payto = ''

    def setFrozen(self, b):
        self.setReadOnly(b)
        self.setStyleSheet(frozen_style if b else normal_style)
        for button in self.buttons:
            button.setHidden(b)

    def setGreen(self):
        self.setStyleSheet(util.ColorScheme.GREEN.as_stylesheet(True))

    def setExpired(self):
        self.setStyleSheet(util.ColorScheme.RED.as_stylesheet(True))

    def parse_address_and_amount(self, line):
        x, y = line.split(',')
        out_type, out = self.parse_output(x)
        amount = self.parse_amount(y)
        return out_type, out, amount

    def parse_output(self, x):
        try:
            address = self.parse_address(x)
            return bitcoin.TYPE_ADDRESS, address
        except:
            script = self.parse_script(x)
            return bitcoin.TYPE_SCRIPT, script

    def parse_script(self, x):
        from electrum_grs.transaction import opcodes, push_script
        script = ''
        for word in x.split():
            if word[0:3] == 'OP_':
                assert word in opcodes.lookup
                opcode_int = opcodes.lookup[word]
                assert opcode_int < 256  # opcode is single-byte
                script += bitcoin.int_to_hex(opcode_int)
            else:
                bfh(word)  # to test it is hex data
                script += push_script(word)
        return script

    def parse_amount(self, x):
        if x.strip() == '!':
            return '!'
        p = pow(10, self.amount_edit.decimal_point())
        return int(p * Decimal(x.strip()))

    def parse_address(self, line):
        r = line.strip()
        m = re.match('^'+RE_ALIAS+'$', r)
        address = str(m.group(2) if m else r)
        assert bitcoin.is_address(address)
        return address

    def check_text(self):
        self.errors = []
        if self.is_pr:
            return
        # filter out empty lines
        lines = [i for i in self.lines() if i]
        outputs = []
        total = 0
        self.payto_address = None
        if len(lines) == 1:
            data = lines[0]
            if data.startswith("groestlcoin:"):
                self.scan_f(data)
                return
            try:
                self.payto_address = self.parse_output(data)
            except:
                pass
            if self.payto_address:
                self.win.lock_amount(False)
                return

        is_max = False
        for i, line in enumerate(lines):
            try:
                _type, to_address, amount = self.parse_address_and_amount(line)
            except:
                self.errors.append((i, line.strip()))
                continue

            outputs.append((_type, to_address, amount))
            if amount == '!':
                is_max = True
            else:
                total += amount

        self.win.is_max = is_max
        self.outputs = outputs
        self.payto_address = None

        if self.win.is_max:
            self.win.do_update_fee()
        else:
            self.amount_edit.setAmount(total if outputs else None)
            self.win.lock_amount(total or len(lines)>1)

    def get_errors(self):
        return self.errors

    def get_recipient(self):
        return self.payto_address

    def get_outputs(self, is_max):
        if self.payto_address:
            if is_max:
                amount = '!'
            else:
                amount = self.amount_edit.get_amount()

            _type, addr = self.payto_address
            self.outputs = [(_type, addr, amount)]

        return self.outputs[:]

    def lines(self):
        return self.toPlainText().split('\n')

    def is_multiline(self):
        return len(self.lines()) > 1

    def paytomany(self):
        self.setText("\n\n\n")
        self.update_size()

    def update_size(self):
        lineHeight = QFontMetrics(self.document().defaultFont()).height()
        docHeight = self.document().size().height()
        h = docHeight * lineHeight + 11
        if self.heightMin <= h <= self.heightMax:
            self.setMinimumHeight(h)
            self.setMaximumHeight(h)
        self.verticalScrollBar().hide()

    def qr_input(self):
        data = super(PayToEdit,self).qr_input()
        if data.startswith("groestlcoin:"):
            self.scan_f(data)
            # TODO: update fee

    def resolve(self):
        self.is_alias = False
        if self.hasFocus():
            return
        if self.is_multiline():  # only supports single line entries atm
            return
        if self.is_pr:
            return
        key = str(self.toPlainText())
        if key == self.previous_payto:
            return
        self.previous_payto = key
        if not (('.' in key) and (not '<' in key) and (not ' ' in key)):
            return
        parts = key.split(sep=',')  # assuming single line
        if parts and len(parts) > 0 and bitcoin.is_address(parts[0]):
            return
        try:
            data = self.win.contacts.resolve(key)
        except:
            return
        if not data:
            return
        self.is_alias = True

        address = data.get('address')
        name = data.get('name')
        new_url = key + ' <' + address + '>'
        self.setText(new_url)
        self.previous_payto = new_url

        #if self.win.config.get('openalias_autoadd') == 'checked':
        self.win.contacts[key] = ('openalias', name)
        self.win.contact_list.on_update()

        self.setFrozen(True)
        if data.get('type') == 'openalias':
            self.validated = data.get('validated')
            if self.validated:
                self.setGreen()
            else:
                self.setExpired()
        else:
            self.validated = None<|MERGE_RESOLUTION|>--- conflicted
+++ resolved
@@ -26,14 +26,9 @@
 from PyQt5.QtGui import *
 import re
 from decimal import Decimal
-<<<<<<< HEAD
+
 from electrum_grs import bitcoin
 from electrum_grs.util import bfh
-=======
-
-from electrum import bitcoin
-from electrum.util import bfh
->>>>>>> 26fcb1d3
 
 from .qrtextedit import ScanQRTextEdit
 from .completion_text_edit import CompletionTextEdit
