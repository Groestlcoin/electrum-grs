#!/usr/bin/env python
#
# Electrum - lightweight Bitcoin client
# Copyright (C) 2012 thomasv@gitorious
#
# Permission is hereby granted, free of charge, to any person
# obtaining a copy of this software and associated documentation files
# (the "Software"), to deal in the Software without restriction,
# including without limitation the rights to use, copy, modify, merge,
# publish, distribute, sublicense, and/or sell copies of the Software,
# and to permit persons to whom the Software is furnished to do so,
# subject to the following conditions:
#
# The above copyright notice and this permission notice shall be
# included in all copies or substantial portions of the Software.
#
# THE SOFTWARE IS PROVIDED "AS IS", WITHOUT WARRANTY OF ANY KIND,
# EXPRESS OR IMPLIED, INCLUDING BUT NOT LIMITED TO THE WARRANTIES OF
# MERCHANTABILITY, FITNESS FOR A PARTICULAR PURPOSE AND
# NONINFRINGEMENT. IN NO EVENT SHALL THE AUTHORS OR COPYRIGHT HOLDERS
# BE LIABLE FOR ANY CLAIM, DAMAGES OR OTHER LIABILITY, WHETHER IN AN
# ACTION OF CONTRACT, TORT OR OTHERWISE, ARISING FROM, OUT OF OR IN
# CONNECTION WITH THE SOFTWARE OR THE USE OR OTHER DEALINGS IN THE
# SOFTWARE.

from PyQt5.QtCore import *
from PyQt5.QtGui import *
from PyQt5.QtWidgets import QCompleter, QPlainTextEdit
from .qrtextedit import ScanQRTextEdit

import re
from decimal import Decimal
<<<<<<< HEAD
from electrum_grs import bitcoin
=======
from electrum import bitcoin
from electrum.util import bfh
>>>>>>> 377825a4

from . import util

RE_ADDRESS = '[1-9A-HJ-NP-Za-km-z]{26,}'
RE_ALIAS = '(.*?)\s*\<([1-9A-HJ-NP-Za-km-z]{26,})\>'

frozen_style = "QWidget { background-color:none; border:none;}"
normal_style = "QPlainTextEdit { }"

class PayToEdit(ScanQRTextEdit):

    def __init__(self, win):
        ScanQRTextEdit.__init__(self)
        self.win = win
        self.amount_edit = win.amount_e
        self.document().contentsChanged.connect(self.update_size)
        self.heightMin = 0
        self.heightMax = 150
        self.c = None
        self.textChanged.connect(self.check_text)
        self.outputs = []
        self.errors = []
        self.is_pr = False
        self.is_alias = False
        self.scan_f = win.pay_to_URI
        self.update_size()
        self.payto_address = None

        self.previous_payto = ''

    def setFrozen(self, b):
        self.setReadOnly(b)
        self.setStyleSheet(frozen_style if b else normal_style)
        for button in self.buttons:
            button.setHidden(b)

    def setGreen(self):
        self.setStyleSheet(util.ColorScheme.GREEN.as_stylesheet(True))

    def setExpired(self):
        self.setStyleSheet(util.ColorScheme.RED.as_stylesheet(True))

    def parse_address_and_amount(self, line):
        x, y = line.split(',')
        out_type, out = self.parse_output(x)
        amount = self.parse_amount(y)
        return out_type, out, amount

    def parse_output(self, x):
        try:
            address = self.parse_address(x)
            return bitcoin.TYPE_ADDRESS, address
        except:
            script = self.parse_script(x)
            return bitcoin.TYPE_SCRIPT, script

    def parse_script(self, x):
        from electrum_grs.transaction import opcodes, push_script
        script = ''
        for word in x.split():
            if word[0:3] == 'OP_':
                assert word in opcodes.lookup
                opcode_int = opcodes.lookup[word]
                assert opcode_int < 256  # opcode is single-byte
                script += bitcoin.int_to_hex(opcode_int)
            else:
                bfh(word)  # to test it is hex data
                script += push_script(word)
        return script

    def parse_amount(self, x):
        if x.strip() == '!':
            return '!'
        p = pow(10, self.amount_edit.decimal_point())
        return int(p * Decimal(x.strip()))

    def parse_address(self, line):
        r = line.strip()
        m = re.match('^'+RE_ALIAS+'$', r)
        address = str(m.group(2) if m else r)
        assert bitcoin.is_address(address)
        return address

    def check_text(self):
        self.errors = []
        if self.is_pr:
            return
        # filter out empty lines
        lines = [i for i in self.lines() if i]
        outputs = []
        total = 0
        self.payto_address = None
        if len(lines) == 1:
            data = lines[0]
            if data.startswith("groestlcoin:"):
                self.scan_f(data)
                return
            try:
                self.payto_address = self.parse_output(data)
            except:
                pass
            if self.payto_address:
                self.win.lock_amount(False)
                return

        is_max = False
        for i, line in enumerate(lines):
            try:
                _type, to_address, amount = self.parse_address_and_amount(line)
            except:
                self.errors.append((i, line.strip()))
                continue

            outputs.append((_type, to_address, amount))
            if amount == '!':
                is_max = True
            else:
                total += amount

        self.win.is_max = is_max
        self.outputs = outputs
        self.payto_address = None

        if self.win.is_max:
            self.win.do_update_fee()
        else:
            self.amount_edit.setAmount(total if outputs else None)
            self.win.lock_amount(total or len(lines)>1)

    def get_errors(self):
        return self.errors

    def get_recipient(self):
        return self.payto_address

    def get_outputs(self, is_max):
        if self.payto_address:
            if is_max:
                amount = '!'
            else:
                amount = self.amount_edit.get_amount()

            _type, addr = self.payto_address
            self.outputs = [(_type, addr, amount)]

        return self.outputs[:]

    def lines(self):
        return self.toPlainText().split('\n')

    def is_multiline(self):
        return len(self.lines()) > 1

    def paytomany(self):
        self.setText("\n\n\n")
        self.update_size()

    def update_size(self):
        lineHeight = QFontMetrics(self.document().defaultFont()).height()
        docHeight = self.document().size().height()
        h = docHeight * lineHeight + 11
        if self.heightMin <= h <= self.heightMax:
            self.setMinimumHeight(h)
            self.setMaximumHeight(h)
        self.verticalScrollBar().hide()


    def setCompleter(self, completer):
        self.c = completer
        self.c.setWidget(self)
        self.c.setCompletionMode(QCompleter.PopupCompletion)
        self.c.activated.connect(self.insertCompletion)


    def insertCompletion(self, completion):
        if self.c.widget() != self:
            return
        tc = self.textCursor()
        extra = len(completion) - len(self.c.completionPrefix())
        tc.movePosition(QTextCursor.Left)
        tc.movePosition(QTextCursor.EndOfWord)
        tc.insertText(completion[-extra:])
        self.setTextCursor(tc)


    def textUnderCursor(self):
        tc = self.textCursor()
        tc.select(QTextCursor.WordUnderCursor)
        return tc.selectedText()


    def keyPressEvent(self, e):
        if self.isReadOnly():
            return

        if self.c.popup().isVisible():
            if e.key() in [Qt.Key_Enter, Qt.Key_Return]:
                e.ignore()
                return

        if e.key() in [Qt.Key_Tab]:
            e.ignore()
            return

        if e.key() in [Qt.Key_Down, Qt.Key_Up] and not self.is_multiline():
            e.ignore()
            return

        QPlainTextEdit.keyPressEvent(self, e)

        ctrlOrShift = e.modifiers() and (Qt.ControlModifier or Qt.ShiftModifier)
        if self.c is None or (ctrlOrShift and not e.text()):
            return

        eow = "~!@#$%^&*()_+{}|:\"<>?,./;'[]\\-="
        hasModifier = (e.modifiers() != Qt.NoModifier) and not ctrlOrShift
        completionPrefix = self.textUnderCursor()

        if hasModifier or not e.text() or len(completionPrefix) < 1 or eow.find(e.text()[-1]) >= 0:
            self.c.popup().hide()
            return

        if completionPrefix != self.c.completionPrefix():
            self.c.setCompletionPrefix(completionPrefix)
            self.c.popup().setCurrentIndex(self.c.completionModel().index(0, 0))

        cr = self.cursorRect()
        cr.setWidth(self.c.popup().sizeHintForColumn(0) + self.c.popup().verticalScrollBar().sizeHint().width())
        self.c.complete(cr)

    def qr_input(self):
        data = super(PayToEdit,self).qr_input()
        if data.startswith("groestlcoin:"):
            self.scan_f(data)
            # TODO: update fee

    def resolve(self):
        self.is_alias = False
        if self.hasFocus():
            return
        if self.is_multiline():  # only supports single line entries atm
            return
        if self.is_pr:
            return
        key = str(self.toPlainText())
        if key == self.previous_payto:
            return
        self.previous_payto = key
        if not (('.' in key) and (not '<' in key) and (not ' ' in key)):
            return
        parts = key.split(sep=',')  # assuming single line
        if parts and len(parts) > 0 and bitcoin.is_address(parts[0]):
            return
        try:
            data = self.win.contacts.resolve(key)
        except:
            return
        if not data:
            return
        self.is_alias = True

        address = data.get('address')
        name = data.get('name')
        new_url = key + ' <' + address + '>'
        self.setText(new_url)
        self.previous_payto = new_url

        #if self.win.config.get('openalias_autoadd') == 'checked':
        self.win.contacts[key] = ('openalias', name)
        self.win.contact_list.on_update()

        self.setFrozen(True)
        if data.get('type') == 'openalias':
            self.validated = data.get('validated')
            if self.validated:
                self.setGreen()
            else:
                self.setExpired()
        else:
            self.validated = None<|MERGE_RESOLUTION|>--- conflicted
+++ resolved
@@ -30,12 +30,8 @@
 
 import re
 from decimal import Decimal
-<<<<<<< HEAD
 from electrum_grs import bitcoin
-=======
-from electrum import bitcoin
-from electrum.util import bfh
->>>>>>> 377825a4
+from electrum_grs.util import bfh
 
 from . import util
 
