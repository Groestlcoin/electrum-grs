--- conflicted
+++ resolved
@@ -35,17 +35,12 @@
         self.daemon = True
 
     def run(self):
+        # No domain for electrum-grs
+        return
+
         try:
-<<<<<<< HEAD
-            # No domain for electrum-grs
-            con = httplib.HTTPSConnection('',timeout=5)#electrum.org', timeout=5)
-            con.request("GET", "/version")
-            res = con.getresponse()
-        except socket.error as msg:
-=======
             res = requests.request("GET", "https://electrum.org/version")
         except:
->>>>>>> e23f3a5e
             print_error("Could not retrieve version information")
             return
 
