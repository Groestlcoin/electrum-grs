from functools import partial

from kivy.animation import Animation
from kivy.core.window import Window
from kivy.clock import Clock
from kivy.uix.bubble import Bubble, BubbleButton
from kivy.properties import ListProperty
from kivy.uix.widget import Widget

<<<<<<< HEAD
from electrum_grs_gui.i18n import _
=======
from electrum_gui.kivy.i18n import _
>>>>>>> 377825a4

class ContextMenuItem(Widget):
    '''abstract class
    '''

class ContextButton(ContextMenuItem, BubbleButton):
    pass

class ContextMenu(Bubble):

    buttons = ListProperty([_('ok'), _('cancel')])
    '''List of Buttons to be displayed at the bottom'''

    __events__ = ('on_press', 'on_release')

    def __init__(self, **kwargs):
        self._old_buttons = self.buttons
        super(ContextMenu, self).__init__(**kwargs)
        self.on_buttons(self, self.buttons)

    def on_touch_down(self, touch):
        if not self.collide_point(*touch.pos):
            self.hide()
            return
        return super(ContextMenu, self).on_touch_down(touch)

    def on_buttons(self, _menu, value):
        if 'menu_content' not in self.ids.keys():
            return
        if value == self._old_buttons:
            return
        blayout = self.ids.menu_content
        blayout.clear_widgets()
        for btn in value:
            ib = ContextButton(text=btn)
            ib.bind(on_press=partial(self.dispatch, 'on_press'))
            ib.bind(on_release=partial(self.dispatch, 'on_release'))
            blayout.add_widget(ib)
        self._old_buttons = value

    def on_press(self, instance):
        pass

    def on_release(self, instance):
        pass

    def show(self, pos, duration=0):
        Window.add_widget(self)
        # wait for the bubble to adjust it's size according to text then animate
        Clock.schedule_once(lambda dt: self._show(pos, duration))

    def _show(self, pos, duration):
        def on_stop(*l):
            if duration:
                Clock.schedule_once(self.hide, duration + .5)

        self.opacity = 0
        arrow_pos = self.arrow_pos
        if arrow_pos[0] in ('l', 'r'):
            pos = pos[0], pos[1] - (self.height/2)
        else:
            pos = pos[0] - (self.width/2), pos[1]

        self.limit_to = Window

        anim = Animation(opacity=1, pos=pos, d=.32)
        anim.bind(on_complete=on_stop)
        anim.cancel_all(self)
        anim.start(self)


    def hide(self, *dt):

        def on_stop(*l):
            Window.remove_widget(self)
        anim = Animation(opacity=0, d=.25)
        anim.bind(on_complete=on_stop)
        anim.cancel_all(self)
        anim.start(self)

    def add_widget(self, widget, index=0):
        if not isinstance(widget, ContextMenuItem):
            super(ContextMenu, self).add_widget(widget, index)
            return
        menu_content.add_widget(widget, index)<|MERGE_RESOLUTION|>--- conflicted
+++ resolved
@@ -7,11 +7,7 @@
 from kivy.properties import ListProperty
 from kivy.uix.widget import Widget
 
-<<<<<<< HEAD
-from electrum_grs_gui.i18n import _
-=======
-from electrum_gui.kivy.i18n import _
->>>>>>> 377825a4
+from electrum_grs_gui.kivy.i18n import _
 
 class ContextMenuItem(Widget):
     '''abstract class
