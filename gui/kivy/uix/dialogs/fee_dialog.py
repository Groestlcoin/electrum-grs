from kivy.app import App
from kivy.factory import Factory
from kivy.properties import ObjectProperty
from kivy.lang import Builder

<<<<<<< HEAD
from electrum_grs.util import fee_levels
from electrum_grs_gui.kivy.i18n import _
=======
from electrum_gui.kivy.i18n import _
>>>>>>> f6ab12ac

Builder.load_string('''
<FeeDialog@Popup>
    id: popup
    title: _('Transaction Fees')
    size_hint: 0.8, 0.8
    pos_hint: {'top':0.9}
    method: 0
    BoxLayout:
        orientation: 'vertical'
        BoxLayout:
            orientation: 'horizontal'
            size_hint: 1, 0.5
            Label:
                text: _('Method') + ':'
            Button:
                text: _('Mempool') if root.method == 2 else _('ETA') if root.method == 1 else _('Static')
                background_color: (0,0,0,0)
                bold: True
                on_release:
                    root.method  = (root.method + 1) % 3
                    root.update_slider()
                    root.update_text()
        BoxLayout:
            orientation: 'horizontal'
            size_hint: 1, 0.5
            Label:
                text: (_('Target') if root.method > 0 else _('Fee')) + ':'
            Label:
                id: fee_target
                text: ''
        Slider:
            id: slider
            range: 0, 4
            step: 1
            on_value: root.on_slider(self.value)
        Widget:
            size_hint: 1, 0.5
        BoxLayout:
            orientation: 'horizontal'
            size_hint: 1, 0.5
            TopLabel:
                id: fee_estimate
                text: ''
                font_size: '14dp'
        Widget:
            size_hint: 1, 0.5
        BoxLayout:
            orientation: 'horizontal'
            size_hint: 1, 0.5
            Button:
                text: 'Cancel'
                size_hint: 0.5, None
                height: '48dp'
                on_release: popup.dismiss()
            Button:
                text: 'OK'
                size_hint: 0.5, None
                height: '48dp'
                on_release:
                    root.on_ok()
                    root.dismiss()
''')

class FeeDialog(Factory.Popup):

    def __init__(self, app, config, callback):
        Factory.Popup.__init__(self)
        self.app = app
        self.config = config
        self.fee_rate = self.config.fee_per_kb()
        self.callback = callback
        mempool = self.config.use_mempool_fees()
        dynfees = self.config.is_dynfee()
        self.method = (2 if mempool else 1) if dynfees else 0
        self.update_slider()
        self.update_text()

    def update_text(self):
        pos = int(self.ids.slider.value)
        dynfees, mempool = self.get_method()
        if self.method == 2:
            fee_rate = self.config.depth_to_fee(pos)
            target, estimate = self.config.get_fee_text(pos, dynfees, mempool, fee_rate)
            msg = 'In the current network conditions, in order to be positioned %s, a transaction will require a fee of %s.' % (target, estimate)
        elif self.method == 1:
            fee_rate = self.config.eta_to_fee(pos)
            target, estimate = self.config.get_fee_text(pos, dynfees, mempool, fee_rate)
            msg = 'In the last few days, transactions that confirmed %s usually paid a fee of at least %s.' % (target.lower(), estimate)
        else:
            fee_rate = self.config.static_fee(pos)
            target, estimate = self.config.get_fee_text(pos, dynfees, True, fee_rate)
            msg = 'In the current network conditions, a transaction paying %s would be positioned %s.' % (target, estimate)

        self.ids.fee_target.text = target
        self.ids.fee_estimate.text = msg

    def get_method(self):
        dynfees = self.method > 0
        mempool = self.method == 2
        return dynfees, mempool

    def update_slider(self):
        slider = self.ids.slider
        dynfees, mempool = self.get_method()
        maxp, pos, fee_rate = self.config.get_fee_slider(dynfees, mempool)
        slider.range = (0, maxp)
        slider.step = 1
        slider.value = pos

    def on_ok(self):
        value = int(self.ids.slider.value)
        dynfees, mempool = self.get_method()
        self.config.set_key('dynamic_fees', dynfees, False)
        self.config.set_key('mempool_fees', mempool, False)
        if dynfees:
            if mempool:
                self.config.set_key('depth_level', value, True)
            else:
                self.config.set_key('fee_level', value, True)
        else:
            self.config.set_key('fee_per_kb', self.config.static_fee(value), True)
        self.callback()

    def on_slider(self, value):
        self.update_text()<|MERGE_RESOLUTION|>--- conflicted
+++ resolved
@@ -3,12 +3,7 @@
 from kivy.properties import ObjectProperty
 from kivy.lang import Builder
 
-<<<<<<< HEAD
-from electrum_grs.util import fee_levels
 from electrum_grs_gui.kivy.i18n import _
-=======
-from electrum_gui.kivy.i18n import _
->>>>>>> f6ab12ac
 
 Builder.load_string('''
 <FeeDialog@Popup>
