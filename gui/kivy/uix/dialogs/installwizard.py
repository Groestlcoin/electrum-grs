
from functools import partial
import threading

from kivy.app import App
from kivy.clock import Clock
from kivy.lang import Builder
from kivy.properties import ObjectProperty, StringProperty, OptionProperty
from kivy.core.window import Window
from kivy.uix.button import Button
from kivy.utils import platform
from kivy.uix.widget import Widget
from kivy.core.window import Window
from kivy.clock import Clock
from kivy.utils import platform

<<<<<<< HEAD
from electrum_grs_gui.kivy.uix.dialogs import EventsDialog
from electrum_grs_gui.kivy.i18n import _
from electrum_grs.base_wizard import BaseWizard
=======
from electrum.base_wizard import BaseWizard
>>>>>>> 2774126d


from . import EventsDialog
from ...i18n import _
from .password_dialog import PasswordDialog

# global Variables
is_test = (platform == "linux")
test_seed = "time taxi field recycle tiny license olive virus report rare steel portion achieve"
test_xpub = "xpub661MyMwAqRbcEbvVtRRSjqxVnaWVUMewVzMiURAKyYratih4TtBpMypzzefmv8zUNebmNVzB3PojdC5sV2P9bDgMoo9B3SARw1MXUUfU1GL"

Builder.load_string('''
#:import Window kivy.core.window.Window
#:import _ electrum_grs_gui.kivy.i18n._


<WizardTextInput@TextInput>
    border: 4, 4, 4, 4
    font_size: '15sp'
    padding: '15dp', '15dp'
    background_color: (1, 1, 1, 1) if self.focus else (0.454, 0.698, 0.909, 1)
    foreground_color: (0.31, 0.31, 0.31, 1) if self.focus else (0.835, 0.909, 0.972, 1)
    hint_text_color: self.foreground_color
    background_active: 'atlas://gui/kivy/theming/light/create_act_text_active'
    background_normal: 'atlas://gui/kivy/theming/light/create_act_text_active'
    size_hint_y: None
    height: '48sp'

<WizardButton@Button>:
    root: None
    size_hint: 1, None
    height: '48sp'
    on_press: if self.root: self.root.dispatch('on_press', self)
    on_release: if self.root: self.root.dispatch('on_release', self)

<BigLabel@Label>
    color: .854, .925, .984, 1
    size_hint: 1, None
    text_size: self.width, None
    height: self.texture_size[1]
    bold: True

<-WizardDialog>
    text_color: .854, .925, .984, 1
    value: ''
    #auto_dismiss: False
    size_hint: None, None
    canvas.before:
        Color:
            rgba: 0, 0, 0, .9
        Rectangle:
            size: Window.size
        Color:
            rgba: .239, .588, .882, 1
        Rectangle:
            size: Window.size

    crcontent: crcontent
    # add electrum icon
    BoxLayout:
        orientation: 'vertical' if self.width < self.height else 'horizontal'
        padding:
            min(dp(27), self.width/32), min(dp(27), self.height/32),\
            min(dp(27), self.width/32), min(dp(27), self.height/32)
        spacing: '10dp'
        GridLayout:
            id: grid_logo
            cols: 1
            pos_hint: {'center_y': .5}
            size_hint: 1, None
            height: self.minimum_height
            Label:
                color: root.text_color
                text: 'ELECTRUM'
                size_hint: 1, None
                height: self.texture_size[1] if self.opacity else 0
                font_size: '33sp'
                font_name: 'gui/kivy/data/fonts/tron/Tr2n.ttf'
        GridLayout:
            cols: 1
            id: crcontent
            spacing: '1dp'
        Widget:
            size_hint: 1, 0.3
        GridLayout:
            rows: 1
            spacing: '12dp'
            size_hint: 1, None
            height: self.minimum_height
            WizardButton:
                id: back
                text: _('Back')
                root: root
            WizardButton:
                id: next
                text: _('Next')
                root: root
                disabled: root.value == ''


<WizardMultisigDialog>
    value: 'next'
    Widget
        size_hint: 1, 1
    Label:
        color: root.text_color
        size_hint: 1, None
        text_size: self.width, None
        height: self.texture_size[1]
        text: _("Choose the number of signatures needed to unlock funds in your wallet")
    Widget
        size_hint: 1, 1
    GridLayout:
        orientation: 'vertical'
        cols: 2
        spacing: '14dp'
        size_hint: 1, 1
        height: self.minimum_height
        Label:
            color: root.text_color
            text: _('From %d cosigners')%n.value
        Slider:
            id: n
            range: 2, 5
            step: 1
            value: 2
        Label:
            color: root.text_color
            text: _('Require %d signatures')%m.value
        Slider:
            id: m
            range: 1, n.value
            step: 1
            value: 2


<WizardChoiceDialog>
    message : ''
    Widget:
        size_hint: 1, 1
    Label:
        color: root.text_color
        size_hint: 1, None
        text_size: self.width, None
        height: self.texture_size[1]
        text: root.message
    Widget
        size_hint: 1, 1
    GridLayout:
        row_default_height: '48dp'
        orientation: 'vertical'
        id: choices
        cols: 1
        spacing: '14dp'
        size_hint: 1, None

<MButton@Button>:
    size_hint: 1, None
    height: '33dp'
    on_release:
        self.parent.update_amount(self.text)

<WordButton@Button>:
    size_hint: None, None
    padding: '5dp', '5dp'
    text_size: None, self.height
    width: self.texture_size[0]
    height: '30dp'
    on_release:
        self.parent.new_word(self.text)


<SeedButton@Button>:
    height: dp(100)
    border: 4, 4, 4, 4
    halign: 'justify'
    valign: 'top'
    font_size: '18dp'
    text_size: self.width - dp(24), self.height - dp(12)
    color: .1, .1, .1, 1
    background_normal: 'atlas://gui/kivy/theming/light/white_bg_round_top'
    background_down: self.background_normal
    size_hint_y: None


<SeedLabel@Label>:
    font_size: '12sp'
    text_size: self.width, None
    size_hint: 1, None
    height: self.texture_size[1]
    halign: 'justify'
    valign: 'middle'
    border: 4, 4, 4, 4


<RestoreSeedDialog>
    message: ''
    word: ''
    BigLabel:
        text: "ENTER YOUR SEED PHRASE"
    GridLayout
        cols: 1
        padding: 0, '12dp'
        orientation: 'vertical'
        spacing: '12dp'
        size_hint: 1, None
        height: self.minimum_height
        SeedButton:
            id: text_input_seed
            text: ''
            on_text: Clock.schedule_once(root.on_text)
            on_release: root.options_dialog()
        SeedLabel:
            text: root.message
        BoxLayout:
            id: suggestions
            height: '35dp'
            size_hint: 1, None
            new_word: root.on_word
        BoxLayout:
            id: line1
            update_amount: root.update_text
            size_hint: 1, None
            height: '30dp'
            MButton:
                text: 'Q'
            MButton:
                text: 'W'
            MButton:
                text: 'E'
            MButton:
                text: 'R'
            MButton:
                text: 'T'
            MButton:
                text: 'Y'
            MButton:
                text: 'U'
            MButton:
                text: 'I'
            MButton:
                text: 'O'
            MButton:
                text: 'P'
        BoxLayout:
            id: line2
            update_amount: root.update_text
            size_hint: 1, None
            height: '30dp'
            Widget:
                size_hint: 0.5, None
                height: '33dp'
            MButton:
                text: 'A'
            MButton:
                text: 'S'
            MButton:
                text: 'D'
            MButton:
                text: 'F'
            MButton:
                text: 'G'
            MButton:
                text: 'H'
            MButton:
                text: 'J'
            MButton:
                text: 'K'
            MButton:
                text: 'L'
            Widget:
                size_hint: 0.5, None
                height: '33dp'
        BoxLayout:
            id: line3
            update_amount: root.update_text
            size_hint: 1, None
            height: '30dp'
            Widget:
                size_hint: 1, None
            MButton:
                text: 'Z'
            MButton:
                text: 'X'
            MButton:
                text: 'C'
            MButton:
                text: 'V'
            MButton:
                text: 'B'
            MButton:
                text: 'N'
            MButton:
                text: 'M'
            MButton:
                text: ' '
            MButton:
                text: '<'

<AddXpubDialog>
    title: ''
    message: ''
    BigLabel:
        text: root.title
    GridLayout
        cols: 1
        padding: 0, '12dp'
        orientation: 'vertical'
        spacing: '12dp'
        size_hint: 1, None
        height: self.minimum_height
        SeedButton:
            id: text_input
            text: ''
            on_text: Clock.schedule_once(root.check_text)
        SeedLabel:
            text: root.message
    GridLayout
        rows: 1
        spacing: '12dp'
        size_hint: 1, None
        height: self.minimum_height
        IconButton:
            id: scan
            height: '48sp'
            on_release: root.scan_xpub()
            icon: 'atlas://gui/kivy/theming/light/camera'
            size_hint: 1, None
        WizardButton:
            text: _('Paste')
            on_release: root.do_paste()
        WizardButton:
            text: _('Clear')
            on_release: root.do_clear()


<ShowXpubDialog>
    xpub: ''
    message: _('Here is your master public key. Share it with your cosigners.')
    BigLabel:
        text: "MASTER PUBLIC KEY"
    GridLayout
        cols: 1
        padding: 0, '12dp'
        orientation: 'vertical'
        spacing: '12dp'
        size_hint: 1, None
        height: self.minimum_height
        SeedButton:
            id: text_input
            text: root.xpub
        SeedLabel:
            text: root.message
    GridLayout
        rows: 1
        spacing: '12dp'
        size_hint: 1, None
        height: self.minimum_height
        WizardButton:
            text: _('QR code')
            on_release: root.do_qr()
        WizardButton:
            text: _('Copy')
            on_release: root.do_copy()
        WizardButton:
            text: _('Share')
            on_release: root.do_share()


<ShowSeedDialog>
    spacing: '12dp'
    value: 'next'
    BigLabel:
        text: "PLEASE WRITE DOWN YOUR SEED PHRASE"
    GridLayout:
        id: grid
        cols: 1
        pos_hint: {'center_y': .5}
        size_hint_y: None
        height: self.minimum_height
        orientation: 'vertical'
        spacing: '12dp'
        SeedButton:
            text: root.seed_text
            on_release: root.options_dialog()
        SeedLabel:
            text: root.message


<LineDialog>

    BigLabel:
        text: root.title
    SeedLabel:
        text: root.message
    TextInput:
        id: passphrase_input
        multiline: False
        size_hint: 1, None
        height: '27dp'
    SeedLabel:
        text: root.warning

''')



class WizardDialog(EventsDialog):
    ''' Abstract dialog to be used as the base for all Create Account Dialogs
    '''
    crcontent = ObjectProperty(None)

    def __init__(self, wizard, **kwargs):
        super(WizardDialog, self).__init__()
        self.wizard = wizard
        self.ids.back.disabled = not wizard.can_go_back()
        self.app = App.get_running_app()
        self.run_next = kwargs['run_next']
        _trigger_size_dialog = Clock.create_trigger(self._size_dialog)
        Window.bind(size=_trigger_size_dialog,
                    rotation=_trigger_size_dialog)
        _trigger_size_dialog()
        self._on_release = False

    def _size_dialog(self, dt):
        app = App.get_running_app()
        if app.ui_mode[0] == 'p':
            self.size = Window.size
        else:
            #tablet
            if app.orientation[0] == 'p':
                #portrait
                self.size = Window.size[0]/1.67, Window.size[1]/1.4
            else:
                self.size = Window.size[0]/2.5, Window.size[1]

    def add_widget(self, widget, index=0):
        if not self.crcontent:
            super(WizardDialog, self).add_widget(widget)
        else:
            self.crcontent.add_widget(widget, index=index)

    def on_dismiss(self):
        app = App.get_running_app()
        if app.wallet is None and not self._on_release:
            app.stop()

    def get_params(self, button):
        return (None,)

    def on_release(self, button):
        self._on_release = True
        self.close()
        if not button:
            self.parent.dispatch('on_wizard_complete', None)
            return
        if button is self.ids.back:
            self.wizard.go_back()
            return
        params = self.get_params(button)
        self.run_next(*params)


class WizardMultisigDialog(WizardDialog):

    def get_params(self, button):
        m = self.ids.m.value
        n = self.ids.n.value
        return m, n

class WizardChoiceDialog(WizardDialog):

    def __init__(self, wizard, **kwargs):
        super(WizardChoiceDialog, self).__init__(wizard, **kwargs)
        self.message = kwargs.get('message', '')
        choices = kwargs.get('choices', [])
        layout = self.ids.choices
        layout.bind(minimum_height=layout.setter('height'))
        for action, text in choices:
            l = WizardButton(text=text)
            l.action = action
            l.height = '48dp'
            l.root = self
            layout.add_widget(l)

    def on_parent(self, instance, value):
        if value:
            app = App.get_running_app()
            self._back = _back = partial(app.dispatch, 'on_back')

    def get_params(self, button):
        return (button.action,)



class LineDialog(WizardDialog):
    title = StringProperty('')
    message = StringProperty('')
    warning = StringProperty('')

    def __init__(self, wizard, **kwargs):
        WizardDialog.__init__(self, wizard, **kwargs)
        self.ids.next.disabled = False

    def get_params(self, b):
        return (self.ids.passphrase_input.text,)

class ShowSeedDialog(WizardDialog):
    seed_text = StringProperty('')
    message = _("If you forget your PIN or lose your device, your seed phrase will be the only way to recover your funds.")
    ext = False

    def __init__(self, wizard, **kwargs):
        super(ShowSeedDialog, self).__init__(wizard, **kwargs)
        self.seed_text = kwargs['seed_text']

    def on_parent(self, instance, value):
        if value:
            app = App.get_running_app()
            self._back = _back = partial(self.ids.back.dispatch, 'on_release')

    def options_dialog(self):
        from .seed_options import SeedOptionsDialog
        def callback(status):
            self.ext = status
        d = SeedOptionsDialog(self.ext, callback)
        d.open()

    def get_params(self, b):
        return (self.ext,)


class WordButton(Button):
    pass

class WizardButton(Button):
    pass


class RestoreSeedDialog(WizardDialog):

    def __init__(self, wizard, **kwargs):
        super(RestoreSeedDialog, self).__init__(wizard, **kwargs)
        self._test = kwargs['test']
        from electrum_grs.mnemonic import Mnemonic
        from electrum_grs.old_mnemonic import words as old_wordlist
        self.words = set(Mnemonic('en').wordlist).union(set(old_wordlist))
        self.ids.text_input_seed.text = test_seed if is_test else ''
        self.message = _('Please type your seed phrase using the virtual keyboard.')
        self.title = _('Enter Seed')
        self.ext = False

    def options_dialog(self):
        from .seed_options import SeedOptionsDialog
        def callback(status):
            self.ext = status
        d = SeedOptionsDialog(self.ext, callback)
        d.open()

    def get_suggestions(self, prefix):
        for w in self.words:
            if w.startswith(prefix):
                yield w

    def on_text(self, dt):
        self.ids.next.disabled = not bool(self._test(self.get_text()))

        text = self.ids.text_input_seed.text
        if not text:
            last_word = ''
        elif text[-1] == ' ':
            last_word = ''
        else:
            last_word = text.split(' ')[-1]

        enable_space = False
        self.ids.suggestions.clear_widgets()
        suggestions = [x for x in self.get_suggestions(last_word)]

        if last_word in suggestions:
            b = WordButton(text=last_word)
            self.ids.suggestions.add_widget(b)
            enable_space = True

        for w in suggestions:
            if w != last_word and len(suggestions) < 10:
                b = WordButton(text=w)
                self.ids.suggestions.add_widget(b)

        i = len(last_word)
        p = set()
        for x in suggestions:
            if len(x)>i: p.add(x[i])

        for line in [self.ids.line1, self.ids.line2, self.ids.line3]:
            for c in line.children:
                if isinstance(c, Button):
                    if c.text in 'ABCDEFGHIJKLMNOPQRSTUVWXYZ':
                        c.disabled = (c.text.lower() not in p) and last_word
                    elif c.text == ' ':
                        c.disabled = not enable_space

    def on_word(self, w):
        text = self.get_text()
        words = text.split(' ')
        words[-1] = w
        text = ' '.join(words)
        self.ids.text_input_seed.text = text + ' '
        self.ids.suggestions.clear_widgets()

    def get_text(self):
        ti = self.ids.text_input_seed
        return ' '.join(ti.text.strip().split())

    def update_text(self, c):
        c = c.lower()
        text = self.ids.text_input_seed.text
        if c == '<':
            text = text[:-1]
        else:
            text += c
        self.ids.text_input_seed.text = text

    def on_parent(self, instance, value):
        if value:
            tis = self.ids.text_input_seed
            tis.focus = True
            #tis._keyboard.bind(on_key_down=self.on_key_down)
            self._back = _back = partial(self.ids.back.dispatch,
                                         'on_release')
            app = App.get_running_app()

    def on_key_down(self, keyboard, keycode, key, modifiers):
        if keycode[0] in (13, 271):
            self.on_enter()
            return True

    def on_enter(self):
        #self._remove_keyboard()
        # press next
        next = self.ids.next
        if not next.disabled:
            next.dispatch('on_release')

    def _remove_keyboard(self):
        tis = self.ids.text_input_seed
        if tis._keyboard:
            tis._keyboard.unbind(on_key_down=self.on_key_down)
            tis.focus = False

    def get_params(self, b):
        return (self.get_text(), False, self.ext)


class ConfirmSeedDialog(RestoreSeedDialog):
    def get_params(self, b):
        return (self.get_text(),)
    def options_dialog(self):
        pass


class ShowXpubDialog(WizardDialog):

    def __init__(self, wizard, **kwargs):
        WizardDialog.__init__(self, wizard, **kwargs)
        self.xpub = kwargs['xpub']
        self.ids.next.disabled = False

    def do_copy(self):
        self.app._clipboard.copy(self.xpub)

    def do_share(self):
        self.app.do_share(self.xpub, _("Master Public Key"))

    def do_qr(self):
        from .qr_dialog import QRDialog
        popup = QRDialog(_("Master Public Key"), self.xpub, True)
        popup.open()


class AddXpubDialog(WizardDialog):

    def __init__(self, wizard, **kwargs):
        WizardDialog.__init__(self, wizard, **kwargs)
        self.is_valid = kwargs['is_valid']
        self.title = kwargs['title']
        self.message = kwargs['message']

    def check_text(self, dt):
        self.ids.next.disabled = not bool(self.is_valid(self.get_text()))

    def get_text(self):
        ti = self.ids.text_input
        return ti.text.strip()

    def get_params(self, button):
        return (self.get_text(),)

    def scan_xpub(self):
        def on_complete(text):
            self.ids.text_input.text = text
        self.app.scan_qr(on_complete)

    def do_paste(self):
        self.ids.text_input.text = test_xpub if is_test else self.app._clipboard.paste()

    def do_clear(self):
        self.ids.text_input.text = ''




class InstallWizard(BaseWizard, Widget):
    '''
    events::
        `on_wizard_complete` Fired when the wizard is done creating/ restoring
        wallet/s.
    '''

    __events__ = ('on_wizard_complete', )

    def on_wizard_complete(self, wallet):
        """overriden by main_window"""
        pass

    def waiting_dialog(self, task, msg):
        '''Perform a blocking task in the background by running the passed
        method in a thread.
        '''
        def target():
            # run your threaded function
            try:
                task()
            except Exception as err:
                self.show_error(str(err))
            # on  completion hide message
            Clock.schedule_once(lambda dt: app.info_bubble.hide(now=True), -1)

        app = App.get_running_app()
        app.show_info_bubble(
            text=msg, icon='atlas://gui/kivy/theming/light/important',
            pos=Window.center, width='200sp', arrow_pos=None, modal=True)
        t = threading.Thread(target = target)
        t.start()

    def terminate(self, **kwargs):
        self.dispatch('on_wizard_complete', self.wallet)

    def choice_dialog(self, **kwargs):
        choices = kwargs['choices']
        if len(choices) > 1:
            WizardChoiceDialog(self, **kwargs).open()
        else:
            f = kwargs['run_next']
            f(choices[0][0])

    def multisig_dialog(self, **kwargs): WizardMultisigDialog(self, **kwargs).open()
    def show_seed_dialog(self, **kwargs): ShowSeedDialog(self, **kwargs).open()
    def line_dialog(self, **kwargs): LineDialog(self, **kwargs).open()

    def confirm_seed_dialog(self, **kwargs):
        kwargs['title'] = _('Confirm Seed')
        kwargs['message'] = _('Please retype your seed phrase, to confirm that you properly saved it')
        ConfirmSeedDialog(self, **kwargs).open()

    def restore_seed_dialog(self, **kwargs):
        RestoreSeedDialog(self, **kwargs).open()

    def add_xpub_dialog(self, **kwargs):
        kwargs['message'] += ' ' + _('Use the camera button to scan a QR code.')
        AddXpubDialog(self, **kwargs).open()

    def add_cosigner_dialog(self, **kwargs):
        kwargs['title'] = _("Add Cosigner") + " %d"%kwargs['index']
        kwargs['message'] = _('Please paste your cosigners master public key, or scan it using the camera button.')
        AddXpubDialog(self, **kwargs).open()

    def show_xpub_dialog(self, **kwargs): ShowXpubDialog(self, **kwargs).open()

    def show_error(self, msg):
        app = App.get_running_app()
        Clock.schedule_once(lambda dt: app.show_error(msg))

    def password_dialog(self, message, callback):
        popup = PasswordDialog()
        popup.init(message, callback)
        popup.open()

    def request_password(self, run_next):
        def callback(pin):
            if pin:
                self.run('confirm_password', pin, run_next)
            else:
                run_next(None, None)
        self.password_dialog('Choose a PIN code', callback)

    def confirm_password(self, pin, run_next):
        def callback(conf):
            if conf == pin:
                run_next(pin, False)
            else:
                self.show_error(_('PIN mismatch'))
                self.run('request_password', run_next)
        self.password_dialog('Confirm your PIN code', callback)

    def action_dialog(self, action, run_next):
        f = getattr(self, action)
        f()<|MERGE_RESOLUTION|>--- conflicted
+++ resolved
@@ -14,13 +14,7 @@
 from kivy.clock import Clock
 from kivy.utils import platform
 
-<<<<<<< HEAD
-from electrum_grs_gui.kivy.uix.dialogs import EventsDialog
-from electrum_grs_gui.kivy.i18n import _
 from electrum_grs.base_wizard import BaseWizard
-=======
-from electrum.base_wizard import BaseWizard
->>>>>>> 2774126d
 
 
 from . import EventsDialog
