--- conflicted
+++ resolved
@@ -19,13 +19,8 @@
         self.config = config
         self.network = daemon.network
         storage = WalletStorage(config.get_wallet_path())
-<<<<<<< HEAD
-        if not storage.file_exists:
+        if not storage.file_exists():
             print("Wallet not found. try 'electrum-grs create'")
-=======
-        if not storage.file_exists():
-            print("Wallet not found. try 'electrum create'")
->>>>>>> b4e43754
             exit()
         if storage.is_encrypted():
             password = getpass.getpass('Password:', stream=None)
