from datetime import datetime
from decimal import Decimal

from electrum_grs import util
from electrum_grs.util import (format_satoshis, format_fee_satoshis, is_hash256_str, chunks, is_ip_address,
                           list_enabled_bits, format_satoshis_plain, is_private_netaddress, is_hex_str,
<<<<<<< HEAD
                           is_integer, is_non_negative_integer, is_int_or_float, is_non_negative_int_or_float)
from electrum_grs.bip21 import parse_bip21_URI, InvalidBitcoinURI
=======
                           is_integer, is_non_negative_integer, is_int_or_float, is_non_negative_int_or_float,
                           ShortID)
from electrum.bip21 import parse_bip21_URI, InvalidBitcoinURI
>>>>>>> 72c66485
from . import ElectrumTestCase, as_testnet


class TestUtil(ElectrumTestCase):

    def test_format_satoshis(self):
        self.assertEqual("0.00001234", format_satoshis(1234))

    def test_format_satoshis_negative(self):
        self.assertEqual("-0.00001234", format_satoshis(-1234))

    def test_format_satoshis_to_mbtc(self):
        self.assertEqual("0.01234", format_satoshis(1234, decimal_point=5))

    def test_format_satoshis_decimal(self):
        self.assertEqual("0.00001234", format_satoshis(Decimal(1234)))

    def test_format_satoshis_msat_resolution(self):
        self.assertEqual("45831276.",    format_satoshis(Decimal("45831276"), decimal_point=0))
        self.assertEqual("45831276.",    format_satoshis(Decimal("45831275.748"), decimal_point=0))
        self.assertEqual("45831275.75", format_satoshis(Decimal("45831275.748"), decimal_point=0, precision=2))
        self.assertEqual("45831275.748", format_satoshis(Decimal("45831275.748"), decimal_point=0, precision=3))

        self.assertEqual("458312.76",    format_satoshis(Decimal("45831276"), decimal_point=2))
        self.assertEqual("458312.76",    format_satoshis(Decimal("45831275.748"), decimal_point=2))
        self.assertEqual("458312.7575", format_satoshis(Decimal("45831275.748"), decimal_point=2, precision=2))
        self.assertEqual("458312.75748", format_satoshis(Decimal("45831275.748"), decimal_point=2, precision=3))

        self.assertEqual("458.31276", format_satoshis(Decimal("45831276"), decimal_point=5))
        self.assertEqual("458.31276", format_satoshis(Decimal("45831275.748"), decimal_point=5))
        self.assertEqual("458.3127575", format_satoshis(Decimal("45831275.748"), decimal_point=5, precision=2))
        self.assertEqual("458.31275748", format_satoshis(Decimal("45831275.748"), decimal_point=5, precision=3))

    def test_format_fee_float(self):
        self.assertEqual("1.7", format_fee_satoshis(1700/1000))

    def test_format_fee_decimal(self):
        self.assertEqual("1.7", format_fee_satoshis(Decimal("1.7")))

    def test_format_fee_precision(self):
        self.assertEqual("1.666",
                         format_fee_satoshis(1666/1000, precision=6))
        self.assertEqual("1.7",
                         format_fee_satoshis(1666/1000, precision=1))

    def test_format_satoshis_whitespaces(self):
        self.assertEqual("     0.0001234 ", format_satoshis(12340, whitespaces=True))
        self.assertEqual("     0.00001234", format_satoshis(1234, whitespaces=True))
        self.assertEqual("     0.45831275", format_satoshis(Decimal("45831275."), whitespaces=True))
        self.assertEqual("     0.45831275   ", format_satoshis(Decimal("45831275."), whitespaces=True, precision=3))
        self.assertEqual("     0.458312757  ", format_satoshis(Decimal("45831275.7"), whitespaces=True, precision=3))
        self.assertEqual("     0.45831275748", format_satoshis(Decimal("45831275.748"), whitespaces=True, precision=3))

    def test_format_satoshis_whitespaces_negative(self):
        self.assertEqual("    -0.0001234 ", format_satoshis(-12340, whitespaces=True))
        self.assertEqual("    -0.00001234", format_satoshis(-1234, whitespaces=True))

    def test_format_satoshis_diff_positive(self):
        self.assertEqual("+0.00001234", format_satoshis(1234, is_diff=True))
        self.assertEqual("+456789.00001234", format_satoshis(45678900001234, is_diff=True))

    def test_format_satoshis_diff_negative(self):
        self.assertEqual("-0.00001234", format_satoshis(-1234, is_diff=True))
        self.assertEqual("-456789.00001234", format_satoshis(-45678900001234, is_diff=True))

    def test_format_satoshis_add_thousands_sep(self):
        self.assertEqual("178 890 000.", format_satoshis(Decimal(178890000), decimal_point=0, add_thousands_sep=True))
        self.assertEqual("458 312.757 48", format_satoshis(Decimal("45831275.748"), decimal_point=2, add_thousands_sep=True, precision=5))
        # is_diff
        self.assertEqual("+4 583 127.574 8", format_satoshis(Decimal("45831275.748"), decimal_point=1, is_diff=True, add_thousands_sep=True, precision=4))
        self.assertEqual("+456 789 112.004 56", format_satoshis(Decimal("456789112.00456"), decimal_point=0, is_diff=True, add_thousands_sep=True, precision=5))
        self.assertEqual("-0.000 012 34", format_satoshis(-1234, is_diff=True, add_thousands_sep=True))
        self.assertEqual("-456 789.000 012 34", format_satoshis(-45678900001234, is_diff=True, add_thousands_sep=True))
        # num_zeros
        self.assertEqual("-456 789.123 400", format_satoshis(-45678912340000, num_zeros=6, add_thousands_sep=True))
        self.assertEqual("-456 789.123 4", format_satoshis(-45678912340000, num_zeros=2, add_thousands_sep=True))
        # whitespaces
        self.assertEqual("      1 432.731 11", format_satoshis(143273111, decimal_point=5, add_thousands_sep=True, whitespaces=True))
        self.assertEqual("      1 432.731   ", format_satoshis(143273100, decimal_point=5, add_thousands_sep=True, whitespaces=True))
        self.assertEqual(" 67 891 432.731   ", format_satoshis(6789143273100, decimal_point=5, add_thousands_sep=True, whitespaces=True))
        self.assertEqual("       143 273 100.", format_satoshis(143273100, decimal_point=0, add_thousands_sep=True, whitespaces=True))
        self.assertEqual(" 6 789 143 273 100.", format_satoshis(6789143273100, decimal_point=0, add_thousands_sep=True, whitespaces=True))
        self.assertEqual("56 789 143 273 100.", format_satoshis(56789143273100, decimal_point=0, add_thousands_sep=True, whitespaces=True))

    def test_format_satoshis_plain(self):
        self.assertEqual("0.00001234", format_satoshis_plain(1234))

    def test_format_satoshis_plain_decimal(self):
        self.assertEqual("0.00001234", format_satoshis_plain(Decimal(1234)))

    def test_format_satoshis_plain_to_mbtc(self):
        self.assertEqual("0.01234", format_satoshis_plain(1234, decimal_point=5))

    def _do_test_parse_URI(self, uri, expected):
        result = parse_bip21_URI(uri)
        self.assertEqual(expected, result)

    def test_parse_URI_address(self):
        self._do_test_parse_URI('groestlcoin:FZw2mVm2NMhExB81bycsQT1WfjMFhDDGL9',
                                {'address': 'FZw2mVm2NMhExB81bycsQT1WfjMFhDDGL9'})

    def test_parse_URI_only_address(self):
        self._do_test_parse_URI('FZw2mVm2NMhExB81bycsQT1WfjMFhDDGL9',
                                {'address': 'FZw2mVm2NMhExB81bycsQT1WfjMFhDDGL9'})


    def test_parse_URI_address_label(self):
        self._do_test_parse_URI('groestlcoin:FZw2mVm2NMhExB81bycsQT1WfjMFhDDGL9?label=electrum%20test',
                                {'address': 'FZw2mVm2NMhExB81bycsQT1WfjMFhDDGL9', 'label': 'electrum-grs test'})

    def test_parse_URI_address_message(self):
        self._do_test_parse_URI('groestlcoin:FZw2mVm2NMhExB81bycsQT1WfjMFhDDGL9?message=electrum%20test',
                                {'address': 'FZw2mVm2NMhExB81bycsQT1WfjMFhDDGL9', 'message': 'electrum-grs test', 'memo': 'electrum-grs test'})

    def test_parse_URI_address_amount(self):
        self._do_test_parse_URI('groestlcoin:FZw2mVm2NMhExB81bycsQT1WfjMFhDDGL9?amount=0.0003',
                                {'address': 'FZw2mVm2NMhExB81bycsQT1WfjMFhDDGL9', 'amount': 30000})

    def test_parse_URI_address_request_url(self):
        self._do_test_parse_URI('groestlcoin:FZw2mVm2NMhExB81bycsQT1WfjMFhDDGL9?r=http://domain.tld/page?h%3D2a8628fc2fbe',
                                {'address': 'FZw2mVm2NMhExB81bycsQT1WfjMFhDDGL9', 'r': 'http://domain.tld/page?h=2a8628fc2fbe'})

    def test_parse_URI_ignore_args(self):
        self._do_test_parse_URI('groestlcoin:FZw2mVm2NMhExB81bycsQT1WfjMFhDDGL9?test=test',
                                {'address': 'FZw2mVm2NMhExB81bycsQT1WfjMFhDDGL9', 'test': 'test'})

    def test_parse_URI_multiple_args(self):
        self._do_test_parse_URI('groestlcoin:FZw2mVm2NMhExB81bycsQT1WfjMFhDDGL9?amount=0.00004&label=electrum-test&message=electrum%20test&test=none&r=http://domain.tld/page',
                                {'address': 'FZw2mVm2NMhExB81bycsQT1WfjMFhDDGL9', 'amount': 4000, 'label': 'electrum-grs-test', 'message': u'electrum-grs test', 'memo': u'electrum-grs test', 'r': 'http://domain.tld/page', 'test': 'none'})

    def test_parse_URI_no_address_request_url(self):
        self._do_test_parse_URI('groestlcoin:?r=http://domain.tld/page?h%3D2a8628fc2fbe',
                                {'r': 'http://domain.tld/page?h=2a8628fc2fbe'})

    def test_parse_URI_invalid_address(self):
        self.assertRaises(InvalidBitcoinURI, parse_bip21_URI, 'groestlcoin:invalidaddress')

    def test_parse_URI_invalid(self):
        self.assertRaises(InvalidBitcoinURI, parse_bip21_URI, 'notgroestlcoin:FZw2mVm2NMhExB81bycsQT1WfjMFhDDGL9')

    def test_parse_URI_parameter_pollution(self):
        self.assertRaises(InvalidBitcoinURI, parse_bip21_URI, 'groestlcoin:FZw2mVm2NMhExB81bycsQT1WfjMFhDDGL9?amount=0.0003&label=test&amount=30.0')

    @as_testnet
    def test_parse_URI_unsupported_req_key(self):
        self._do_test_parse_URI('bitcoin:TB1QXJ6KVTE6URY2MX695METFTFT7LR5HYK4M3VT5F?amount=0.00100000&label=test&somethingyoudontunderstand=50',
                                {'address': 'TB1QXJ6KVTE6URY2MX695METFTFT7LR5HYK4M3VT5F', 'amount': 100000, 'label': 'test', 'somethingyoudontunderstand': '50'})
        # now test same URI but with "req-test=1" added
        self.assertRaises(InvalidBitcoinURI, parse_bip21_URI, 'bitcoin:TB1QXJ6KVTE6URY2MX695METFTFT7LR5HYK4M3VT5F?amount=0.00100000&label=test&req-test=1&somethingyoudontunderstand=50')

    @as_testnet
    def test_parse_URI_lightning_consistency(self):
        # bip21 uri that *only* includes a "lightning" key. LN part does not have fallback address
        self._do_test_parse_URI('groestlcoin:?lightning=lntgrs700u1p3kqy0cpp5azvqy3wez7hcz3ka7tpqqvw5mpsa7fknxl4ca7a7669kswhf0hgqsp5qxhxul9k88w2nsk643elzuu4nepwkq052ek79esmz47yj6lfrhuqdqvw3jhxapjxcmscqzynxq8zals8sq9q7sqqqqqqqqqqqqqqqqqqqqqqqqq9qsqyznyzw55q63yytup920n9qcsnh6qqht48maapzgadll2qy5vheeq26crapt0rcv9aqmpm93ljkapgtc05keud9jhlasns795fylfdjsphud9uh',
                                {'lightning': 'lntgrs700u1p3kqy0cpp5azvqy3wez7hcz3ka7tpqqvw5mpsa7fknxl4ca7a7669kswhf0hgqsp5qxhxul9k88w2nsk643elzuu4nepwkq052ek79esmz47yj6lfrhuqdqvw3jhxapjxcmscqzynxq8zals8sq9q7sqqqqqqqqqqqqqqqqqqqqqqqqq9qsqyznyzw55q63yytup920n9qcsnh6qqht48maapzgadll2qy5vheeq26crapt0rcv9aqmpm93ljkapgtc05keud9jhlasns795fylfdjsphud9uh'})
        # bip21 uri that *only* includes a "lightning" key. LN part has fallback address
        self._do_test_parse_URI('groestlcoin:?lightning=lntgrs700u1p3kqy26pp5l7rj7w0u5sdsj24umzdlhdhkk8a597sn865rhap4h4jenjefdk7ssp5d9zjr96ezp89gsyenfse5f4jn9ls29p0awvp0zxlt6tpzn2m3j5qdqvw3jhxapjxcmqcqzynxq8zals8sq9q7sqqqqqqqqqqqqqqqqqqqqqqqqq9qsqfppqu5ua3szskclyd48wlfdwfd32j65phxy9vu8dmmk3u20u0e0yqw484xzn4hc3cux6kk2wenhw7zy0mseu9ntpk9l4fws2d46svzszrc6mqy535740ks9j22w67fw0x4dt8w2hhzspcqakql',
                                {'lightning': 'lntgrs700u1p3kqy26pp5l7rj7w0u5sdsj24umzdlhdhkk8a597sn865rhap4h4jenjefdk7ssp5d9zjr96ezp89gsyenfse5f4jn9ls29p0awvp0zxlt6tpzn2m3j5qdqvw3jhxapjxcmqcqzynxq8zals8sq9q7sqqqqqqqqqqqqqqqqqqqqqqqqq9qsqfppqu5ua3szskclyd48wlfdwfd32j65phxy9vu8dmmk3u20u0e0yqw484xzn4hc3cux6kk2wenhw7zy0mseu9ntpk9l4fws2d46svzszrc6mqy535740ks9j22w67fw0x4dt8w2hhzspcqakql'})
        # bip21 uri that includes "lightning" key. LN part does not have fallback address
        self._do_test_parse_URI('groestlcoin:tgrs1qu5ua3szskclyd48wlfdwfd32j65phxy9yf7ytl?amount=0.0007&message=test266&lightning=lntb700u1p3kqy0cpp5azvqy3wez7hcz3ka7tpqqvw5mpsa7fknxl4ca7a7669kswhf0hgqsp5qxhxul9k88w2nsk643elzuu4nepwkq052ek79esmz47yj6lfrhuqdqvw3jhxapjxcmscqzynxq8zals8sq9q7sqqqqqqqqqqqqqqqqqqqqqqqqq9qsqyznyzw55q63yytup920n9qcsnh6qqht48maapzgadll2qy5vheeq26crapt0rcv9aqmpm93ljkapgtc05keud9jhlasns795fylfdjsphud9uh',
                                {'address': 'tgrs1qu5ua3szskclyd48wlfdwfd32j65phxy9yf7ytl',
                                 'amount': 70000,
                                 'lightning': 'lntgrs700u1p3kqy0cpp5azvqy3wez7hcz3ka7tpqqvw5mpsa7fknxl4ca7a7669kswhf0hgqsp5qxhxul9k88w2nsk643elzuu4nepwkq052ek79esmz47yj6lfrhuqdqvw3jhxapjxcmscqzynxq8zals8sq9q7sqqqqqqqqqqqqqqqqqqqqqqqqq9qsqyznyzw55q63yytup920n9qcsnh6qqht48maapzgadll2qy5vheeq26crapt0rcv9aqmpm93ljkapgtc05keud9jhlasns795fylfdjsphud9uh',
                                 'memo': 'test266',
                                 'message': 'test266'})
        # bip21 uri that includes "lightning" key. LN part has fallback address
        self._do_test_parse_URI('groestlcoin:tgrs1qu5ua3szskclyd48wlfdwfd32j65phxy9yf7ytl?amount=0.0007&message=test266&lightning=lntb700u1p3kqy26pp5l7rj7w0u5sdsj24umzdlhdhkk8a597sn865rhap4h4jenjefdk7ssp5d9zjr96ezp89gsyenfse5f4jn9ls29p0awvp0zxlt6tpzn2m3j5qdqvw3jhxapjxcmqcqzynxq8zals8sq9q7sqqqqqqqqqqqqqqqqqqqqqqqqq9qsqfppqu5ua3szskclyd48wlfdwfd32j65phxy9vu8dmmk3u20u0e0yqw484xzn4hc3cux6kk2wenhw7zy0mseu9ntpk9l4fws2d46svzszrc6mqy535740ks9j22w67fw0x4dt8w2hhzspcqakql',
                                {'address': 'tgrs1qu5ua3szskclyd48wlfdwfd32j65phxy9yf7ytl',
                                 'amount': 70000,
                                 'lightning': 'lntgrs700u1p3kqy26pp5l7rj7w0u5sdsj24umzdlhdhkk8a597sn865rhap4h4jenjefdk7ssp5d9zjr96ezp89gsyenfse5f4jn9ls29p0awvp0zxlt6tpzn2m3j5qdqvw3jhxapjxcmqcqzynxq8zals8sq9q7sqqqqqqqqqqqqqqqqqqqqqqqqq9qsqfppqu5ua3szskclyd48wlfdwfd32j65phxy9vu8dmmk3u20u0e0yqw484xzn4hc3cux6kk2wenhw7zy0mseu9ntpk9l4fws2d46svzszrc6mqy535740ks9j22w67fw0x4dt8w2hhzspcqakql',
                                 'memo': 'test266',
                                 'message': 'test266'})
        # bip21 uri that includes "lightning" key. LN part has fallback address BUT it mismatches the top-level address
        self.assertRaises(InvalidBitcoinURI, parse_bip21_URI, 'groestlcoin:tgrs1qvu0c9xme0ul3gzx4nzqdgxsu25acuk9wvsj2j2?amount=0.0007&message=test266&lightning=lntb700u1p3kqy26pp5l7rj7w0u5sdsj24umzdlhdhkk8a597sn865rhap4h4jenjefdk7ssp5d9zjr96ezp89gsyenfse5f4jn9ls29p0awvp0zxlt6tpzn2m3j5qdqvw3jhxapjxcmqcqzynxq8zals8sq9q7sqqqqqqqqqqqqqqqqqqqqqqqqq9qsqfppqu5ua3szskclyd48wlfdwfd32j65phxy9vu8dmmk3u20u0e0yqw484xzn4hc3cux6kk2wenhw7zy0mseu9ntpk9l4fws2d46svzszrc6mqy535740ks9j22w67fw0x4dt8w2hhzspcqakql')
        # bip21 uri that includes "lightning" key. top-level amount mismatches LN amount
        self.assertRaises(InvalidBitcoinURI, parse_bip21_URI, 'groestlcoin:tgrs1qu5ua3szskclyd48wlfdwfd32j65phxy9yf7ytl?amount=0.0008&message=test266&lightning=lntb700u1p3kqy26pp5l7rj7w0u5sdsj24umzdlhdhkk8a597sn865rhap4h4jenjefdk7ssp5d9zjr96ezp89gsyenfse5f4jn9ls29p0awvp0zxlt6tpzn2m3j5qdqvw3jhxapjxcmqcqzynxq8zals8sq9q7sqqqqqqqqqqqqqqqqqqqqqqqqq9qsqfppqu5ua3szskclyd48wlfdwfd32j65phxy9vu8dmmk3u20u0e0yqw484xzn4hc3cux6kk2wenhw7zy0mseu9ntpk9l4fws2d46svzszrc6mqy535740ks9j22w67fw0x4dt8w2hhzspcqakql')
        # bip21 uri that includes "lightning" key with garbage unparsable value
        self.assertRaises(InvalidBitcoinURI, parse_bip21_URI, 'groestlcoin:tgrs1qu5ua3szskclyd48wlfdwfd32j65phxy9yf7ytl?amount=0.0008&message=test266&lightning=lntb700u1p3kqy26pp5l7rj7w0u5sdsj24umzdlhdasdasdasdasd')

    def test_is_hash256_str(self):
        self.assertTrue(is_hash256_str('09a4c03e3bdf83bbe3955f907ee52da4fc12f4813d459bc75228b64ad08617c7'))
        self.assertTrue(is_hash256_str('2A5C3F4062E4F2FCCE7A1C7B4310CB647B327409F580F4ED72CB8FC0B1804DFA'))
        self.assertTrue(is_hash256_str('00' * 32))

        self.assertFalse(is_hash256_str('00' * 33))
        self.assertFalse(is_hash256_str('qweqwe'))
        self.assertFalse(is_hash256_str(None))
        self.assertFalse(is_hash256_str(7))

    def test_is_hex_str(self):
        self.assertTrue(is_hex_str('09a4'))
        self.assertTrue(is_hex_str('abCD'))
        self.assertTrue(is_hex_str('2A5C3F4062E4F2FCCE7A1C7B4310CB647B327409F580F4ED72CB8FC0B1804DFA'))
        self.assertTrue(is_hex_str('00' * 33))

        self.assertFalse(is_hex_str('0x09a4'))
        self.assertFalse(is_hex_str('2A 5C3F'))
        self.assertFalse(is_hex_str(' 2A5C3F'))
        self.assertFalse(is_hex_str('2A5C3F '))
        self.assertFalse(is_hex_str('000'))
        self.assertFalse(is_hex_str('123'))
        self.assertFalse(is_hex_str('0x123'))
        self.assertFalse(is_hex_str('qweqwe'))
        self.assertFalse(is_hex_str(b'09a4'))
        self.assertFalse(is_hex_str(b'\x09\xa4'))
        self.assertFalse(is_hex_str(None))
        self.assertFalse(is_hex_str(7))
        self.assertFalse(is_hex_str(7.2))

    def test_is_integer(self):
        self.assertTrue(is_integer(7))
        self.assertTrue(is_integer(0))
        self.assertTrue(is_integer(-1))
        self.assertTrue(is_integer(-7))

        self.assertFalse(is_integer(Decimal("2.0")))
        self.assertFalse(is_integer(Decimal(2.0)))
        self.assertFalse(is_integer(Decimal(2)))
        self.assertFalse(is_integer(0.72))
        self.assertFalse(is_integer(2.0))
        self.assertFalse(is_integer(-2.0))
        self.assertFalse(is_integer('09a4'))
        self.assertFalse(is_integer('2A5C3F4062E4F2FCCE7A1C7B4310CB647B327409F580F4ED72CB8FC0B1804DFA'))
        self.assertFalse(is_integer('000'))
        self.assertFalse(is_integer('qweqwe'))
        self.assertFalse(is_integer(None))

    def test_is_non_negative_integer(self):
        self.assertTrue(is_non_negative_integer(7))
        self.assertTrue(is_non_negative_integer(0))

        self.assertFalse(is_non_negative_integer(Decimal("2.0")))
        self.assertFalse(is_non_negative_integer(Decimal(2.0)))
        self.assertFalse(is_non_negative_integer(Decimal(2)))
        self.assertFalse(is_non_negative_integer(0.72))
        self.assertFalse(is_non_negative_integer(2.0))
        self.assertFalse(is_non_negative_integer(-2.0))
        self.assertFalse(is_non_negative_integer(-1))
        self.assertFalse(is_non_negative_integer(-7))
        self.assertFalse(is_non_negative_integer('09a4'))
        self.assertFalse(is_non_negative_integer('2A5C3F4062E4F2FCCE7A1C7B4310CB647B327409F580F4ED72CB8FC0B1804DFA'))
        self.assertFalse(is_non_negative_integer('000'))
        self.assertFalse(is_non_negative_integer('qweqwe'))
        self.assertFalse(is_non_negative_integer(None))

    def test_is_int_or_float(self):
        self.assertTrue(is_int_or_float(7))
        self.assertTrue(is_int_or_float(0))
        self.assertTrue(is_int_or_float(-1))
        self.assertTrue(is_int_or_float(-7))
        self.assertTrue(is_int_or_float(0.72))
        self.assertTrue(is_int_or_float(2.0))
        self.assertTrue(is_int_or_float(-2.0))

        self.assertFalse(is_int_or_float(Decimal("2.0")))
        self.assertFalse(is_int_or_float(Decimal(2.0)))
        self.assertFalse(is_int_or_float(Decimal(2)))
        self.assertFalse(is_int_or_float('09a4'))
        self.assertFalse(is_int_or_float('2A5C3F4062E4F2FCCE7A1C7B4310CB647B327409F580F4ED72CB8FC0B1804DFA'))
        self.assertFalse(is_int_or_float('000'))
        self.assertFalse(is_int_or_float('qweqwe'))
        self.assertFalse(is_int_or_float(None))

    def test_is_non_negative_int_or_float(self):
        self.assertTrue(is_non_negative_int_or_float(7))
        self.assertTrue(is_non_negative_int_or_float(0))
        self.assertTrue(is_non_negative_int_or_float(0.0))
        self.assertTrue(is_non_negative_int_or_float(0.72))
        self.assertTrue(is_non_negative_int_or_float(2.0))

        self.assertFalse(is_non_negative_int_or_float(-1))
        self.assertFalse(is_non_negative_int_or_float(-7))
        self.assertFalse(is_non_negative_int_or_float(-2.0))
        self.assertFalse(is_non_negative_int_or_float(Decimal("2.0")))
        self.assertFalse(is_non_negative_int_or_float(Decimal(2.0)))
        self.assertFalse(is_non_negative_int_or_float(Decimal(2)))
        self.assertFalse(is_non_negative_int_or_float('09a4'))
        self.assertFalse(is_non_negative_int_or_float('2A5C3F4062E4F2FCCE7A1C7B4310CB647B327409F580F4ED72CB8FC0B1804DFA'))
        self.assertFalse(is_non_negative_int_or_float('000'))
        self.assertFalse(is_non_negative_int_or_float('qweqwe'))
        self.assertFalse(is_non_negative_int_or_float(None))

    def test_chunks(self):
        self.assertEqual([[1, 2], [3, 4], [5]],
                         list(chunks([1, 2, 3, 4, 5], 2)))
        self.assertEqual([], list(chunks(b'', 64)))
        self.assertEqual([b'12', b'34', b'56'],
                         list(chunks(b'123456', 2)))
        with self.assertRaises(ValueError):
            list(chunks([1, 2, 3], 0))

    def test_list_enabled_bits(self):
        self.assertEqual((0, 2, 3, 6), list_enabled_bits(77))
        self.assertEqual((), list_enabled_bits(0))

    def test_is_ip_address(self):
        self.assertTrue(is_ip_address("127.0.0.1"))
        #self.assertTrue(is_ip_address("127.000.000.1"))  # disabled as result differs based on python version
        self.assertTrue(is_ip_address("255.255.255.255"))
        self.assertFalse(is_ip_address("255.255.256.255"))
        self.assertFalse(is_ip_address("123.456.789.000"))
        self.assertTrue(is_ip_address("2001:0db8:0000:0000:0000:ff00:0042:8329"))
        self.assertTrue(is_ip_address("2001:db8:0:0:0:ff00:42:8329"))
        self.assertTrue(is_ip_address("2001:db8::ff00:42:8329"))
        self.assertFalse(is_ip_address("2001:::db8::ff00:42:8329"))
        self.assertTrue(is_ip_address("::1"))
        self.assertFalse(is_ip_address("2001:db8:0:0:g:ff00:42:8329"))
        self.assertFalse(is_ip_address("lol"))
        self.assertFalse(is_ip_address(":@ASD:@AS\x77\x22\xff¬!"))

    def test_is_private_netaddress(self):
        self.assertTrue(is_private_netaddress("127.0.0.1"))
        self.assertTrue(is_private_netaddress("127.5.6.7"))
        self.assertTrue(is_private_netaddress("::1"))
        self.assertTrue(is_private_netaddress("[::1]"))
        self.assertTrue(is_private_netaddress("localhost"))
        self.assertTrue(is_private_netaddress("localhost."))
        self.assertFalse(is_private_netaddress("[::2]"))
        self.assertFalse(is_private_netaddress("2a00:1450:400e:80d::200e"))
        self.assertFalse(is_private_netaddress("[2a00:1450:400e:80d::200e]"))
        self.assertFalse(is_private_netaddress("8.8.8.8"))
        self.assertFalse(is_private_netaddress("example.com"))

    def test_is_subpath(self):
        self.assertTrue(util.is_subpath("/a/b/c/d/e", "/"))
        self.assertTrue(util.is_subpath("/a/b/c/d/e", "/a"))
        self.assertTrue(util.is_subpath("/a/b/c/d/e", "/a/"))
        self.assertTrue(util.is_subpath("/a/b/c/d/e", "/a/b/c/"))
        self.assertTrue(util.is_subpath("/a/b/c/d/e/", "/a/b/c/"))
        self.assertTrue(util.is_subpath("/a/b/c/d/e/", "/a/b/c"))
        self.assertTrue(util.is_subpath("/a/b/c/d/e/", "/a/b/c/d/e/"))
        self.assertTrue(util.is_subpath("/", "/"))
        self.assertTrue(util.is_subpath("a/b/c", "a"))
        self.assertTrue(util.is_subpath("a/b/c", "a/"))
        self.assertTrue(util.is_subpath("a/b/c", "a/b"))
        self.assertTrue(util.is_subpath("a/b/c", "a/b/c"))

        self.assertFalse(util.is_subpath("/a/b/c/d/e/", "/b"))
        self.assertFalse(util.is_subpath("/a/b/c/d/e/", "/b/c/"))
        self.assertFalse(util.is_subpath("/a/b/c", "/a/b/c/d/e/"))
        self.assertFalse(util.is_subpath("/a/b/c", "a"))
        self.assertFalse(util.is_subpath("/a/b/c", "c"))
        self.assertFalse(util.is_subpath("a", "/a/b/c"))
        self.assertFalse(util.is_subpath("c", "/a/b/c"))

    def test_error_text_bytes_to_safe_str(self):
        # ascii
        self.assertEqual("'test'", util.error_text_bytes_to_safe_str(b"test"))
        self.assertEqual('"test123 \'QWE"', util.error_text_bytes_to_safe_str(b"test123 'QWE"))
        self.assertEqual("'prefix: \\x08\\x08\\x08\\x08\\x08\\x08\\x08\\x08malicious_stuff'",
                         util.error_text_bytes_to_safe_str(b"prefix: " + 8 * b"\x08" + b"malicious_stuff"))
        # unicode
        self.assertEqual("'here is some unicode: \\\\xe2\\\\x82\\\\xbf \\\\xf0\\\\x9f\\\\x98\\\\x80 \\\\xf0\\\\x9f\\\\x98\\\\x88'",
                         util.error_text_bytes_to_safe_str(b'here is some unicode: \xe2\x82\xbf \xf0\x9f\x98\x80 \xf0\x9f\x98\x88'))
        # not even unicode
        self.assertEqual("""\'\\x00\\x01\\x02\\x03\\x04\\x05\\x06\\x07\\x08\\t\\n\\x0b\\x0c\\r\\x0e\\x0f\\x10\\x11\\x12\\x13\\x14\\x15\\x16\\x17\\x18\\x19\\x1a\\x1b\\x1c\\x1d\\x1e\\x1f !"#$%&\\\'()*+,-./0123456789:;<=>?@ABCDEFGHIJKLMNOPQRSTUVWXYZ[\\\\]^_`abcdefghijklmnopqrstuvwxyz{|}~\\x7f\\\\x80\\\\x81\\\\x82\\\\x83\\\\x84\\\\x85\\\\x86\\\\x87\\\\x88\\\\x89\\\\x8a\\\\x8b\\\\x8c\\\\x8d\\\\x8e\\\\x8f\\\\x90\\\\x91\\\\x92\\\\x93\\\\x94\\\\x95\\\\x96\\\\x97\\\\x98\\\\x99\\\\x9a\\\\x9b\\\\x9c\\\\x9d\\\\x9e\\\\x9f\\\\xa0\\\\xa1\\\\xa2\\\\xa3\\\\xa4\\\\xa5\\\\xa6\\\\xa7\\\\xa8\\\\xa9\\\\xaa\\\\xab\\\\xac\\\\xad\\\\xae\\\\xaf\\\\xb0\\\\xb1\\\\xb2\\\\xb3\\\\xb4\\\\xb5\\\\xb6\\\\xb7\\\\xb8\\\\xb9\\\\xba\\\\xbb\\\\xbc\\\\xbd\\\\xbe\\\\xbf\\\\xc0\\\\xc1\\\\xc2\\\\xc3\\\\xc4\\\\xc5\\\\xc6\\\\xc7\\\\xc8\\\\xc9\\\\xca\\\\xcb\\\\xcc\\\\xcd\\\\xce\\\\xcf\\\\xd0\\\\xd1\\\\xd2\\\\xd3\\\\xd4\\\\xd5\\\\xd6\\\\xd7\\\\xd8\\\\xd9\\\\xda\\\\xdb\\\\xdc\\\\xdd\\\\xde\\\\xdf\\\\xe0\\\\xe1\\\\xe2\\\\xe3\\\\xe4\\\\xe5\\\\xe6\\\\xe7\\\\xe8\\\\xe9\\\\xea\\\\xeb\\\\xec\\\\xed\\\\xee\\\\xef\\\\xf0\\\\xf1\\\\xf2\\\\xf3\\\\xf4\\\\xf5\\\\xf6\\\\xf7\\\\xf8\\\\xf9\\\\xfa\\\\xfb\\\\xfc\\\\xfd\\\\xfe\\\\xff\'""",
                         util.error_text_bytes_to_safe_str(bytes(range(256)), max_len=1000))
        # long text
        t1 = util.error_text_bytes_to_safe_str(b"test" * 10000)
        self.assertTrue(t1.endswith("... (truncated. orig_len=40002)"))
        self.assertTrue(len(t1) < 550)

    def test_error_text_str_to_safe_str(self):
        # ascii
        self.assertEqual("'test'", util.error_text_str_to_safe_str("test"))
        self.assertEqual('"test123 \'QWE"', util.error_text_str_to_safe_str("test123 'QWE"))
        self.assertEqual("'prefix: \\x08\\x08\\x08\\x08\\x08\\x08\\x08\\x08malicious_stuff'",
                         util.error_text_str_to_safe_str("prefix: " + 8 * "\x08" + "malicious_stuff"))
        # unicode
        self.assertEqual("'here is some unicode: \\\\u20bf \\\\U0001f600 \\\\U0001f608'",
                         util.error_text_str_to_safe_str("here is some unicode: ₿ 😀 😈"))
        # long text
        t1 = util.error_text_str_to_safe_str("test"*10000)
        self.assertTrue(t1.endswith("... (truncated. orig_len=40002)"))
        self.assertTrue(len(t1) < 550)

    def test_age(self):
        now = datetime(2023, 4, 16, 22, 30, 00)
        self.assertEqual("Unknown",
                         util.age(from_date=None, since_date=now))
        # past
        self.assertEqual("less than a minute ago",
                         util.age(from_date=now.timestamp()-1, since_date=now))
        self.assertEqual("1 seconds ago",
                         util.age(from_date=now.timestamp()-1, since_date=now, include_seconds=True))
        self.assertEqual("25 seconds ago",
                         util.age(from_date=now.timestamp()-25, since_date=now, include_seconds=True))
        self.assertEqual("about 30 minutes ago",
                         util.age(from_date=now.timestamp()-1800, since_date=now))
        self.assertEqual("about 30 minutes ago",
                         util.age(from_date=now.timestamp()-1800, since_date=now, include_seconds=True))
        self.assertEqual("about 1 hour ago",
                         util.age(from_date=now.timestamp()-3300, since_date=now))
        self.assertEqual("about 2 hours ago",
                         util.age(from_date=now.timestamp()-8700, since_date=now))
        self.assertEqual("about 7 hours ago",
                         util.age(from_date=now.timestamp()-26700, since_date=now))
        self.assertEqual("about 1 day ago",
                         util.age(from_date=now.timestamp()-109800, since_date=now))
        self.assertEqual("about 3 days ago",
                         util.age(from_date=now.timestamp()-282600, since_date=now))
        self.assertEqual("about 15 days ago",
                         util.age(from_date=now.timestamp()-1319400, since_date=now))
        self.assertEqual("about 1 month ago",
                         util.age(from_date=now.timestamp()-3220200, since_date=now))
        self.assertEqual("about 3 months ago",
                         util.age(from_date=now.timestamp()-8317800, since_date=now))
        self.assertEqual("about 1 year ago",
                         util.age(from_date=now.timestamp()-39853800, since_date=now))
        self.assertEqual("over 3 years ago",
                         util.age(from_date=now.timestamp()-103012200, since_date=now))
        # future
        self.assertEqual("in less than a minute",
                         util.age(from_date=now.timestamp()+1, since_date=now))
        self.assertEqual("in 1 seconds",
                         util.age(from_date=now.timestamp()+1, since_date=now, include_seconds=True))
        self.assertEqual("in 25 seconds",
                         util.age(from_date=now.timestamp()+25, since_date=now, include_seconds=True))
        self.assertEqual("in about 30 minutes",
                         util.age(from_date=now.timestamp()+1800, since_date=now))
        self.assertEqual("in about 30 minutes",
                         util.age(from_date=now.timestamp()+1800, since_date=now, include_seconds=True))
        self.assertEqual("in about 1 hour",
                         util.age(from_date=now.timestamp()+3300, since_date=now))
        self.assertEqual("in about 2 hours",
                         util.age(from_date=now.timestamp()+8700, since_date=now))
        self.assertEqual("in about 7 hours",
                         util.age(from_date=now.timestamp()+26700, since_date=now))
        self.assertEqual("in about 1 day",
                         util.age(from_date=now.timestamp()+109800, since_date=now))
        self.assertEqual("in about 3 days",
                         util.age(from_date=now.timestamp()+282600, since_date=now))
        self.assertEqual("in about 15 days",
                         util.age(from_date=now.timestamp()+1319400, since_date=now))
        self.assertEqual("in about 1 month",
                         util.age(from_date=now.timestamp()+3220200, since_date=now))
        self.assertEqual("in about 3 months",
                         util.age(from_date=now.timestamp()+8317800, since_date=now))
        self.assertEqual("in about 1 year",
                         util.age(from_date=now.timestamp()+39853800, since_date=now))
        self.assertEqual("in over 3 years",
<<<<<<< HEAD
                         util.age(from_date=now.timestamp()+103012200, since_date=now))
=======
                         util.age(from_date=now.timestamp()+103012200, since_date=now))

    def test_shortchannelid(self):
        scid1 = ShortID.from_components(2, 45, 789)
        self.assertEqual("2x45x789", str(scid1))
        self.assertEqual(2, scid1.block_height)
        self.assertEqual(45, scid1.txpos)
        self.assertEqual(789, scid1.output_index)

        scid2_raw = bytes([0, 0, 2, 0, 0, 45, 789 // 256, 789 % 256])
        scid2 = ShortID(scid2_raw)
        self.assertEqual(scid1, scid2_raw)
        self.assertEqual(scid1, scid2)
        self.assertEqual(scid1, ShortID.from_str(str(scid1)))
        self.assertEqual(scid1, ShortID.normalize(scid1.hex()))
        self.assertEqual(scid1, ShortID.normalize(bytes(scid1)))

        self.assertTrue(ShortID.from_components(3, 30, 300) == ShortID.from_components(3, 30, 300))
        self.assertTrue(ShortID.from_components(3, 30, 300) > ShortID.from_components(2, 999, 999))
        self.assertTrue(ShortID.from_components(3, 30, 300) < ShortID.from_components(3, 999, 999))
        self.assertTrue(ShortID.from_components(3, 30, 300) > ShortID.from_components(3, 1, 1))
        self.assertTrue(ShortID.from_components(3, 30, 300) > ShortID.from_components(3, 1, 999))
        self.assertTrue(ShortID.from_components(3, 30, 300) < ShortID.from_components(3, 999, 1))
>>>>>>> 72c66485
<|MERGE_RESOLUTION|>--- conflicted
+++ resolved
@@ -4,14 +4,9 @@
 from electrum_grs import util
 from electrum_grs.util import (format_satoshis, format_fee_satoshis, is_hash256_str, chunks, is_ip_address,
                            list_enabled_bits, format_satoshis_plain, is_private_netaddress, is_hex_str,
-<<<<<<< HEAD
-                           is_integer, is_non_negative_integer, is_int_or_float, is_non_negative_int_or_float)
-from electrum_grs.bip21 import parse_bip21_URI, InvalidBitcoinURI
-=======
                            is_integer, is_non_negative_integer, is_int_or_float, is_non_negative_int_or_float,
                            ShortID)
-from electrum.bip21 import parse_bip21_URI, InvalidBitcoinURI
->>>>>>> 72c66485
+from electrum_grs.bip21 import parse_bip21_URI, InvalidBitcoinURI
 from . import ElectrumTestCase, as_testnet
 
 
@@ -453,9 +448,6 @@
         self.assertEqual("in about 1 year",
                          util.age(from_date=now.timestamp()+39853800, since_date=now))
         self.assertEqual("in over 3 years",
-<<<<<<< HEAD
-                         util.age(from_date=now.timestamp()+103012200, since_date=now))
-=======
                          util.age(from_date=now.timestamp()+103012200, since_date=now))
 
     def test_shortchannelid(self):
@@ -478,5 +470,4 @@
         self.assertTrue(ShortID.from_components(3, 30, 300) < ShortID.from_components(3, 999, 999))
         self.assertTrue(ShortID.from_components(3, 30, 300) > ShortID.from_components(3, 1, 1))
         self.assertTrue(ShortID.from_components(3, 30, 300) > ShortID.from_components(3, 1, 999))
-        self.assertTrue(ShortID.from_components(3, 30, 300) < ShortID.from_components(3, 999, 1))
->>>>>>> 72c66485
+        self.assertTrue(ShortID.from_components(3, 30, 300) < ShortID.from_components(3, 999, 1))