--- conflicted
+++ resolved
@@ -471,9 +471,6 @@
         self.assertTrue(ShortID.from_components(3, 30, 300) < ShortID.from_components(3, 999, 999))
         self.assertTrue(ShortID.from_components(3, 30, 300) > ShortID.from_components(3, 1, 1))
         self.assertTrue(ShortID.from_components(3, 30, 300) > ShortID.from_components(3, 1, 999))
-<<<<<<< HEAD
-        self.assertTrue(ShortID.from_components(3, 30, 300) < ShortID.from_components(3, 999, 1))
-=======
         self.assertTrue(ShortID.from_components(3, 30, 300) < ShortID.from_components(3, 999, 1))
 
     async def test_custom_task_factory(self):
@@ -501,5 +498,4 @@
         for _ in range(10):  # wait a few event loop iterations
             await asyncio.sleep(0)
         # refs should be cleaned up by now:
-        self.assertEqual(0, len(util._running_asyncio_tasks))
->>>>>>> 32b0e62c
+        self.assertEqual(0, len(util._running_asyncio_tasks))