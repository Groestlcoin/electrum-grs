import unittest
from unittest import mock
import shutil
import tempfile
from typing import Sequence
import asyncio
import copy

<<<<<<< HEAD
from electrum_grs import storage, bitcoin, keystore, bip32, slip39, wallet
from electrum_grs import Transaction
from electrum_grs import SimpleConfig
from electrum_grs import util
from electrum_grs.address_synchronizer import TX_HEIGHT_UNCONFIRMED, TX_HEIGHT_UNCONF_PARENT
from electrum_grs.wallet import (sweep, Multisig_Wallet, Standard_Wallet, Imported_Wallet,
                             restore_wallet_from_text, Abstract_Wallet, CannotBumpFee, BumpFeeStrategy,
                             TransactionPotentiallyDangerousException, TransactionDangerousException,
                             TxSighashRiskLevel)
from electrum_grs.util import bfh, NotEnoughFunds, UnrelatedTransactionException, UserFacingException
from electrum_grs.transaction import Transaction, PartialTxOutput, tx_from_any, Sighash
from electrum_grs.mnemonic import calc_seed_type
from electrum_grs.network import Network
=======
from electrum import storage, bitcoin, keystore, bip32, slip39, wallet
from electrum import Transaction
from electrum import SimpleConfig
from electrum import util
from electrum.address_synchronizer import TX_HEIGHT_UNCONFIRMED, TX_HEIGHT_UNCONF_PARENT, TX_HEIGHT_LOCAL
from electrum.wallet import (sweep, Multisig_Wallet, Standard_Wallet, Imported_Wallet,
                             restore_wallet_from_text, Abstract_Wallet, CannotBumpFee, BumpFeeStrategy,
                             TransactionPotentiallyDangerousException, TransactionDangerousException,
                             TxSighashRiskLevel)
from electrum.util import bfh, NotEnoughFunds, UnrelatedTransactionException, UserFacingException, TxMinedInfo
from electrum.transaction import Transaction, PartialTxOutput, tx_from_any, Sighash
from electrum.mnemonic import calc_seed_type
from electrum.network import Network
>>>>>>> bd845080

from electrum_grs.plugins.trustedcoin import trustedcoin

from . import ElectrumTestCase


UNICODE_HORROR_HEX = 'e282bf20f09f988020f09f98882020202020e3818620e38191e3819fe381be20e3828fe3828b2077cda2cda2cd9d68cda16fcda2cda120ccb8cda26bccb5cd9f6eccb4cd98c7ab77ccb8cc9b73cd9820cc80cc8177cd98cda2e1b8a9ccb561d289cca1cda27420cca7cc9568cc816fccb572cd8fccb5726f7273cca120ccb6cda1cda06cc4afccb665cd9fcd9f20ccb6cd9d696ecda220cd8f74cc9568ccb7cca1cd9f6520cd9fcd9f64cc9b61cd9c72cc95cda16bcca2cca820cda168ccb465cd8f61ccb7cca2cca17274cc81cd8f20ccb4ccb7cda0c3b2ccb5ccb666ccb82075cca7cd986ec3adcc9bcd9c63cda2cd8f6fccb7cd8f64ccb8cda265cca1cd9d3fcd9e'
UNICODE_HORROR = bfh(UNICODE_HORROR_HEX).decode('utf-8')
assert UNICODE_HORROR == '₿ 😀 😈     う けたま わる w͢͢͝h͡o͢͡ ̸͢k̵͟n̴͘ǫw̸̛s͘ ̀́w͘͢ḩ̵a҉̡͢t ̧̕h́o̵r͏̵rors̡ ̶͡͠lį̶e͟͟ ̶͝in͢ ͏t̕h̷̡͟e ͟͟d̛a͜r̕͡k̢̨ ͡h̴e͏a̷̢̡rt́͏ ̴̷͠ò̵̶f̸ u̧͘ní̛͜c͢͏o̷͏d̸͢e̡͝?͞'


class WalletIntegrityHelper:

    gap_limit = 1  # make tests run faster
    # TODO also use short gap limit for change addrs, for performance

    @classmethod
    def check_seeded_keystore_sanity(cls, test_obj, ks):
        test_obj.assertTrue(ks.is_deterministic())
        test_obj.assertFalse(ks.is_watching_only())
        test_obj.assertFalse(ks.can_import())
        test_obj.assertTrue(ks.has_seed())

    @classmethod
    def check_xpub_keystore_sanity(cls, test_obj, ks):
        test_obj.assertTrue(ks.is_deterministic())
        test_obj.assertTrue(ks.is_watching_only())
        test_obj.assertFalse(ks.can_import())
        test_obj.assertFalse(ks.has_seed())

    @classmethod
    def create_standard_wallet(cls, ks, *, config: SimpleConfig, gap_limit=None):
        db = storage.WalletDB('', storage=None, upgrade=True)
        db.put('keystore', ks.dump())
        db.put('gap_limit', gap_limit or cls.gap_limit)
        w = Standard_Wallet(db, config=config)
        w.synchronize()
        return w

    @classmethod
    def create_imported_wallet(cls, *, config: SimpleConfig, privkeys: bool):
        db = storage.WalletDB('', storage=None, upgrade=True)
        if privkeys:
            k = keystore.Imported_KeyStore({})
            db.put('keystore', k.dump())
        w = Imported_Wallet(db, config=config)
        return w

    @classmethod
    def create_multisig_wallet(cls, keystores: Sequence, multisig_type: str, *,
                               config: SimpleConfig, gap_limit=None):
        """Creates a multisig wallet."""
        db = storage.WalletDB('', storage=None, upgrade=False)
        for i, ks in enumerate(keystores):
            cosigner_index = i + 1
            db.put('x%d' % cosigner_index, ks.dump())
        db.put('wallet_type', multisig_type)
        db.put('gap_limit', gap_limit or cls.gap_limit)
        w = Multisig_Wallet(db, config=config)
        w.synchronize()
        return w


class TestWalletKeystoreAddressIntegrityForMainnet(ElectrumTestCase):

    def setUp(self):
        super().setUp()
        self.config = SimpleConfig({'electrum_path': self.electrum_path})

    @mock.patch.object(wallet.Abstract_Wallet, 'save_db')
    async def test_electrum_seed_standard(self, mock_save_db):
        seed_words = 'cycle rocket west magnet parrot shuffle foot correct salt library feed song'
        self.assertEqual(calc_seed_type(seed_words), 'standard')

        ks = keystore.from_seed(seed_words, passphrase='', for_multisig=False)

        WalletIntegrityHelper.check_seeded_keystore_sanity(self, ks)
        self.assertTrue(isinstance(ks, keystore.BIP32_KeyStore))

        self.assertEqual(ks.xprv, 'xprv9s21ZrQH143K32jECVM729vWgGq4mUDJCk1ozqAStTphzQtCTuoFmFafNoG1g55iCnBTXUzz3zWnDb5CVLGiFvmaZjuazHDL8a81cPQ8KL6')
        self.assertEqual(ks.xpub, 'xpub661MyMwAqRbcFWohJWt7PHsFEJfZAvw9ZxwQoDa4SoMgsDDM1T7WK3u9E4edkC4ugRnZ8E4xDZRpk8Rnts3Nbt97dPwT52CwBdDWroaZf8U')

        w = WalletIntegrityHelper.create_standard_wallet(ks, config=self.config)
        self.assertEqual(w.txin_type, 'p2pkh')

        self.assertEqual(w.get_receiving_addresses()[0], '1NNkttn1YvVGdqBW4PR6zvc3Zx3H5owKRf')
        self.assertEqual(w.get_change_addresses()[0], '1KSezYMhAJMWqFbVFB2JshYg69UpmEXR4D')

    @mock.patch.object(wallet.Abstract_Wallet, 'save_db')
    async def test_electrum_seed_segwit(self, mock_save_db):
        seed_words = 'bitter grass shiver impose acquire brush forget axis eager alone wine silver'
        self.assertEqual(calc_seed_type(seed_words), 'segwit')

        ks = keystore.from_seed(seed_words, passphrase='', for_multisig=False)

        WalletIntegrityHelper.check_seeded_keystore_sanity(self, ks)
        self.assertTrue(isinstance(ks, keystore.BIP32_KeyStore))

        self.assertEqual(ks.xprv, 'zprvAZswDvNeJeha8qZ8g7efN3FXYVJLaEUsE9TW6qXDEbVe74AZ75c2sZFZXPNFzxnhChDQ89oC8C5AjWwHmH1HeRKE1c4kKBQAmjUDdKDUZw2')
        self.assertEqual(ks.xpub, 'zpub6nsHdRuY92FsMKdbn9BfjBCG6X8pyhCibNP6uDvpnw2cyrVhecvHRMa3Ne8kdJZxjxgwnpbHLkcR4bfnhHy6auHPJyDTQ3kianeuVLdkCYQ')

        w = WalletIntegrityHelper.create_standard_wallet(ks, config=self.config)
        self.assertEqual(w.txin_type, 'p2wpkh')

        self.assertEqual(w.get_receiving_addresses()[0], 'bc1q3g5tmkmlvxryhh843v4dz026avatc0zzr6h3af')
        self.assertEqual(w.get_change_addresses()[0], 'bc1qdy94n2q5qcp0kg7v9yzwe6wvfkhnvyzje7nx2p')

        self.assertEqual('zprvAabC4ncjU4qVMNbpYZ5G4XqmKJoJN3EA4TVCodaPwyvEatrZpVYmWVHfKwS1fdq2uCdPyCmbjAjQ5FzeqHFSGv9KUmUFptTMAcyKzHiUM6Q',
                         ks.get_lightning_xprv(None))

    @mock.patch.object(wallet.Abstract_Wallet, 'save_db')
    async def test_electrum_seed_segwit_passphrase(self, mock_save_db):
        seed_words = 'bitter grass shiver impose acquire brush forget axis eager alone wine silver'
        self.assertEqual(calc_seed_type(seed_words), 'segwit')

        ks = keystore.from_seed(seed_words, passphrase=UNICODE_HORROR, for_multisig=False)

        WalletIntegrityHelper.check_seeded_keystore_sanity(self, ks)
        self.assertTrue(isinstance(ks, keystore.BIP32_KeyStore))

        self.assertEqual(ks.xprv, 'zprvAZDmEQiCLUcZXPfrBXoksCD2R6RMAzAre7SUyBotibisy9c7vGhLYvHaP3d9rYU12DKAWdZfscPNA7qEPgTkCDqX5sE93ryAJAQvkDbfLxU')
        self.assertEqual(ks.xpub, 'zpub6nD7dvF6ArArjskKHZLmEL9ky8FqaSti1LN5maDWGwFrqwwGTp1b6ic4EHwciFNaYDmCXcQYxXSiF9BjcLCMPcaYkVN2nQD6QjYQ8vpSR3Z')

        w = WalletIntegrityHelper.create_standard_wallet(ks, config=self.config)
        self.assertEqual(w.txin_type, 'p2wpkh')

        self.assertEqual(w.get_receiving_addresses()[0], 'bc1qx94dutas7ysn2my645cyttujrms5d9p57f6aam')
        self.assertEqual(w.get_change_addresses()[0], 'bc1qcywwsy87sdp8vz5rfjh3sxdv6rt95kujdqq38g')

        self.assertEqual('zprvAaoTFrze53KLvVYL8yL5H4sxoBFto98dgfTxFxcBepBPaEWStxpsdYqvNGxskGMTgX11bUtPiVj3aCe2jXFkAJQMi9RmksGBgFVwFM85Gir',
                         ks.get_lightning_xprv(None))

    @mock.patch.object(wallet.Abstract_Wallet, 'save_db')
    async def test_electrum_seed_old(self, mock_save_db):
        seed_words = 'powerful random nobody notice nothing important anyway look away hidden message over'
        self.assertEqual(calc_seed_type(seed_words), 'old')

        ks = keystore.from_seed(seed_words, passphrase='', for_multisig=False)

        WalletIntegrityHelper.check_seeded_keystore_sanity(self, ks)
        self.assertTrue(isinstance(ks, keystore.Old_KeyStore))

        self.assertEqual(ks.mpk, 'e9d4b7866dd1e91c862aebf62a49548c7dbf7bcc6e4b7b8c9da820c7737968df9c09d5a3e271dc814a29981f81b3faaf2737b551ef5dcc6189cf0f8252c442b3')

        w = WalletIntegrityHelper.create_standard_wallet(ks, config=self.config)
        self.assertEqual(w.txin_type, 'p2pkh')

        self.assertEqual(w.get_receiving_addresses()[0], '1FJEEB8ihPMbzs2SkLmr37dHyRFzakqUmo')
        self.assertEqual(w.get_change_addresses()[0], '1KRW8pH6HFHZh889VDq6fEKvmrsmApwNfe')

    @mock.patch.object(wallet.Abstract_Wallet, 'save_db')
    async def test_electrum_seed_2fa_legacy_pre27_25words(self, mock_save_db):
        # pre-version-2.7 2fa seed, containing 25 words
        seed_words = 'bind clever room kidney crucial sausage spy edit canvas soul liquid ribbon slam open alpha suffer gate relax voice carpet law hill woman tonight abstract'
        assert len(seed_words.split()) == 25
        self.assertEqual(calc_seed_type(seed_words), '2fa')

        xprv1, xpub1, xprv2, xpub2 = trustedcoin.TrustedCoinPlugin.xkeys_from_seed(seed_words, '')

        ks1 = keystore.from_xprv(xprv1)
        self.assertTrue(isinstance(ks1, keystore.BIP32_KeyStore))
        self.assertEqual(ks1.xprv, 'xprv9s21ZrQH143K2TsDemiaPqaTuBkW3gns4sGi9f65pWtg27nmmmAut6fErgaHFxj3d4rHgyFKjhvtAUafqF3wwU8Bkou8LefQgBtRWjUKN3V')
        self.assertEqual(ks1.xpub, 'xpub661MyMwAqRbcEwwgkoFakyXCTDazT9WiS6CJx3VhNrRetv7vKJVARtyihwCVatSsUtVsEYcvdxhvDtkSk8qKV3VVtcL3csz6sQTbGzmEckd')
        self.assertEqual(ks1.xpub, xpub1)

        ks2 = keystore.from_xprv(xprv2)
        self.assertTrue(isinstance(ks2, keystore.BIP32_KeyStore))
        self.assertEqual(ks2.xprv, 'xprv9s21ZrQH143K3r6H1h91TqRECE7tmDB5PYGZDKPuSjefTzNbDMauUMUnjsUSv8X8nuzQsrtGmtCuA51CNz7XimRj2HPYxUxXGGf4KB7M74y')
        self.assertEqual(ks2.xpub, 'xpub661MyMwAqRbcGLAk7ig1pyMxkFxPAftvkmCA1hoX15BeLnhjktuA29oGb7bh9opQgNERu6iWhwcY6b5bZX57dYsGo7zYjwXTNCryfKuPfek')
        self.assertEqual(ks2.xpub, xpub2)

        long_user_id, short_id = trustedcoin.get_user_id(
            {'x1': {'xpub': xpub1},
             'x2': {'xpub': xpub2}})
        xtype = bip32.xpub_type(xpub1)
        xpub3 = trustedcoin.make_xpub(trustedcoin.get_signing_xpub(xtype), long_user_id)
        ks3 = keystore.from_xpub(xpub3)
        WalletIntegrityHelper.check_xpub_keystore_sanity(self, ks3)
        self.assertTrue(isinstance(ks3, keystore.BIP32_KeyStore))

        w = WalletIntegrityHelper.create_multisig_wallet([ks1, ks2, ks3], '2of3', config=self.config)
        self.assertEqual(w.txin_type, 'p2sh')

        self.assertEqual(w.get_receiving_addresses()[0], '3Bw5jczNModhFAbvfwvUHbdGrC2Lh2qRQp')
        self.assertEqual(w.get_change_addresses()[0], '3Ke6pKrmtSyyQaMob1ES4pk8siAAkRmst9')

    @mock.patch.object(wallet.Abstract_Wallet, 'save_db')
    async def test_electrum_seed_2fa_legacy_pre27_24words(self, mock_save_db):
        # pre-version-2.7 2fa seed, containing 24 words
        seed_words = 'sibling leg cable timber patient foot occur plate travel finger chef scale radio citizen promote immune must chef fluid sea sphere common acid lab'
        assert len(seed_words.split()) == 24
        self.assertEqual(calc_seed_type(seed_words), '2fa')

        xprv1, xpub1, xprv2, xpub2 = trustedcoin.TrustedCoinPlugin.xkeys_from_seed(seed_words, '')

        ks1 = keystore.from_xprv(xprv1)
        self.assertTrue(isinstance(ks1, keystore.BIP32_KeyStore))
        self.assertEqual(ks1.xprv, 'xprv9s21ZrQH143K37iqjPnsBm27cRgrg6TiKNwhCYg7Uk46yLKB5s4N1Knzo7rTkYvjojh9Z6KkGTMi6CV5h4kEcWYLmHjcTW8kK5bnMVXvEvp')
        self.assertEqual(ks1.xpub, 'xpub661MyMwAqRbcFboJqRKsYtxrATXM5ZBZgbsHzw5j35b5r8eKdQNcZ87UeR24LDSn2RxspwL9s7yM3KqtPFq5dwP5csmQ2Xb1dgaQztrNGyP')
        self.assertEqual(ks1.xpub, xpub1)

        ks2 = keystore.from_xprv(xprv2)
        self.assertTrue(isinstance(ks2, keystore.BIP32_KeyStore))
        self.assertEqual(ks2.xprv, 'xprv9s21ZrQH143K2qJ6sVTs5bXnrw7CPEpYTkefvW6Xj9fMuskny5t3TaLMAvZtSkYwT68asJdrEaay8q4ntmXvYCuQL3ULdEziFCB9KyZhuDX')
        self.assertEqual(ks2.xpub, 'xpub661MyMwAqRbcFKNZyWzsSjUXQxwgnhYPpyaGitW9HVCLng5wWdCJ1Neq2DLV3717ED1RG3aTGLJVVBt5CJEXmCzMLBjqXtK4MEvRXiYSvnJ')
        self.assertEqual(ks2.xpub, xpub2)

        long_user_id, short_id = trustedcoin.get_user_id(
            {'x1': {'xpub': xpub1},
             'x2': {'xpub': xpub2}})
        xtype = bip32.xpub_type(xpub1)
        xpub3 = trustedcoin.make_xpub(trustedcoin.get_signing_xpub(xtype), long_user_id)
        ks3 = keystore.from_xpub(xpub3)
        WalletIntegrityHelper.check_xpub_keystore_sanity(self, ks3)
        self.assertTrue(isinstance(ks3, keystore.BIP32_KeyStore))

        w = WalletIntegrityHelper.create_multisig_wallet([ks1, ks2, ks3], '2of3', config=self.config)
        self.assertEqual(w.txin_type, 'p2sh')

        self.assertEqual(w.get_receiving_addresses()[0], '39XK9VBGiK4bqNJYrajfKE8C1ky4gYA5Zy')
        self.assertEqual(w.get_change_addresses()[0], '3PKtHrjiKdsZ73ULZ4Sf1vDBnrUoAEtLDe')

    @mock.patch.object(wallet.Abstract_Wallet, 'save_db')
    async def test_electrum_seed_2fa_legacy_post27(self, mock_save_db):
        # post-version-2.7 2fa seed
        seed_words = 'kiss live scene rude gate step hip quarter bunker oxygen motor glove'
        self.assertEqual(calc_seed_type(seed_words), '2fa')

        xprv1, xpub1, xprv2, xpub2 = trustedcoin.TrustedCoinPlugin.xkeys_from_seed(seed_words, '')

        ks1 = keystore.from_xprv(xprv1)
        self.assertTrue(isinstance(ks1, keystore.BIP32_KeyStore))
        self.assertEqual(ks1.xprv, 'xprv9uraXy9F3HP7i8QDqwNTBiD8Jf4bPD4Epif8cS8qbUbgeidUesyZpKmzfcSeHutsGfFnjgih7kzwTB5UQVRNB5LoXaNc8pFusKYx3KVVvYR')
        self.assertEqual(ks1.xpub, 'xpub68qvwUg8sewQvcUgwxuTYr9rrgu5nfn6BwajQpYT9p8fXWxdCRHpN86UWruWJAD1ede8Sv8ERrTa22Gyc4SBfm7zFpcyoVWVBKCVwnw6s1J')
        self.assertEqual(ks1.xpub, xpub1)

        ks2 = keystore.from_xprv(xprv2)
        self.assertTrue(isinstance(ks2, keystore.BIP32_KeyStore))
        self.assertEqual(ks2.xprv, 'xprv9uraXy9F3HP7kKSiRAvLV7Nrjj7YzspDys7dvGLLu4tLZT49CEBxPWp88dHhVxvZ69SHrPQMUCWjj4Ka2z9kNvs1HAeEf3extGGeSWqEVqf')
        self.assertEqual(ks2.xpub, 'xpub68qvwUg8sewQxoXBXCTLrFKbHkx3QLY5M63EiejxTQRKSFPHjmWCwK8byvZMM2wZNYA3SmxXoma3M1zxhGESHZwtB7SwrxRgKXAG8dCD2eS')
        self.assertEqual(ks2.xpub, xpub2)

        long_user_id, short_id = trustedcoin.get_user_id(
            {'x1': {'xpub': xpub1},
             'x2': {'xpub': xpub2}})
        xtype = bip32.xpub_type(xpub1)
        xpub3 = trustedcoin.make_xpub(trustedcoin.get_signing_xpub(xtype), long_user_id)
        ks3 = keystore.from_xpub(xpub3)
        WalletIntegrityHelper.check_xpub_keystore_sanity(self, ks3)
        self.assertTrue(isinstance(ks3, keystore.BIP32_KeyStore))

        w = WalletIntegrityHelper.create_multisig_wallet([ks1, ks2, ks3], '2of3', config=self.config)
        self.assertEqual(w.txin_type, 'p2sh')

        self.assertEqual(w.get_receiving_addresses()[0], '35L8XmCDoEBKeaWRjvmZvoZvhp8BXMMMPV')
        self.assertEqual(w.get_change_addresses()[0], '3PeZEcumRqHSPNN43hd4yskGEBdzXgY8Cy')

    @mock.patch.object(wallet.Abstract_Wallet, 'save_db')
    async def test_electrum_seed_2fa_segwit(self, mock_save_db):
        seed_words = 'universe topic remind silver february ranch shine worth innocent cattle enhance wise'
        self.assertEqual(calc_seed_type(seed_words), '2fa_segwit')

        xprv1, xpub1, xprv2, xpub2 = trustedcoin.TrustedCoinPlugin.xkeys_from_seed(seed_words, '')

        ks1 = keystore.from_xprv(xprv1)
        self.assertTrue(isinstance(ks1, keystore.BIP32_KeyStore))
        self.assertEqual(ks1.xprv, 'ZprvAm1R3RZMrkSLYKZer8QECGoc8oA1RQuKfsztHkBTmi2yF8RhmN1JRb7Ag69mMrL88sP67WiaegaSSDnKndorWEpFr7a5B2QgrD7TkERSYX6')
        self.assertEqual(ks1.xpub, 'Zpub6yzmSw6Fh7zdkoe7x9wEZQkLgpzVpsdB36vV68b5L3Zx7vkrJuKYyPReXMSjBegmtUjFBxP2uZEdL87cYvtTtGaVuwtRRCTSFUsoAdKZMge')
        self.assertEqual(ks1.xpub, xpub1)

        ks2 = keystore.from_xprv(xprv2)
        self.assertTrue(isinstance(ks2, keystore.BIP32_KeyStore))
        self.assertEqual(ks2.xprv, 'ZprvAm1R3RZMrkSLab4jVKTwuroBgKEfnsmK9CQa1ErkuRzpsPauYuv9z2UzhDNn9YgbLHcmXpmxbNq4MdDRAUM5B2N9Wr3Uq9yp2c4AtTJDFdi')
        self.assertEqual(ks2.xpub, 'Zpub6yzmSw6Fh7zdo59CbLzxGzjvEM5ACLVAWRLAodGNTmXokBv46TEQXpoUYUaoxPCeynysxg7APfScikCQ2jhCfM3NcNEk46BCVfSSrdrSkbR')
        self.assertEqual(ks2.xpub, xpub2)

        long_user_id, short_id = trustedcoin.get_user_id(
            {'x1': {'xpub': xpub1},
             'x2': {'xpub': xpub2}})
        xtype = bip32.xpub_type(xpub1)
        xpub3 = trustedcoin.make_xpub(trustedcoin.get_signing_xpub(xtype), long_user_id)
        ks3 = keystore.from_xpub(xpub3)
        WalletIntegrityHelper.check_xpub_keystore_sanity(self, ks3)
        self.assertTrue(isinstance(ks3, keystore.BIP32_KeyStore))

        w = WalletIntegrityHelper.create_multisig_wallet([ks1, ks2, ks3], '2of3', config=self.config)
        self.assertEqual(w.txin_type, 'p2wsh')

        self.assertEqual(w.get_receiving_addresses()[0], 'bc1qpmufh0zjp5prfsrk2yskcy82sa26srqkd97j0457andc6m0gh5asw7kqd2')
        self.assertEqual(w.get_change_addresses()[0], 'bc1qd4q50nft7kxm9yglfnpup9ed2ukj3tkxp793y0zya8dc9m39jcwq308dxz')

    @mock.patch.object(wallet.Abstract_Wallet, 'save_db')
    async def test_bip39_seed_bip44_standard(self, mock_save_db):
        seed_words = 'treat dwarf wealth gasp brass outside high rent blood crowd make initial'
        self.assertEqual(keystore.bip39_is_checksum_valid(seed_words), (True, True))

        root_seed = keystore.bip39_to_seed(seed_words, passphrase='')
        ks = keystore.from_bip43_rootseed(root_seed, derivation="m/44'/0'/0'")

        self.assertTrue(isinstance(ks, keystore.BIP32_KeyStore))

        self.assertEqual(ks.xprv, 'xprv9zGLcNEb3cHUKizLVBz6RYeE9bEZAVPjH2pD1DEzCnPcsemWc3d3xTao8sfhfUmDLMq6e3RcEMEvJG1Et8dvfL8DV4h7mwm9J6AJsW9WXQD')
        self.assertEqual(ks.xpub, 'xpub6DFh1smUsyqmYD4obDX6ngaxhd53Zx7aeFjoobebm7vbkT6f9awJWFuGzBT9FQJEWFBL7UyhMXtYzRcwDuVbcxtv9Ce2W9eMm4KXLdvdbjv')

        w = WalletIntegrityHelper.create_standard_wallet(ks, config=self.config)
        self.assertEqual(w.txin_type, 'p2pkh')

        self.assertEqual(w.get_receiving_addresses()[0], '16j7Dqk3Z9DdTdBtHcCVLaNQy9MTgywUUo')
        self.assertEqual(w.get_change_addresses()[0], '1GG5bVeWgAp5XW7JLCphse14QaC4qiHyWn')

    @mock.patch.object(wallet.Abstract_Wallet, 'save_db')
    async def test_bip39_seed_bip44_standard_passphrase(self, mock_save_db):
        seed_words = 'treat dwarf wealth gasp brass outside high rent blood crowd make initial'
        self.assertEqual(keystore.bip39_is_checksum_valid(seed_words), (True, True))

        root_seed = keystore.bip39_to_seed(seed_words, passphrase=UNICODE_HORROR)
        ks = keystore.from_bip43_rootseed(root_seed, derivation="m/44'/0'/0'")

        self.assertTrue(isinstance(ks, keystore.BIP32_KeyStore))

        self.assertEqual(ks.xprv, 'xprv9z8izheguGnLopSqkY7GcGFrP2Gu6rzBvvHo6uB9B8DWJhsows6WDZAsbBTaP3ncP2AVbTQphyEQkahrB9s1L7ihZtfz5WGQPMbXwsUtSik')
        self.assertEqual(ks.xpub, 'xpub6D85QDBajeLe2JXJrZeGyQCaw47PWKi3J9DPuHakjTkVBWCxVQQkmMVMSSfnw39tj9FntbozpRtb1AJ8ubjeVSBhyK4M5mzdvsXZzKPwodT')

        w = WalletIntegrityHelper.create_standard_wallet(ks, config=self.config)
        self.assertEqual(w.txin_type, 'p2pkh')

        self.assertEqual(w.get_receiving_addresses()[0], '1F88g2naBMhDB7pYFttPWGQgryba3hPevM')
        self.assertEqual(w.get_change_addresses()[0], '1H4QD1rg2zQJ4UjuAVJr5eW1fEM8WMqyxh')

    @mock.patch.object(wallet.Abstract_Wallet, 'save_db')
    async def test_bip39_seed_bip49_p2sh_segwit(self, mock_save_db):
        seed_words = 'treat dwarf wealth gasp brass outside high rent blood crowd make initial'
        self.assertEqual(keystore.bip39_is_checksum_valid(seed_words), (True, True))

        root_seed = keystore.bip39_to_seed(seed_words, passphrase='')
        ks = keystore.from_bip43_rootseed(root_seed, derivation="m/49'/0'/0'")

        self.assertTrue(isinstance(ks, keystore.BIP32_KeyStore))

        self.assertEqual(ks.xprv, 'yprvAJEYHeNEPcyBoQYM7sGCxDiNCTX65u4ANgZuSGTrKN5YCC9MP84SBayrgaMyZV7zvkHrr3HVPTK853s2SPk4EttPazBZBmz6QfDkXeE8Zr7')
        self.assertEqual(ks.xpub, 'ypub6XDth9u8DzXV1tcpDtoDKMf6kVMaVMn1juVWEesTshcX4zUVvfNgjPJLXrD9N7AdTLnbHFL64KmBn3SNaTe69iZYbYCqLCCNPZKbLz9niQ4')

        w = WalletIntegrityHelper.create_standard_wallet(ks, config=self.config)
        self.assertEqual(w.txin_type, 'p2wpkh-p2sh')

        self.assertEqual(w.get_receiving_addresses()[0], '35ohQTdNykjkF1Mn9nAVEFjupyAtsPAK1W')
        self.assertEqual(w.get_change_addresses()[0], '3KaBTcviBLEJajTEMstsA2GWjYoPzPK7Y7')

    @mock.patch.object(wallet.Abstract_Wallet, 'save_db')
    async def test_bip39_seed_bip84_native_segwit(self, mock_save_db):
        # test case from bip84
        seed_words = 'abandon abandon abandon abandon abandon abandon abandon abandon abandon abandon abandon about'
        self.assertEqual(keystore.bip39_is_checksum_valid(seed_words), (True, True))

        root_seed = keystore.bip39_to_seed(seed_words, passphrase='')
        ks = keystore.from_bip43_rootseed(root_seed, derivation="m/84'/0'/0'")

        self.assertTrue(isinstance(ks, keystore.BIP32_KeyStore))

        self.assertEqual(ks.xprv, 'zprvAdG4iTXWBoARxkkzNpNh8r6Qag3irQB8PzEMkAFeTRXxHpbF9z4QgEvBRmfvqWvGp42t42nvgGpNgYSJA9iefm1yYNZKEm7z6qUWCroSQnE')
        self.assertEqual(ks.xpub, 'zpub6rFR7y4Q2AijBEqTUquhVz398htDFrtymD9xYYfG1m4wAcvPhXNfE3EfH1r1ADqtfSdVCToUG868RvUUkgDKf31mGDtKsAYz2oz2AGutZYs')

        w = WalletIntegrityHelper.create_standard_wallet(ks, config=self.config)
        self.assertEqual(w.txin_type, 'p2wpkh')

        self.assertEqual(w.get_receiving_addresses()[0], 'bc1qcr8te4kr609gcawutmrza0j4xv80jy8z306fyu')
        self.assertEqual(w.get_change_addresses()[0], 'bc1q8c6fshw2dlwun7ekn9qwf37cu2rn755upcp6el')

    @mock.patch.object(wallet.Abstract_Wallet, 'save_db')
    async def test_electrum_multisig_seed_standard(self, mock_save_db):
        seed_words = 'blast uniform dragon fiscal ensure vast young utility dinosaur abandon rookie sure'
        self.assertEqual(calc_seed_type(seed_words), 'standard')

        ks1 = keystore.from_seed(seed_words, passphrase='', for_multisig=True)
        WalletIntegrityHelper.check_seeded_keystore_sanity(self, ks1)
        self.assertTrue(isinstance(ks1, keystore.BIP32_KeyStore))
        self.assertEqual(ks1.xprv, 'xprv9s21ZrQH143K3t9vo23J3hajRbzvkRLJ6Y1zFrUFAfU3t8oooMPfb7f87cn5KntgqZs5nipZkCiBFo5ZtaSD2eDo7j7CMuFV8Zu6GYLTpY6')
        self.assertEqual(ks1.xpub, 'xpub661MyMwAqRbcGNEPu3aJQqXTydqR9t49Tkwb4Esrj112kw8xLthv8uybxvaki4Ygt9xiwZUQGeFTG7T2TUzR3eA4Zp3aq5RXsABHFBUrq4c')

        # electrum-grs seed: ghost into match ivory badge robot record tackle radar elbow traffic loud
        ks2 = keystore.from_xpub('xpub661MyMwAqRbcGfCPEkkyo5WmcrhTq8mi3xuBS7VEZ3LYvsgY1cCFDbenT33bdD12axvrmXhuX3xkAbKci3yZY9ZEk8vhLic7KNhLjqdh5ec')
        WalletIntegrityHelper.check_xpub_keystore_sanity(self, ks2)
        self.assertTrue(isinstance(ks2, keystore.BIP32_KeyStore))

        w = WalletIntegrityHelper.create_multisig_wallet([ks1, ks2], '2of2', config=self.config)
        self.assertEqual(w.txin_type, 'p2sh')

        self.assertEqual(w.get_receiving_addresses()[0], '32ji3QkAgXNz6oFoRfakyD3ys1XXiERQYN')
        self.assertEqual(w.get_change_addresses()[0], '36XWwEHrrVCLnhjK5MrVVGmUHghr9oWTN1')

    @mock.patch.object(wallet.Abstract_Wallet, 'save_db')
    async def test_electrum_multisig_seed_segwit(self, mock_save_db):
        seed_words = 'snow nest raise royal more walk demise rotate smooth spirit canyon gun'
        self.assertEqual(calc_seed_type(seed_words), 'segwit')

        ks1 = keystore.from_seed(seed_words, passphrase='', for_multisig=True)
        WalletIntegrityHelper.check_seeded_keystore_sanity(self, ks1)
        self.assertTrue(isinstance(ks1, keystore.BIP32_KeyStore))
        self.assertEqual(ks1.xprv, 'ZprvAjxLRqPiDfPDxXrm8JvcoCGRAW6xUtktucG6AMtdzaEbTEJN8qcECvujfhtDU3jLJ9g3Dr3Gz5m1ypfMs8iSUh62gWyHZ73bYLRWyeHf6y4')
        self.assertEqual(ks1.xpub, 'Zpub6xwgqLvc42wXB1wEELTdALD9iXwStMUkGqBgxkJFYumaL2dWgNvUkjEDWyDFZD3fZuDWDzd1KQJ4NwVHS7hs6H6QkpNYSShfNiUZsgMdtNg')

        # electrum-grs seed: hedgehog sunset update estate number jungle amount piano friend donate upper wool
        ks2 = keystore.from_xpub('Zpub6y4oYeETXAbzLNg45wcFDGwEG3vpgsyMJybiAfi2pJtNF3i3fJVxK2BeZJaw7VeKZm192QHvXP3uHDNpNmNDbQft9FiMzkKUhNXQafUMYUY')
        WalletIntegrityHelper.check_xpub_keystore_sanity(self, ks2)
        self.assertTrue(isinstance(ks2, keystore.BIP32_KeyStore))

        w = WalletIntegrityHelper.create_multisig_wallet([ks1, ks2], '2of2', config=self.config)
        self.assertEqual(w.txin_type, 'p2wsh')

        self.assertEqual(w.get_receiving_addresses()[0], 'bc1qvzezdcv6vs5h45ugkavp896e0nde5c5lg5h0fwe2xyfhnpkxq6gq7pnwlc')
        self.assertEqual(w.get_change_addresses()[0], 'bc1qxqf840dqswcmu7a8v82fj6ej0msx08flvuy6kngr7axstjcaq6us9hrehd')

    @mock.patch.object(wallet.Abstract_Wallet, 'save_db')
    async def test_bip39_multisig_seed_bip45_standard(self, mock_save_db):
        seed_words = 'treat dwarf wealth gasp brass outside high rent blood crowd make initial'
        self.assertEqual(keystore.bip39_is_checksum_valid(seed_words), (True, True))

        root_seed = keystore.bip39_to_seed(seed_words, passphrase='')
        ks1 = keystore.from_bip43_rootseed(root_seed, derivation="m/45'/0")
        self.assertTrue(isinstance(ks1, keystore.BIP32_KeyStore))
        self.assertEqual(ks1.xprv, 'xprv9vyEFyXf7pYVv4eDU3hhuCEAHPHNGuxX73nwtYdpbLcqwJCPwFKknAK8pHWuHHBirCzAPDZ7UJHrYdhLfn1NkGp9rk3rVz2aEqrT93qKRD9')
        self.assertEqual(ks1.xpub, 'xpub69xafV4YxC6o8Yiga5EiGLAtqR7rgNgNUGiYgw3S9g9pp6XYUne1KxdcfYtxwmA3eBrzMFuYcNQKfqsXCygCo4GxQFHfywxpUbKNfYvGJka')

        # bip39 seed: tray machine cook badge night page project uncover ritual toward person enact
        # der: m/45'/0
        ks2 = keystore.from_xpub('xpub6B26nSWddbWv7J3qQn9FbwPPQktSBdPQfLfHhRK4375QoZq8fvM8rQey1koGSTxC5xVoMzNMaBETMUmCqmXzjc8HyAbN7LqrvE4ovGRwNGg')
        WalletIntegrityHelper.check_xpub_keystore_sanity(self, ks2)
        self.assertTrue(isinstance(ks2, keystore.BIP32_KeyStore))

        w = WalletIntegrityHelper.create_multisig_wallet([ks1, ks2], '2of2', config=self.config)
        self.assertEqual(w.txin_type, 'p2sh')

        self.assertEqual(w.get_receiving_addresses()[0], '3JPTQ2nitVxXBJ1yhMeDwH6q417UifE3bN')
        self.assertEqual(w.get_change_addresses()[0], '3FGyDuxgUDn2pSZe5xAJH1yUwSdhzDMyEE')

    @mock.patch.object(wallet.Abstract_Wallet, 'save_db')
    async def test_bip39_multisig_seed_p2sh_segwit(self, mock_save_db):
        # bip39 seed: pulse mixture jazz invite dune enrich minor weapon mosquito flight fly vapor
        # der: m/49'/0'/0'
        # NOTE: there is currently no bip43 standard derivation path for p2wsh-p2sh
        ks1 = keystore.from_xprv('YprvAUXFReVvDjrPerocC3FxVH748sJUTvYjkAhtKop5VnnzVzMEHr1CHrYQKZwfJn1As3X4LYMav6upxd5nDiLb6SCjRZrBH76EFvyQAG4cn79')
        self.assertTrue(isinstance(ks1, keystore.BIP32_KeyStore))
        self.assertEqual(ks1.xpub, 'Ypub6hWbqA2p47QgsLt5J4nxrR3ngu8xsPGb7PdV8CDh48KyNngNqPKSqertAqYhQ4umELu1UsZUCYfj9XPA6AdSMZWDZQobwF7EJ8uNrECaZg1')

        # bip39 seed: slab mixture skin evoke harsh tattoo rare crew sphere extend balcony frost
        # der: m/49'/0'/0'
        ks2 = keystore.from_xpub('Ypub6iNDhL4WWq5kFZcdFqHHwX4YTH4rYGp8xbndpRrY7WNZFFRfogSrL7wRTajmVHgR46AT1cqUG1mrcRd7h1WXwBsgX2QvT3zFbBCDiSDLkau')
        WalletIntegrityHelper.check_xpub_keystore_sanity(self, ks2)
        self.assertTrue(isinstance(ks2, keystore.BIP32_KeyStore))

        w = WalletIntegrityHelper.create_multisig_wallet([ks1, ks2], '2of2', config=self.config)
        self.assertEqual(w.txin_type, 'p2wsh-p2sh')

        self.assertEqual(w.get_receiving_addresses()[0], '35LeC45QgCVeRor1tJD6LiDgPbybBXisns')
        self.assertEqual(w.get_change_addresses()[0], '39RhtDchc6igmx5tyoimhojFL1ZbQBrXa6')

    @mock.patch.object(wallet.Abstract_Wallet, 'save_db')
    async def test_bip32_extended_version_bytes(self, mock_save_db):
        seed_words = 'crouch dumb relax small truck age shine pink invite spatial object tenant'
        self.assertEqual(keystore.bip39_is_checksum_valid(seed_words), (True, True))
        bip32_seed = keystore.bip39_to_seed(seed_words, passphrase='')
        self.assertEqual('0df68c16e522eea9c1d8e090cfb2139c3b3a2abed78cbcb3e20be2c29185d3b8df4e8ce4e52a1206a688aeb88bfee249585b41a7444673d1f16c0d45755fa8b9',
                         bip32_seed.hex())

        def create_keystore_from_bip32seed(xtype):
            ks = keystore.BIP32_KeyStore({})
            ks.add_xprv_from_seed(bip32_seed, xtype=xtype, derivation='m/')
            return ks

        ks = create_keystore_from_bip32seed(xtype='standard')
        self.assertEqual('033a05ec7ae9a9833b0696eb285a762f17379fa208b3dc28df1c501cf84fe415d0', ks.derive_pubkey(0, 0).hex())
        self.assertEqual('02bf27f41683d84183e4e930e66d64fc8af5508b4b5bf3c473c505e4dbddaeed80', ks.derive_pubkey(1, 0).hex())

        ks = create_keystore_from_bip32seed(xtype='standard')  # p2pkh
        w = WalletIntegrityHelper.create_standard_wallet(ks, config=self.config)
        self.assertEqual(ks.xprv, 'xprv9s21ZrQH143K3nyWMZVjzGL4KKAE1zahmhTHuV5pdw4eK3o3igC5QywgQG7UTRe6TGBniPDpPFWzXMeMUFbBj8uYsfXGjyMmF54wdNt8QBm')
        self.assertEqual(ks.xpub, 'xpub661MyMwAqRbcGH3yTb2kMQGnsLziRTJZ8vNthsVSCGbdBr8CGDWKxnGAFYgyKTzBtwvPPmfVAWJuFmxRXjSbUTg87wDkWQ5GmzpfUcN9t8Z')
        self.assertEqual(w.get_receiving_addresses()[0], '19fWEVaXqgJFFn7JYNr6ouxyjZy3uK7CdK')
        self.assertEqual(w.get_change_addresses()[0], '1EEX7da31qndYyeKdbM665w1ze5gbkkAZZ')

        ks = create_keystore_from_bip32seed(xtype='p2wpkh-p2sh')
        w = WalletIntegrityHelper.create_standard_wallet(ks, config=self.config)
        self.assertEqual(ks.xprv, 'yprvABrGsX5C9janu6AdBvHNCMRZVHJfxcaCgoyWgsyi1wSXN9cGyLMe33bpRU54TLJ1ruJbTrpNqusYQeFvBx1CXNb9k1DhKtBFWo8b1sLbXhN')
        self.assertEqual(ks.xpub, 'ypub6QqdH2c5z7967aF6HwpNZVNJ3K9AN5J442u7VGPKaGyWEwwRWsftaqvJGkeZKNe7Jb3C9FG3dAfT94ZzFRrcGhMizGvB6Jtm3itJsEFhxMC')
        self.assertEqual(w.get_receiving_addresses()[0], '34SAT5gGF5UaBhhSZ8qEuuxYvZ2cm7Zi23')
        self.assertEqual(w.get_change_addresses()[0], '38unULZaetSGSKvDx7Krukh8zm8NQnxGiA')

        ks = create_keystore_from_bip32seed(xtype='p2wpkh')
        w = WalletIntegrityHelper.create_standard_wallet(ks, config=self.config)
        self.assertEqual(ks.xprv, 'zprvAWgYBBk7JR8GkPMk2H4zQSX4fFT7uEZhbvVjUGsbPwpQRFRWDzXCf7FxSg2eTEwwGYRQDLQwJaE6HvsUueRDKcGkcLv7unzjnXCEQVWhrF9')
        self.assertEqual(ks.xpub, 'zpub6jftahH18ngZxsSD8JbzmaToDHHcJhHYy9RLGfHCxHMPJ3kemXqTCuaSHxc9KHJ2iE9ztirc5q212MBYy8Gd4w3KrccbgDiFKSwxFpYKEH6')
        self.assertEqual(w.get_receiving_addresses()[0], 'bc1qtuynwzd0d6wptvyqmc6ehkm70zcamxpshyzu5e')
        self.assertEqual(w.get_change_addresses()[0], 'bc1qjy5zunxh6hjysele86qqywfa437z4xwmleq8wk')

        ks = create_keystore_from_bip32seed(xtype='standard')  # p2sh
        w = WalletIntegrityHelper.create_multisig_wallet([ks], '1of1', config=self.config)
        self.assertEqual(ks.xprv, 'xprv9s21ZrQH143K3nyWMZVjzGL4KKAE1zahmhTHuV5pdw4eK3o3igC5QywgQG7UTRe6TGBniPDpPFWzXMeMUFbBj8uYsfXGjyMmF54wdNt8QBm')
        self.assertEqual(ks.xpub, 'xpub661MyMwAqRbcGH3yTb2kMQGnsLziRTJZ8vNthsVSCGbdBr8CGDWKxnGAFYgyKTzBtwvPPmfVAWJuFmxRXjSbUTg87wDkWQ5GmzpfUcN9t8Z')
        self.assertEqual(w.get_receiving_addresses()[0], '3F4nm8Vunb7mxVvqhUP238PYge2hpU5qYv')
        self.assertEqual(w.get_change_addresses()[0], '3N8jvKGmxzVHENn6B4zTdZt3N9bmRKjj96')

        ks = create_keystore_from_bip32seed(xtype='p2wsh-p2sh')
        w = WalletIntegrityHelper.create_multisig_wallet([ks], '1of1', config=self.config)
        self.assertEqual(ks.xprv, 'YprvANkMzkodih9AKfL18akM2RmND5LwAyFo15dBc9FFPiGvzLBBjjjv8ATkEB2Y1mWv6NNaLSpVj8G3XosgVBA9frhpaUL6jHeFQXQTbqVPcv2')
        self.assertEqual(ks.xpub, 'Ypub6bjiQGLXZ4hTY9QUEcHMPZi6m7BRaRyeNJYnQXerx3ous8WLHH4AfxnE5Tc2sos1Y47B1qGAWP3xGEBkYf1ZRBUPpk2aViMkwTABT6qoiBb')
        self.assertEqual(w.get_receiving_addresses()[0], '3L1BxLLASGKE3DR1ruraWm3hZshGCKqcJx')
        self.assertEqual(w.get_change_addresses()[0], '3NDGcbZVXTpaQWRhiuVPpXsNt4g2JiCX4E')

        ks = create_keystore_from_bip32seed(xtype='p2wsh')
        w = WalletIntegrityHelper.create_multisig_wallet([ks], '1of1', config=self.config)
        self.assertEqual(ks.xprv, 'ZprvAhadJRUYsNgeAxX7xwXyEWrsP3VP7bFHvC9QPY98miep3RzQzPuUkE7tFNz81gAqW1VP5vR4BncbR6VFCsaAU6PRSp2XKCTjgFU6zRpk6Xp')
        self.assertEqual(ks.xpub, 'Zpub6vZyhw1ShkEwPSbb4y4ybeobw5KsX3y9HR51BvYkL4BnvEKZXwDjJ2SN6fZcsiWvwhDymJriy3QW9WoKGMRaDR9zh5j15dBFDBDpqjK1ekQ')
        self.assertEqual(w.get_receiving_addresses()[0], 'bc1q84x0yrztvcjg88qef4d6978zccxulcmc9y88xcg4ghjdau999x7q7zv2qe')
        self.assertEqual(w.get_change_addresses()[0], 'bc1q0fj5mra96hhnum80kllklc52zqn6kppt3hyzr49yhr3ecr42z3tsrkg3gs')

    @mock.patch.object(wallet.Abstract_Wallet, 'save_db')
    async def test_slip39_non_extendable_basic_3of6_bip44_standard(self, mock_save_db):
        """
        BIP32 Root Key for passphrase "TREZOR":
        xprv9s21ZrQH143K2pMWi8jrTawHaj16uKk4CSbvo4Zt61tcrmuUDMx2o1Byzcr3saXNGNvHP8zZgXVdJHsXVdzYFPavxvCyaGyGr1WkAYG83ce
        """
        mnemonics = [
            "extra extend academic bishop cricket bundle tofu goat apart victim enlarge program behavior permit course armed jerky faint language modern",
            "extra extend academic acne away best indicate impact square oasis prospect painting voting guest either argue username racism enemy eclipse",
            "extra extend academic arcade born dive legal hush gross briefing talent drug much home firefly toxic analysis idea umbrella slice",
        ]

        encrypted_seed = slip39.recover_ems(mnemonics)
        root_seed = encrypted_seed.decrypt('TREZOR')
        ks = keystore.from_bip43_rootseed(root_seed, derivation="m/44'/0'/0'")

        self.assertTrue(isinstance(ks, keystore.BIP32_KeyStore))

        self.assertEqual(ks.xprv, 'xprv9yELEwkzJkSUHXz4hX6iv1SkhKeEhNtgoRDqm8whrymd3f3W2Abdpx6MjRmdEAERNeGauGx1u5djsExCT8qE6e4fGNeetfWtp45rSJu7kNW')
        self.assertEqual(ks.xpub, 'xpub6CDgeTHt97zmW24XoYdjH9PVFMUj6qcYAe9SZXMKRKJbvTNeZhutNkQqajLyZrQ9DCqdnGenKhBD6UTrT1nHnoLCfFHkdeX8hDsZx1je6b2')

        w = WalletIntegrityHelper.create_standard_wallet(ks, config=self.config)
        self.assertEqual(w.txin_type, 'p2pkh')

        self.assertEqual(w.get_receiving_addresses()[0], '1NomKAUNnbASwbPuGHmkSVmnrJS5tZeVce')
        self.assertEqual(w.get_change_addresses()[0], '1Aw4wpXsAyEHSgMZqPdyewoAtJqH9Jaso3')

    @mock.patch.object(wallet.Abstract_Wallet, 'save_db')
    async def test_slip39_non_extendable_basic_2of5_bip49_p2sh_segwit(self, mock_save_db):
        """
        BIP32 Root Key for passphrase "TREZOR":
        xprv9s21ZrQH143K2o6EXEHpVy8TCYoMmkBnDCCESLdR2ieKwmcNG48ck2XJQY4waS7RUQcXqR9N7HnQbUVEDMWYyREdF1idQqxFHuCfK7fqFni
        """
        mnemonics = [
            "hobo romp academic axis august founder knife legal recover alien expect emphasis loan kitchen involve teacher capture rebuild trial numb spider forward ladle lying voter typical security quantity hawk legs idle leaves gasoline",
            "hobo romp academic agency ancestor industry argue sister scene midst graduate profile numb paid headset airport daisy flame express scene usual welcome quick silent downtown oral critical step remove says rhythm venture aunt",
        ]

        encrypted_seed = slip39.recover_ems(mnemonics)
        root_seed = encrypted_seed.decrypt('TREZOR')
        ks = keystore.from_bip43_rootseed(root_seed, derivation="m/49'/0'/0'")

        self.assertTrue(isinstance(ks, keystore.BIP32_KeyStore))

        self.assertEqual(ks.xprv, 'yprvAK7DoEDitppjkdf6LrveZUBjB1SFQ54mTy8pqyb1wDyTjNkzNnFC1PEeGyBLfEAjxv3RmtusmBco7LF5DPxtV94mP7qa8t4dP4mmiDrnZF2')
        self.assertEqual(ks.xpub, 'ypub6Y6aCjkcjCP2y7jZStTevc8Tj3GjoXncqC4ReMzdVZWScB68vKZSZBZ88ENvuPUXXBBR58JXkuz1UrwLnCFvnFTUEpzu5yQabeYBRyd7Edf')

        w = WalletIntegrityHelper.create_standard_wallet(ks, config=self.config)
        self.assertEqual(w.txin_type, 'p2wpkh-p2sh')

        self.assertEqual(w.get_receiving_addresses()[0], '3GCgNoWWVqVdhBxWxrnWQHgwLtffGSYn7D')
        self.assertEqual(w.get_change_addresses()[0], '3FVvdRhR7racZhmcvrGAqX9eJoP8Sw3ypp')

    @mock.patch.object(wallet.Abstract_Wallet, 'save_db')
    async def test_slip39_non_extendable_groups_128bit_bip84_native_segwit(self, mock_save_db):
        """
        BIP32 Root Key for passphrase "TREZOR":
        xprv9s21ZrQH143K3dzDLfeY3cMp23u5vDeFYftu5RPYZPucKc99mNEddU4w99GxdgUGcSfMpVDxhnR1XpJzZNXRN1m6xNgnzFS5MwMP6QyBRKV
        """

        # SLIP39 shares (128 bits, 2 groups from 1 of 1, 1 of 1, 3 of 5, 2 of 6)
        mnemonics = [
            "eraser senior beard romp adorn nuclear spill corner cradle style ancient family general leader ambition exchange unusual garlic promise voice",
            "eraser senior ceramic snake clay various huge numb argue hesitate auction category timber browser greatest hanger petition script leaf pickup",
            "eraser senior ceramic shaft dynamic become junior wrist silver peasant force math alto coal amazing segment yelp velvet image paces",
            "eraser senior ceramic round column hawk trust auction smug shame alive greatest sheriff living perfect corner chest sled fumes adequate",
        ]

        encrypted_seed = slip39.recover_ems(mnemonics)
        root_seed = encrypted_seed.decrypt('TREZOR')
        ks = keystore.from_bip43_rootseed(root_seed, derivation="m/84'/0'/0'")

        self.assertTrue(isinstance(ks, keystore.BIP32_KeyStore))

        self.assertEqual(ks.xprv, 'zprvAdskBk5s8FxC4hq9PVU1nSRRzotSzUy9vTwv5hscqr3ANM52mtJJT5cdfHTJnfd2cPFKWXpm4WhB9ruQCEC8KWkSeziMEZjbheNp4xUUTTG')
        self.assertEqual(ks.xpub, 'zpub6rs6bFckxdWVHBucVX129aNAYqiwPwh1HgsWt6HEQBa9F9QBKRcYzsw7WZR7rPSCWKmRVTUaEgrGrHStx2LSTpbgAEerbnrh4XxkRXbUUZF')

        w = WalletIntegrityHelper.create_standard_wallet(ks, config=self.config)
        self.assertEqual(w.txin_type, 'p2wpkh')

        self.assertEqual(w.get_receiving_addresses()[0], 'bc1qaggygkqgqjjpt58zrmhvjz5m9dj8mjshw0lpgu')
        self.assertEqual(w.get_change_addresses()[0], 'bc1q8l6hcvlczu4mtjcnlwhczw7vdxnvwccpjl3cwz')

    @mock.patch.object(wallet.Abstract_Wallet, 'save_db')
    async def test_slip39_non_extendable_groups_256bit_bip49_p2sh_segwit(self, mock_save_db):
        """
        BIP32 Root Key for passphrase "TREZOR":
        xprv9s21ZrQH143K2UspC9FRPfQC9NcDB4HPkx1XG9UEtuceYtpcCZ6ypNZWdgfxQ9dAFVeD1F4Zg4roY7nZm2LB7THPD6kaCege3M7EuS8v85c
        """

        # SLIP39 shares (256 bits, 2 groups from 1 of 1, 1 of 1, 3 of 5, 2 of 6):
        mnemonics = [
            "wildlife deal beard romp alcohol space mild usual clothes union nuclear testify course research heat listen task location thank hospital slice smell failure fawn helpful priest ambition average recover lecture process dough stadium",
            "wildlife deal acrobat romp anxiety axis starting require metric flexible geology game drove editor edge screw helpful have huge holy making pitch unknown carve holiday numb glasses survive already tenant adapt goat fangs",
        ]

        encrypted_seed = slip39.recover_ems(mnemonics)
        root_seed = encrypted_seed.decrypt('TREZOR')
        ks = keystore.from_bip43_rootseed(root_seed, derivation="m/49'/0'/0'")

        self.assertTrue(isinstance(ks, keystore.BIP32_KeyStore))

        self.assertEqual(ks.xprv, 'yprvAHiJ72E8kJU1XQ2adZcUv8Buffr48bik1F3EHCSDDafScwLdfJ5oDgENm1cAAxNPeXMCBxmm7rmyoKua5LfjnrmgxqP5sYtAVDYngxF2zsB')
        self.assertEqual(ks.xpub, 'ypub6WheWXm2ag2Jjt73jb9VHG8eDhgYY4SbNTxq5aqpmvCRVjfnCqQ3mUYrcGiBR5qvbhJap5hjSiN2eoXBFLGuipWLRAgf11bRThSJLoGrBag')

        w = WalletIntegrityHelper.create_standard_wallet(ks, config=self.config)
        self.assertEqual(w.txin_type, 'p2wpkh-p2sh')

        self.assertEqual(w.get_receiving_addresses()[0], '3FoqkcrEHgkKQ3iXStantygCetRGSRMMNE')
        self.assertEqual(w.get_change_addresses()[0], '32tvTmBLfLofu8ps4SWpUJC4fS699jiWvC')

    @mock.patch.object(wallet.Abstract_Wallet, 'save_db')
    async def test_slip39_extendable_basic_3of6_bip44_standard(self, mock_save_db):
        """
        BIP32 Root Key for passphrase "TREZOR":
        xprv9yba7duYBT5g7SbaN1oCX43xeDtjKXNUZ2uSmJ3efHsWYaLkqzdjg2bjLYYzQ9rmXdNzDHYWXv5m9aBCqbFbZzAoGcAceH1K8cPYVDpsJLH
        """
        mnemonics = [
            "judicial dramatic academic agree craft physics memory born prize academic black listen elder station premium dance sympathy flip always kitchen",
            "judicial dramatic academic arcade clogs timber taught recover burning judicial desktop square ecology budget nervous overall tidy knife fused knit",
            "judicial dramatic academic axle destroy justice username elegant filter seafood device ranked behavior pecan infant lunar answer identify hour enjoy",
        ]

        encrypted_seed = slip39.recover_ems(mnemonics)
        root_seed = encrypted_seed.decrypt('TREZOR')
        self.assertEqual("255415e2b20ad13cef7adca1e336eaec", root_seed.hex())
        ks = keystore.from_bip43_rootseed(root_seed, derivation="m/44'/0'/0'")

        self.assertTrue(isinstance(ks, keystore.BIP32_KeyStore))

        self.assertEqual(ks.xprv, 'xprv9yba7duYBT5g7SbaN1oCX43xeDtjKXNUZ2uSmJ3efHsWYaLkqzdjg2bjLYYzQ9rmXdNzDHYWXv5m9aBCqbFbZzAoGcAceH1K8cPYVDpsJLH')
        self.assertEqual(ks.xpub, 'xpub6CavX9SS1pdyKvg3U3LCtBzhCFjDiz6KvFq3ZgTGDdQVRNfuPXwzDpvDBqbg1kEsDgEeHo6uWeYsZWALRejoJMVCq4rprrHkbw8Jyu3uaMb')

        w = WalletIntegrityHelper.create_standard_wallet(ks, config=self.config)
        self.assertEqual(w.txin_type, 'p2pkh')

        self.assertEqual(w.get_receiving_addresses()[0], '1N4hqJRTVqUbwT5WCbbsQSwKRPPPzG1TSo')
        self.assertEqual(w.get_change_addresses()[0], '1FW3QQzbYRSUoNDDYGWPvSCoom8fBhPC9k')

    @mock.patch.object(wallet.Abstract_Wallet, 'save_db')
    async def test_slip39_extendable_basic_2of5_bip49_p2sh_segwit(self, mock_save_db):
        """
        BIP32 Root Key for passphrase "TREZOR":
        yprvAJP391MZiYGpkDnSkAfHBGrEKNxpkFVbx9hap59M2hxD1i7kmnaBUC2yo8tzz5AwxSv3ekJRrSGYWA8ec7XmQGLvX4xkWwCRqiadT5fuTfh
        """
        mnemonics = [
            "station type academic acid away gather venture pupal speak treat ruler pecan soldier cowboy paces wavy review similar born moment",
            "station type academic aquatic bundle mineral twice temple miracle ruin earth olympic system dining inform alive branch false easy manual",
        ]

        encrypted_seed = slip39.recover_ems(mnemonics)
        root_seed = encrypted_seed.decrypt('TREZOR')
        ks = keystore.from_bip43_rootseed(root_seed, derivation="m/49'/0'/0'")

        self.assertTrue(isinstance(ks, keystore.BIP32_KeyStore))

        self.assertEqual(ks.xprv, 'yprvAJP391MZiYGpkDnSkAfHBGrEKNxpkFVbx9hap59M2hxD1i7kmnaBUC2yo8tzz5AwxSv3ekJRrSGYWA8ec7XmQGLvX4xkWwCRqiadT5fuTfh')
        self.assertEqual(ks.xpub, 'ypub6XNPYWtTYuq7xhrurCCHYQnxsQoK9iDTKNdBcTYxb3VBtWSuKKtS1zMTeQTDeVe1Y8mzGue1oDYyvjczspnPznLmyruzxVTU785W2QpbTW9')

        w = WalletIntegrityHelper.create_standard_wallet(ks, config=self.config)
        self.assertEqual(w.txin_type, 'p2wpkh-p2sh')

        self.assertEqual(w.get_receiving_addresses()[0], '38diDMcH7japAtpJjVKviBroQfTdvgpdqX')
        self.assertEqual(w.get_change_addresses()[0], '36Hd2PnEvJpN9pUdhpZWh3aQccbRp46FVc')

    @mock.patch.object(wallet.Abstract_Wallet, 'save_db')
    async def test_slip39_extendable_groups_128bit_bip84_native_segwit(self, mock_save_db):
        """
        BIP32 Root Key for passphrase "TREZOR":
        zprvAe6okUFoH5tieuTJJxN84xjPCvWkhFiiP87myHqTNmfux4wY8XnLG7DxezL5Dt2jXu5FrsMc4wEPhAJovAGhH1cAPjmkhh3KcSCMRyuQghd
        """

        # SLIP39 shares (128 bits, 2 groups from 1 of 1, 1 of 1, 3 of 5, 2 of 6)
        mnemonics = [
            "fact else acrobat romp analysis usher havoc vitamins analysis garden prevent romantic silent dramatic adjust priority mailman plains vintage else",
            "fact else ceramic round craft lips snake faint adorn square bucket deadline violence guitar greatest academic stadium snake frequent memory",
            "fact else ceramic scatter counter remove club forbid busy cause taxi forecast prayer uncover living type training forward software pumps",
            "fact else ceramic shaft clock crowd detect cleanup wildlife depict include trip profile isolate express category wealthy advance garden mixture",
        ]

        encrypted_seed = slip39.recover_ems(mnemonics)
        root_seed = encrypted_seed.decrypt('TREZOR')
        ks = keystore.from_bip43_rootseed(root_seed, derivation="m/84'/0'/0'")

        self.assertTrue(isinstance(ks, keystore.BIP32_KeyStore))

        self.assertEqual(ks.xprv, 'zprvAe6okUFoH5tieuTJJxN84xjPCvWkhFiiP87myHqTNmfux4wY8XnLG7DxezL5Dt2jXu5FrsMc4wEPhAJovAGhH1cAPjmkhh3KcSCMRyuQghd')
        self.assertEqual(ks.xpub, 'zpub6s6A9ynh7TT1sPXmQyu8S6g7kxMF6iSZkM3NmgF4w7CtpsGgg56aouYSWHgAoMy186a8FRT8zkmhcwV5SWKFFQfMpvV8C9Ft4woWSzD5sXz')

        w = WalletIntegrityHelper.create_standard_wallet(ks, config=self.config)
        self.assertEqual(w.txin_type, 'p2wpkh')

        self.assertEqual(w.get_receiving_addresses()[0], 'bc1qs2svwhfz47qv9qju2waa6prxzv5f522fc4p06t')
        self.assertEqual(w.get_change_addresses()[0], 'bc1qmjq5nenac3vjwltldk5qsq4yd8mttw2dpkmx06')

    @mock.patch.object(wallet.Abstract_Wallet, 'save_db')
    async def test_slip39_extendable_groups_256bit_bip49_p2sh_segwit(self, mock_save_db):
        """
        BIP32 Root Key for passphrase "TREZOR":
        yprvAJbhup8ey3hmPhgVsXKySTS54BfywUZR6SvQ2jrjdsUgNd4P8B5HR7ute93zXVTXKUvrmvnav1spLzEkDuT7Cy3bf3hWtYoH6A5p8vNzbEC
        """

        # SLIP39 shares (256 bits, 2 groups from 1 of 1, 1 of 1, 3 of 5, 2 of 6):
        mnemonics = [
            "smart surprise acrobat romp deal omit pupal capacity invasion should glen smear segment frost surprise ancestor plan frost cultural herd",
            "smart surprise beard romp closet antenna pencil rapids goat artwork race industry segment parcel briefing glad voice camera priority satoshi",
        ]

        encrypted_seed = slip39.recover_ems(mnemonics)
        root_seed = encrypted_seed.decrypt('TREZOR')
        ks = keystore.from_bip43_rootseed(root_seed, derivation="m/49'/0'/0'")

        self.assertTrue(isinstance(ks, keystore.BIP32_KeyStore))

        self.assertEqual(ks.xprv, 'yprvAJbhup8ey3hmPhgVsXKySTS54BfywUZR6SvQ2jrjdsUgNd4P8B5HR7ute93zXVTXKUvrmvnav1spLzEkDuT7Cy3bf3hWtYoH6A5p8vNzbEC')
        self.assertEqual(ks.xpub, 'ypub6Xb4KKfYoRG4cBkxyYryobNocDWULwHGTfqzq8GMCD1fFRPXfiPXxvENVQYVbi64BJzdPnPUiJ4iY37X5BA594dqxyE4FwccHdhydU9RhPJ')

        w = WalletIntegrityHelper.create_standard_wallet(ks, config=self.config)
        self.assertEqual(w.txin_type, 'p2wpkh-p2sh')

        self.assertEqual(w.get_receiving_addresses()[0], '3JDN4wF5BphZqcJFFYuDA7N1apzfPYyJLG')
        self.assertEqual(w.get_change_addresses()[0], '3J8zNvhJndqzBcuPuarzUn1kWs9N4ZY7HS')

class TestWalletKeystoreAddressIntegrityForTestnet(ElectrumTestCase):
    TESTNET = True

    def setUp(self):
        super().setUp()
        self.config = SimpleConfig({'electrum_path': self.electrum_path})

    @mock.patch.object(wallet.Abstract_Wallet, 'save_db')
    async def test_bip39_multisig_seed_p2sh_segwit_testnet(self, mock_save_db):
        # bip39 seed: finish seminar arrange erosion sunny coil insane together pretty lunch lunch rose
        # der: m/49'/1'/0'
        # NOTE: there is currently no bip43 standard derivation path for p2wsh-p2sh
        ks1 = keystore.from_xprv('Uprv9BEixD3As2LK5h6G2SNT3cTqbZpsWYPceKTSuVAm1yuSybxSvQz2MV1o8cHTtctQmj4HAenb3eh5YJv4YRZjv35i8fofVnNbs4Dd2B4i5je')
        self.assertTrue(isinstance(ks1, keystore.BIP32_KeyStore))
        self.assertEqual(ks1.xpub, 'Upub5QE5Mia4hPtcJBAj8TuTQkQa9bfMv17U1YP3hsaNaKSRrQHbTxJGuHLGyv3MbKZixuPyjfXGUdbTjE4KwyFcX8YD7PX5ybTDbP11UT8UpZR')

        # bip39 seed: square page wood spy oil story rebel give milk screen slide shuffle
        # der: m/49'/1'/0'
        ks2 = keystore.from_xpub('Upub5QRzUGRJuWJe5MxGzwgQAeyJjzcdGTXkkq77w6EfBkCyf5iWppSaZ4caY2MgWcU9LP4a4uE5apUFN4wLoENoe9tpu26mrUxeGsH84dN3JFh')
        WalletIntegrityHelper.check_xpub_keystore_sanity(self, ks2)
        self.assertTrue(isinstance(ks2, keystore.BIP32_KeyStore))

        w = WalletIntegrityHelper.create_multisig_wallet([ks1, ks2], '2of2', config=self.config)
        self.assertEqual(w.txin_type, 'p2wsh-p2sh')

        self.assertEqual(w.get_receiving_addresses()[0], '2MzsfTfTGomPRne6TkctMmoDj6LwmVkDrMt')
        self.assertEqual(w.get_change_addresses()[0], '2NFp9w8tbYYP9Ze2xQpeYBJQjx3gbXymHX7')

    @mock.patch.object(wallet.Abstract_Wallet, 'save_db')
    async def test_bip32_extended_version_bytes(self, mock_save_db):
        seed_words = 'crouch dumb relax small truck age shine pink invite spatial object tenant'
        self.assertEqual(keystore.bip39_is_checksum_valid(seed_words), (True, True))
        bip32_seed = keystore.bip39_to_seed(seed_words, passphrase='')
        self.assertEqual('0df68c16e522eea9c1d8e090cfb2139c3b3a2abed78cbcb3e20be2c29185d3b8df4e8ce4e52a1206a688aeb88bfee249585b41a7444673d1f16c0d45755fa8b9',
                         bip32_seed.hex())

        def create_keystore_from_bip32seed(xtype):
            ks = keystore.BIP32_KeyStore({})
            ks.add_xprv_from_seed(bip32_seed, xtype=xtype, derivation='m/')
            return ks

        ks = create_keystore_from_bip32seed(xtype='standard')
        self.assertEqual('033a05ec7ae9a9833b0696eb285a762f17379fa208b3dc28df1c501cf84fe415d0', ks.derive_pubkey(0, 0).hex())
        self.assertEqual('02bf27f41683d84183e4e930e66d64fc8af5508b4b5bf3c473c505e4dbddaeed80', ks.derive_pubkey(1, 0).hex())

        ks = create_keystore_from_bip32seed(xtype='standard')  # p2pkh
        w = WalletIntegrityHelper.create_standard_wallet(ks, config=self.config)
        self.assertEqual(ks.xprv, 'tprv8ZgxMBicQKsPecD328MF9ux3dSaSFWci7FNQmuWH7uZ86eY8i3XpvjK8KSH8To2QphiZiUqaYc6nzDC6bTw8YCB9QJjaQL5pAApN4z7vh2B')
        self.assertEqual(ks.xpub, 'tpubD6NzVbkrYhZ4Y5Epun1qZKcACU6NQqocgYyC4RYaYBMWw8nuLSMR7DvzVamkqxwRgrTJ1MBMhc8wwxT2vbHqMu8RBXy4BvjWMxR5EdZroxE')
        self.assertEqual(w.get_receiving_addresses()[0], 'mpBTXYfWehjW2tavFwpUdqBJbZZkup13k2')
        self.assertEqual(w.get_change_addresses()[0], 'mtkUQgf1psDtL67wMAKTv19LrdgPWy6GDQ')

        ks = create_keystore_from_bip32seed(xtype='p2wpkh-p2sh')
        w = WalletIntegrityHelper.create_standard_wallet(ks, config=self.config)
        self.assertEqual(ks.xprv, 'uprv8tXDerPXZ1QsVuQ9rV8sN13YoQitC8cD2MtdZJQAVuw19kMMxhhPYnyGLeEiThgLELqNTxS91GTLsVofKAM9LRrkGeRzzEuJRtt1Tcostr7')
        self.assertEqual(ks.xpub, 'upub57Wa4MvRPNyAiPUcxWfsj8zHMSZNbbL4PapEMgon4FTz2YgWWF1e6bHkBvpDKk2Rg2Zy9LsonXFFbv7jNeCZ5kdKWv8UkfcoxpdjJrZuBX6')
        self.assertEqual(w.get_receiving_addresses()[0], '2MuzNWpcHrXyvPVKzEGT7Xrwp8uEnXXjWnK')
        self.assertEqual(w.get_change_addresses()[0], '2MzTzY5VcGLwce7YmdEwjXhgQD7LYEKLJTm')

        ks = create_keystore_from_bip32seed(xtype='p2wpkh')
        w = WalletIntegrityHelper.create_standard_wallet(ks, config=self.config)
        self.assertEqual(ks.xprv, 'vprv9DMUxX4ShgxMMCbGgqvVa693yNsL8kbhwUQrLhJ3svJtCrAbDMrxArdQMrCJTcLFdyxBDS2hTvotknRE2rmA8fYM8z8Ra9inhcwerEsG6Ev')
        self.assertEqual(ks.xpub, 'vpub5SLqN2bLY4WeZgfjnsTVwE5nXQhpYDKZJhLT95hfSFqs5eVjkuBCiewtD8moKegM5fgmtpUNFBboVCjJ6LcZszJvPFpuLaSJEYhNhUAnrCS')
        self.assertEqual(w.get_receiving_addresses()[0], 'tb1qtuynwzd0d6wptvyqmc6ehkm70zcamxpsaze002')
        self.assertEqual(w.get_change_addresses()[0], 'tb1qjy5zunxh6hjysele86qqywfa437z4xwm4lm549')

        ks = create_keystore_from_bip32seed(xtype='standard')  # p2sh
        w = WalletIntegrityHelper.create_multisig_wallet([ks], '1of1', config=self.config)
        self.assertEqual(ks.xprv, 'tprv8ZgxMBicQKsPecD328MF9ux3dSaSFWci7FNQmuWH7uZ86eY8i3XpvjK8KSH8To2QphiZiUqaYc6nzDC6bTw8YCB9QJjaQL5pAApN4z7vh2B')
        self.assertEqual(ks.xpub, 'tpubD6NzVbkrYhZ4Y5Epun1qZKcACU6NQqocgYyC4RYaYBMWw8nuLSMR7DvzVamkqxwRgrTJ1MBMhc8wwxT2vbHqMu8RBXy4BvjWMxR5EdZroxE')
        self.assertEqual(w.get_receiving_addresses()[0], '2N6czpsRwQ3d8AHZPNbztf5NotzEsaZmVQ8')
        self.assertEqual(w.get_change_addresses()[0], '2NDgwz4CoaSzdSAQdrCcLFWsJaVowCNgiPA')

        ks = create_keystore_from_bip32seed(xtype='p2wsh-p2sh')
        w = WalletIntegrityHelper.create_multisig_wallet([ks], '1of1', config=self.config)
        self.assertEqual(ks.xprv, 'Uprv95RJn67y7xyEvUZXo9brC5PMXCm9QVHoLdYJUZfhsgmQmvvGj75fduqC9MCC28uETouMLYSFtUqqzfRRcPW6UuyR77YQPeNJKd9t3XutF8b')
        self.assertEqual(ks.xpub, 'Upub5JQfBberxLXY8xdzuB8rZDL65Ebdox1ehrTuGx5KS2JPejFRGePvBi9fzdmgtBFKuVdx1vsvfjdkj5jVfsMWEEjzMPEtA55orYubtrCZmRr')
        self.assertEqual(w.get_receiving_addresses()[0], '2NBZQ25GC3ipaF13ZY3UT8i2xnDuS17pJqx')
        self.assertEqual(w.get_change_addresses()[0], '2NDmUgLVX8vKvcJ4FQ37GSUre6QtBzKkb6k')

        ks = create_keystore_from_bip32seed(xtype='p2wsh')
        w = WalletIntegrityHelper.create_multisig_wallet([ks], '1of1', config=self.config)
        self.assertEqual(ks.xprv, 'Vprv16YtLrHXxePM6noKqtFtMtmUgBE9bEpF3fPLmpvuPksssLostujtdHBwqhEeVuzESz22UY8hyPx9ed684SQpCmUKSVhpxPFbvVNY7qnviNR')
        self.assertEqual(ks.xpub, 'Vpub5dEvVGKn7251zFq7jXvUmJRbFCk5ka19cxz84LyCp2gGhq4eXJZUomop1qjGt5uFK8kkmQUV8PzJcNM4PZmX2URbDiwJjyuJ8GyFHRrEmmG')
        self.assertEqual(w.get_receiving_addresses()[0], 'tb1q84x0yrztvcjg88qef4d6978zccxulcmc9y88xcg4ghjdau999x7qf2696k')
        self.assertEqual(w.get_change_addresses()[0], 'tb1q0fj5mra96hhnum80kllklc52zqn6kppt3hyzr49yhr3ecr42z3ts5777jl')


class TestWalletSending(ElectrumTestCase):
    TESTNET = True

    def setUp(self):
        super().setUp()
        self.config = SimpleConfig({'electrum_path': self.electrum_path})

    def create_standard_wallet_from_seed(self, seed_words, *, config=None, gap_limit=2):
        if config is None:
            config = self.config
        ks = keystore.from_seed(seed_words, passphrase='', for_multisig=False)
        return WalletIntegrityHelper.create_standard_wallet(ks, gap_limit=gap_limit, config=config)

    @mock.patch.object(wallet.Abstract_Wallet, 'save_db')
    async def test_sending_between_p2wpkh_and_compressed_p2pkh(self, mock_save_db):
        wallet1 = self.create_standard_wallet_from_seed('bitter grass shiver impose acquire brush forget axis eager alone wine silver')
        wallet2 = self.create_standard_wallet_from_seed('cycle rocket west magnet parrot shuffle foot correct salt library feed song')

        # bootstrap wallet1
        funding_tx = Transaction('01000000014576dacce264c24d81887642b726f5d64aa7825b21b350c7b75a57f337da6845010000006b483045022100a3f8b6155c71a98ad9986edd6161b20d24fad99b6463c23b463856c0ee54826d02200f606017fd987696ebbe5200daedde922eee264325a184d5bbda965ba5160821012102e5c473c051dae31043c335266d0ef89c1daab2f34d885cc7706b267f3269c609ffffffff0240420f00000000001600148a28bddb7f61864bdcf58b2ad13d5aeb3abc3c42a2ddb90e000000001976a914c384950342cb6f8df55175b48586838b03130fad88ac00000000')
        funding_txid = funding_tx.txid()
        funding_output_value = 1000000
        self.assertEqual('add2535aedcbb5ba79cc2260868bb9e57f328738ca192937f2c92e0e94c19203', funding_txid)
        wallet1.adb.receive_tx_callback(funding_tx, TX_HEIGHT_UNCONFIRMED)

        # wallet1 -> wallet2
        outputs = [PartialTxOutput.from_address_and_value(wallet2.get_receiving_address(), 250000)]
        tx = wallet1.create_transaction(outputs=outputs, password=None, fee=5000, tx_version=1, rbf=False)

        self.assertTrue(tx.is_complete())
        self.assertTrue(tx.is_segwit())
        self.assertEqual(1, len(tx.inputs()))
        tx_copy = tx_from_any(tx.serialize())
        self.assertTrue(wallet1.is_mine(wallet1.adb.get_txin_address(tx_copy.inputs()[0])))

        self.assertEqual('010000000001010392c1940e2ec9f2372919ca3887327fe5b98b866022cc79bab5cbed5a53d2ad0000000000feffffff0290d00300000000001976a914ea7804a2c266063572cc009a63dc25dcc0e9d9b588ac285e0b0000000000160014690b59a8140602fb23cc2904ece9cc4daf361052024730440220608a5339ca894592da82119e1e4a1d09335d70a552c683687223b8ed724465e902201b3f0feccf391b1b6257e4b18970ae57d7ca060af2dae519b3690baad2b2a34e0121030faee9b4a25b7db82023ca989192712cdd4cb53d3d9338591c7909e581ae1c0c00000000',
                         str(tx_copy))
        self.assertEqual('3c06ae4d9be8226a472b3e7f7c127c7e3016f525d658d26106b80b4c7e3228e2', tx_copy.txid())
        self.assertEqual('d8d930ae91dce73118c3fffabbdfcfb87f5d91673fb4c7dfd0fbe7cf03bf426b', tx_copy.wtxid())
        self.assertEqual(tx.wtxid(), tx_copy.wtxid())

        wallet1.adb.receive_tx_callback(tx, TX_HEIGHT_UNCONFIRMED)  # TX_HEIGHT_UNCONF_PARENT but nvm
        wallet2.adb.receive_tx_callback(tx, TX_HEIGHT_UNCONFIRMED)

        # wallet2 -> wallet1
        outputs = [PartialTxOutput.from_address_and_value(wallet1.get_receiving_address(), 100000)]
        tx = wallet2.create_transaction(outputs=outputs, password=None, fee=5000, tx_version=1, rbf=False)

        self.assertTrue(tx.is_complete())
        self.assertFalse(tx.is_segwit())
        self.assertEqual(1, len(tx.inputs()))
        tx_copy = tx_from_any(tx.serialize())
        self.assertTrue(wallet2.is_mine(wallet2.adb.get_txin_address(tx_copy.inputs()[0])))

        self.assertEqual('0100000001e228327e4c0bb80661d258d625f516307e7c127c7f3e2b476a22e89b4dae063c000000006a47304402200c7b06ff882db5ffe9d6e2a3cc2cabf5cd1b4224f1453d1e3dadd13b3d391e2c02201d23fde8482b05837f27d43021d17a1be2ee619dfc889ee80d4c2761e7c7ffb20121030b482838721a38d94847699fed8818b5c5f56500ef72f13489e365b65e5749cffeffffff02a086010000000000160014284520c815980d426264766d8d930013dd20aa6068360200000000001976a914ca4c60999c46c2108326590b125aefd476dcb11888ac00000000',
                         str(tx_copy))
        self.assertEqual('4ff22c31dd884dedbb905fae275508d1f7bb4948c1c979d2567132848fdff24a', tx_copy.txid())
        self.assertEqual('4ff22c31dd884dedbb905fae275508d1f7bb4948c1c979d2567132848fdff24a', tx_copy.wtxid())
        self.assertEqual(tx.wtxid(), tx_copy.wtxid())

        wallet1.adb.receive_tx_callback(tx, TX_HEIGHT_UNCONFIRMED)
        wallet2.adb.receive_tx_callback(tx, TX_HEIGHT_UNCONFIRMED)

        # wallet level checks
        self.assertEqual((0, funding_output_value - 250000 - 5000 + 100000, 0), wallet1.get_balance())
        self.assertEqual((0, 250000 - 5000 - 100000, 0), wallet2.get_balance())

    @mock.patch.object(wallet.Abstract_Wallet, 'save_db')
    async def test_sending_between_p2sh_2of3_and_uncompressed_p2pkh(self, mock_save_db):
        wallet1a = WalletIntegrityHelper.create_multisig_wallet(
            [
                keystore.from_seed('blast uniform dragon fiscal ensure vast young utility dinosaur abandon rookie sure', passphrase='', for_multisig=True),
                keystore.from_xpub('tpubD6NzVbkrYhZ4YTPEgwk4zzr8wyo7pXGmbbVUnfYNtx6SgAMF5q3LN3Kch58P9hxGNsTmP7Dn49nnrmpE6upoRb1Xojg12FGLuLHkVpVtS44'),
                keystore.from_xpub('tpubD6NzVbkrYhZ4XJzYkhsCbDCcZRmDAKSD7bXi9mdCni7acVt45fxbTVZyU6jRGh29ULKTjoapkfFsSJvQHitcVKbQgzgkkYsAmaovcro7Mhf')
            ],
            '2of3', gap_limit=2,
            config=self.config
        )
        wallet1b = WalletIntegrityHelper.create_multisig_wallet(
            [
                keystore.from_seed('cycle rocket west magnet parrot shuffle foot correct salt library feed song', passphrase='', for_multisig=True),
                keystore.from_xpub('tpubD6NzVbkrYhZ4YTPEgwk4zzr8wyo7pXGmbbVUnfYNtx6SgAMF5q3LN3Kch58P9hxGNsTmP7Dn49nnrmpE6upoRb1Xojg12FGLuLHkVpVtS44'),
                keystore.from_xpub('tpubD6NzVbkrYhZ4YARFMEZPckrqJkw59GZD1PXtQnw14ukvWDofR7Z1HMeSCxfYEZVvg4VdZ8zGok5VxHwdrLqew5cMdQntWc5mT7mh1CSgrnX')
            ],
            '2of3', gap_limit=2,
            config=self.config
        )
        # ^ third seed: ghost into match ivory badge robot record tackle radar elbow traffic loud
        wallet2 = self.create_standard_wallet_from_seed('powerful random nobody notice nothing important anyway look away hidden message over')

        # bootstrap wallet1
        funding_tx = Transaction('010000000001014121f99dc02f0364d2dab3d08905ff4c36fc76c55437fd90b769c35cc18618280100000000fdffffff02d4c22d00000000001600143fd1bc5d32245850c8cb5be5b09c73ccbb9a0f75001bb7000000000017a91480c2353f6a7bc3c71e99e062655b19adb3dd2e4887024830450221008781c78df0c9d4b5ea057333195d5d76bc29494d773f14fa80e27d2f288b2c360220762531614799b6f0fb8d539b18cb5232ab4253dd4385435157b28a44ff63810d0121033de77d21926e09efd04047ae2d39dbd3fb9db446e8b7ed53e0f70f9c9478f735dac11300')
        funding_txid = funding_tx.txid()
        funding_output_value = 12000000
        self.assertEqual('b25cd55687c9e528c2cfd546054f35fb6741f7cf32d600f07dfecdf2e1d42071', funding_txid)
        wallet1a.adb.receive_tx_callback(funding_tx, TX_HEIGHT_UNCONFIRMED)

        # wallet1 -> wallet2
        outputs = [PartialTxOutput.from_address_and_value(wallet2.get_receiving_address(), 370000)]
        tx = wallet1a.create_transaction(outputs=outputs, password=None, fee=5000, tx_version=1, rbf=False)
        partial_tx = tx.serialize_as_bytes().hex()
        self.assertEqual("70736274ff01007501000000017120d4e1f2cdfe7df000d632cff74167fb354f0546d5cfc228e5c98756d55cb20100000000feffffff0250a50500000000001976a9149cd3dfb0d87a861770ae4e268e74b45335cf00ab88ac2862b1000000000017a9142e517854aa54668128c0e9a3fdd4dec13ad571368700000000000100e0010000000001014121f99dc02f0364d2dab3d08905ff4c36fc76c55437fd90b769c35cc18618280100000000fdffffff02d4c22d00000000001600143fd1bc5d32245850c8cb5be5b09c73ccbb9a0f75001bb7000000000017a91480c2353f6a7bc3c71e99e062655b19adb3dd2e4887024830450221008781c78df0c9d4b5ea057333195d5d76bc29494d773f14fa80e27d2f288b2c360220762531614799b6f0fb8d539b18cb5232ab4253dd4385435157b28a44ff63810d0121033de77d21926e09efd04047ae2d39dbd3fb9db446e8b7ed53e0f70f9c9478f735dac11300220202afb4af9a91264e1c6dce3ebe5312801723270ac0ba8134b7b49129328fcb0f284730440220751ee3599e59debb8b2aeef61bb5f574f26379cd961caf382d711a507bc632390220598d53e62557c4a5ab8cfb2f8948f37cca06a861714b55c781baf2c3d7a580b501010469522102afb4af9a91264e1c6dce3ebe5312801723270ac0ba8134b7b49129328fcb0f2821030b482838721a38d94847699fed8818b5c5f56500ef72f13489e365b65e5749cf2103e5db7969ae2f2576e6a061bf3bb2db16571e77ffb41e0b27170734359235cbce53ae220602afb4af9a91264e1c6dce3ebe5312801723270ac0ba8134b7b49129328fcb0f280c0036e9ac00000000000000002206030b482838721a38d94847699fed8818b5c5f56500ef72f13489e365b65e5749cf0c48adc7a00000000000000000220603e5db7969ae2f2576e6a061bf3bb2db16571e77ffb41e0b27170734359235cbce0cdb692427000000000000000000000100695221022ec6f62b0f3b7c2446f44346bff0a6f06b5fdbc27368be8a36478e0287fe47be21024238f21f90527dc87e945f389f3d1711943b06f0a738d5baab573fc0ab6c98582102b7139e93747d7c77f62af5a38b8a2b009f3456aa94dea9bf21f73a6298c867a253ae2202022ec6f62b0f3b7c2446f44346bff0a6f06b5fdbc27368be8a36478e0287fe47be0cdb69242701000000000000002202024238f21f90527dc87e945f389f3d1711943b06f0a738d5baab573fc0ab6c98580c0036e9ac0100000000000000220202b7139e93747d7c77f62af5a38b8a2b009f3456aa94dea9bf21f73a6298c867a20c48adc7a0010000000000000000",
                         partial_tx)
        tx = tx_from_any(partial_tx)  # simulates moving partial txn between cosigners
        self.assertFalse(tx.is_complete())
        wallet1b.sign_transaction(tx, password=None)

        self.assertTrue(tx.is_complete())
        self.assertFalse(tx.is_segwit())
        self.assertEqual(1, len(tx.inputs()))
        tx_copy = tx_from_any(tx.serialize())
        self.assertTrue(wallet1a.is_mine(wallet1a.adb.get_txin_address(tx_copy.inputs()[0])))

        self.assertEqual('01000000017120d4e1f2cdfe7df000d632cff74167fb354f0546d5cfc228e5c98756d55cb201000000fc004730440220751ee3599e59debb8b2aeef61bb5f574f26379cd961caf382d711a507bc632390220598d53e62557c4a5ab8cfb2f8948f37cca06a861714b55c781baf2c3d7a580b501473044022023b55c679397bdf3a04d545adc6193eabc11b3a28850d3d46049a51a30c6732402205dbfdade5620e9072ae4aa7577c5f0fd294f59a6b0064cc7105093c0fe7a6d24014c69522102afb4af9a91264e1c6dce3ebe5312801723270ac0ba8134b7b49129328fcb0f2821030b482838721a38d94847699fed8818b5c5f56500ef72f13489e365b65e5749cf2103e5db7969ae2f2576e6a061bf3bb2db16571e77ffb41e0b27170734359235cbce53aefeffffff0250a50500000000001976a9149cd3dfb0d87a861770ae4e268e74b45335cf00ab88ac2862b1000000000017a9142e517854aa54668128c0e9a3fdd4dec13ad571368700000000',
                         str(tx_copy))
        self.assertEqual('b508ee1908181e55d2a18a5b2a3904dffbc7cb6b6320bbfba4433578d0f7831e', tx_copy.txid())
        self.assertEqual('b508ee1908181e55d2a18a5b2a3904dffbc7cb6b6320bbfba4433578d0f7831e', tx_copy.wtxid())
        self.assertEqual(tx.wtxid(), tx_copy.wtxid())

        wallet1a.adb.receive_tx_callback(tx, TX_HEIGHT_UNCONFIRMED)
        wallet2.adb.receive_tx_callback(tx, TX_HEIGHT_UNCONFIRMED)

        # wallet2 -> wallet1
        outputs = [PartialTxOutput.from_address_and_value(wallet1a.get_receiving_address(), 100000)]
        tx = wallet2.create_transaction(outputs=outputs, password=None, fee=5000, tx_version=1, rbf=False, sign=False)
        self.assertEqual(
            "pkh(045f7ba332df2a7b4f5d13f246e307c9174cfa9b8b05f3b83410a3c23ef8958d610be285963d67c7bc1feb082f168fa9877c25999963ff8b56b242a852b23e25ed)",
            tx.inputs()[0].script_descriptor.to_string_no_checksum())
        wallet2.sign_transaction(tx, password=None)

        self.assertTrue(tx.is_complete())
        self.assertFalse(tx.is_segwit())
        self.assertEqual(1, len(tx.inputs()))
        tx_copy = tx_from_any(tx.serialize())
        self.assertTrue(wallet2.is_mine(wallet2.adb.get_txin_address(tx_copy.inputs()[0])))

        self.assertEqual('01000000011e83f7d0783543a4fbbb20636bcbc7fbdf04392a5b8aa1d2551e180819ee08b5000000008a473044022007569f938b5d7a7f529ceccc413363d84325c11d589c1897660bebfd5fd1cc4302203ef71fa42f9b31bb1e816af13b0bf725c493a0405433390c783cd9374713c5880141045f7ba332df2a7b4f5d13f246e307c9174cfa9b8b05f3b83410a3c23ef8958d610be285963d67c7bc1feb082f168fa9877c25999963ff8b56b242a852b23e25edfeffffff02a08601000000000017a914efe136b8275f49bc0f9871eebb9a48d0516229fd87280b0400000000001976a914ca14915184a2662b5d1505ce7142c8ca066c70e288ac00000000',
                         str(tx_copy))
        self.assertEqual('30f6eec4db5e6b1dfe572dfbc7077661df9a15a2a1b7701612b906d3e1bee3d8', tx_copy.txid())
        self.assertEqual('30f6eec4db5e6b1dfe572dfbc7077661df9a15a2a1b7701612b906d3e1bee3d8', tx_copy.wtxid())
        self.assertEqual(tx.wtxid(), tx_copy.wtxid())

        wallet1a.adb.receive_tx_callback(tx, TX_HEIGHT_UNCONFIRMED)
        wallet2.adb.receive_tx_callback(tx, TX_HEIGHT_UNCONFIRMED)

        # wallet level checks
        self.assertEqual((0, funding_output_value - 370000 - 5000 + 100000, 0), wallet1a.get_balance())
        self.assertEqual((0, 370000 - 5000 - 100000, 0), wallet2.get_balance())

    @mock.patch.object(wallet.Abstract_Wallet, 'save_db')
    async def test_sending_between_p2wsh_2of3_and_p2wsh_p2sh_2of2(self, mock_save_db):
        wallet1a = WalletIntegrityHelper.create_multisig_wallet(
            [
                keystore.from_seed('bitter grass shiver impose acquire brush forget axis eager alone wine silver', passphrase='', for_multisig=True),
                keystore.from_xpub('Vpub5fcdcgEwTJmbmqAktuK8Kyq92fMf7sWkcP6oqAii2tG47dNbfkGEGUbfS9NuZaRywLkHE6EmUksrqo32ZL3ouLN1HTar6oRiHpDzKMAF1tf'),
                keystore.from_xpub('Vpub5fjkKyYnvSS4wBuakWTkNvZDaBM2vQ1MeXWq368VJHNr2eT8efqhpmZ6UUkb7s2dwCXv2Vuggjdhk4vZVyiAQTwUftvff73XcUGq2NQmWra')
            ],
            '2of3', gap_limit=2,
            config=self.config
        )
        wallet1b = WalletIntegrityHelper.create_multisig_wallet(
            [
                keystore.from_seed('snow nest raise royal more walk demise rotate smooth spirit canyon gun', passphrase='', for_multisig=True),
                keystore.from_xpub('Vpub5fjkKyYnvSS4wBuakWTkNvZDaBM2vQ1MeXWq368VJHNr2eT8efqhpmZ6UUkb7s2dwCXv2Vuggjdhk4vZVyiAQTwUftvff73XcUGq2NQmWra'),
                keystore.from_xpub('Vpub5gSKXzxK7FeKQedu2q1z9oJWxqvX72AArW3HSWpEhc8othDH8xMDu28gr7gf17sp492BuJod8Tn7anjvJrKpETwqnQqX7CS8fcYyUtedEMk')
            ],
            '2of3', gap_limit=2,
            config=self.config
        )
        # ^ third seed: hedgehog sunset update estate number jungle amount piano friend donate upper wool
        wallet2a = WalletIntegrityHelper.create_multisig_wallet(
            [
                # bip39: finish seminar arrange erosion sunny coil insane together pretty lunch lunch rose, der: m/1234'/1'/0', p2wsh-p2sh multisig
                keystore.from_xprv('Uprv9CvELvByqm8k2dpecJVjgLMX1z5DufEjY4fBC5YvdGF5WjGCa7GVJJ2fYni1tyuF7Hw83E6W2ZBjAhaFLZv2ri3rEsubkCd5avg4EHKoDBN'),
                keystore.from_xpub('Upub5Qb8ik4Cnu8g97KLXKgVXHqY6tH8emQvqtBncjSKsyfTZuorPtTZgX7ovKKZHuuVGBVd1MTTBkWez1XXt2weN1sWBz6SfgRPQYEkNgz81QF')
            ],
            '2of2', gap_limit=2,
            config=self.config
        )
        wallet2b = WalletIntegrityHelper.create_multisig_wallet(
            [
                # bip39: square page wood spy oil story rebel give milk screen slide shuffle, der: m/1234'/1'/0', p2wsh-p2sh multisig
                keystore.from_xprv('Uprv9BbnKEXJxXaNvdEsRJ9VA9toYrSeFJh5UfGBpM2iKe8Uh7UhrM9K8ioL53s8gvCoGfirHHaqpABDAE7VUNw8LNU1DMJKVoWyeNKu9XcDC19'),
                keystore.from_xpub('Upub5RuakRisg8h3F7u7iL2k3UJFa1uiK7xauHamzTxYBbn4PXbM7eajr6M9Q2VCr6cVGhfhqWQqxnABvtSATuVM1xzxk4nA189jJwzaMn1QX7V')
            ],
            '2of2', gap_limit=2,
            config=self.config
        )

        # bootstrap wallet1
        funding_tx = Transaction('01000000000101a41aae475d026c9255200082c7fad26dc47771275b0afba238dccda98a597bd20000000000fdffffff02400d0300000000002200203c43ac80d6e3015cf378bf6bac0c22456723d6050bef324ec641e7762440c63c9dcd410000000000160014824626055515f3ed1d2cfc9152d2e70685c71e8f02483045022100b9f39fad57d07ce1e18251424034f21f10f20e59931041b5167ae343ce973cf602200fefb727fa0ffd25b353f1bcdae2395898fe407b692c62f5885afbf52fa06f5701210301a28f68511ace43114b674371257bb599fd2c686c4b19544870b1799c954b40e9c11300')
        funding_txid = funding_tx.txid()
        funding_output_value = 200000
        self.assertEqual('d2bd6c9d332db8e2c50aa521cd50f963fba214645aab2f7556e061a412103e21', funding_txid)
        wallet1a.adb.receive_tx_callback(funding_tx, TX_HEIGHT_UNCONFIRMED)

        # wallet1 -> wallet2
        outputs = [PartialTxOutput.from_address_and_value(wallet2a.get_receiving_address(), 165000)]
        tx = wallet1a.create_transaction(outputs=outputs, password=None, fee=5000, tx_version=1, rbf=False, sign=False)
        self.assertEqual((0, 2), tx.signature_count())
        self.assertEqual(
            "wsh(sortedmulti(2,[b2e35a7d/1h]tpubD9aPYLPPYw8MxU3cD57LwpV5v7GomHxdv62MSbPcRkp47zwXx69ACUFsKrj8xzuzRrij9FWVhfvkvNqtqsr8ZtefkDsGZ9GLuHzoS6bXyk1/0/0,[53b77ddb/1h]tpubD8spLJysN7v7V1KHvkZ7AwjnXShKafopi7Vu3Ahs2S46FxBPTode8DgGxDo55k4pJvETGScZFwnM5f2Y31EUjteJdhxR73sjr9ieydgah2U/0/0,[43067d63/1h]tpubD8khd1g1tzFeKeaU59QV811hyvhwn9KDfy5sqFJ5m2wJLw6rUt4AZviqutRPXTUAK4SpU2we3y2WBP916Ma8Em4qFGcbYkFvXVfpGYV3oZR/0/0))",
            tx.inputs()[0].script_descriptor.to_string_no_checksum())
        wallet1a.sign_transaction(tx, password=None)
        self.assertEqual((1, 2), tx.signature_count())
        txid = tx.txid()
        partial_tx = tx.serialize_as_bytes().hex()
        self.assertEqual("70736274ff01007e0100000001213e1012a461e056752fab5a6414a2fb63f950cd21a50ac5e2b82d339d6cbdd20000000000feffffff023075000000000000220020cc5e4cc05a76d0648cd0742768556317e9f8cc729aed077134287909035dba88888402000000000017a914187842cea9c15989a51ce7ca889a08b824bf874387000000000001012b400d0300000000002200203c43ac80d6e3015cf378bf6bac0c22456723d6050bef324ec641e7762440c63c0100eb01000000000101a41aae475d026c9255200082c7fad26dc47771275b0afba238dccda98a597bd20000000000fdffffff02400d0300000000002200203c43ac80d6e3015cf378bf6bac0c22456723d6050bef324ec641e7762440c63c9dcd410000000000160014824626055515f3ed1d2cfc9152d2e70685c71e8f02483045022100b9f39fad57d07ce1e18251424034f21f10f20e59931041b5167ae343ce973cf602200fefb727fa0ffd25b353f1bcdae2395898fe407b692c62f5885afbf52fa06f5701210301a28f68511ace43114b674371257bb599fd2c686c4b19544870b1799c954b40e9c1130022020223f815ab09f6bfc8519165c5232947ae89d9d43d678fb3486f3b28382a2371fa473044022055cb04fa71c4b5955724d7ac5da90436d75212e7847fc121cb588f54bcdffdc4022064eca1ad639b7c748101059dc69f2893abb3b396bcf9c13f670415076f93ddbf0101056952210223f815ab09f6bfc8519165c5232947ae89d9d43d678fb3486f3b28382a2371fa210273c529c2c9a99592f2066cebc2172a48991af2b471cb726b9df78c6497ce984e2102aa8fc578b445a1e4257be6b978fcece92980def98dce0e1eb89e7364635ae94153ae22060223f815ab09f6bfc8519165c5232947ae89d9d43d678fb3486f3b28382a2371fa10b2e35a7d01000080000000000000000022060273c529c2c9a99592f2066cebc2172a48991af2b471cb726b9df78c6497ce984e1053b77ddb010000800000000000000000220602aa8fc578b445a1e4257be6b978fcece92980def98dce0e1eb89e7364635ae9411043067d6301000080000000000000000000010169522102174696a58a8dcd6c6455bd25e0749e9a6fc7d84ee09e192ab37b0d0b18c2de1a2102c807a19ca6783261f8c198ffcc437622e7ecba8d6c5692f3a5e7f1e45af53fd52102eee40c7e24d89639182db32f5e9188613e4bc212da2ee9b4ccc85d9b82e1a98053ae220202174696a58a8dcd6c6455bd25e0749e9a6fc7d84ee09e192ab37b0d0b18c2de1a1053b77ddb010000800100000000000000220202c807a19ca6783261f8c198ffcc437622e7ecba8d6c5692f3a5e7f1e45af53fd51043067d63010000800100000000000000220202eee40c7e24d89639182db32f5e9188613e4bc212da2ee9b4ccc85d9b82e1a98010b2e35a7d0100008001000000000000000000",
                         partial_tx)
        tx = tx_from_any(partial_tx)  # simulates moving partial txn between cosigners
        self.assertEqual(txid, tx.txid())
        self.assertFalse(tx.is_complete())
        wallet1b.sign_transaction(tx, password=None)

        self.assertTrue(tx.is_complete())
        self.assertEqual((2, 2), tx.signature_count())
        self.assertTrue(tx.is_segwit())
        self.assertEqual(1, len(tx.inputs()))
        tx_copy = tx_from_any(tx.serialize())
        self.assertTrue(wallet1a.is_mine(wallet1a.adb.get_txin_address(tx_copy.inputs()[0])))

        self.assertEqual('01000000000101213e1012a461e056752fab5a6414a2fb63f950cd21a50ac5e2b82d339d6cbdd20000000000feffffff023075000000000000220020cc5e4cc05a76d0648cd0742768556317e9f8cc729aed077134287909035dba88888402000000000017a914187842cea9c15989a51ce7ca889a08b824bf8743870400473044022055cb04fa71c4b5955724d7ac5da90436d75212e7847fc121cb588f54bcdffdc4022064eca1ad639b7c748101059dc69f2893abb3b396bcf9c13f670415076f93ddbf01473044022009230e456724f2a4c10d886c836eeec599b21db0bf078aa8fc8c95868b8920ec02200dfda835a66acb5af50f0d95fcc4b76c6e8f4789a7184c182275b087d1efe556016952210223f815ab09f6bfc8519165c5232947ae89d9d43d678fb3486f3b28382a2371fa210273c529c2c9a99592f2066cebc2172a48991af2b471cb726b9df78c6497ce984e2102aa8fc578b445a1e4257be6b978fcece92980def98dce0e1eb89e7364635ae94153ae00000000',
                         str(tx_copy))
        self.assertEqual('6e9c3cd8788bdb970a124ea06136d52bc01cec4f9b1e217627d5e90ebe77d049', tx_copy.txid())
        self.assertEqual('dfd568f4fe0d41f8679b665d2d65e514315bcd5ac3ff63ef1b1596e5313740a3', tx_copy.wtxid())
        self.assertEqual(tx.wtxid(), tx_copy.wtxid())
        self.assertEqual(txid, tx_copy.txid())

        wallet1a.adb.receive_tx_callback(tx, TX_HEIGHT_UNCONFIRMED)
        wallet2a.adb.receive_tx_callback(tx, TX_HEIGHT_UNCONFIRMED)

        # wallet2 -> wallet1
        outputs = [PartialTxOutput.from_address_and_value(wallet1a.get_receiving_address(), 100000)]
        tx = wallet2a.create_transaction(outputs=outputs, password=None, fee=5000, tx_version=1, rbf=False)
        self.assertEqual((1, 2), tx.signature_count())
        self.assertEqual(
            "sh(wsh(sortedmulti(2,[d1dbcc21]tpubDDsv4RpsGViZeEVwivuj3aaKhFQSv1kYsz64mwRoHkqBfw8qBSYEmc8TtyVGotJb44V3pviGzefP9m9hidRg9dPPaDWL2yoRpMW3hdje3Rk/0/0,[17cea914]tpubDCZU2kACPGACYDvAXvZUXQ7cE7msFfCtpah5QCuaz8iarKMLTgR4c2u8RGKdFhbb3YJxzmktDd1rCtF58ksyVgFw28pchY55uwkDiXjY9hU/0/0)))",
            tx.inputs()[0].script_descriptor.to_string_no_checksum())
        txid = tx.txid()
        partial_tx = tx.serialize_as_bytes().hex()
        self.assertEqual("70736274ff01007e010000000149d077be0ee9d52776211e9b4fec1cc02bd53661a04e120a97db8b78d83c9c6e0100000000feffffff0260ea00000000000017a9143025051b6b5ccd4baf30dfe2de8aa84f0dd567ed87a086010000000000220020f7b6b30c3073ae2680a7e90c589bbfec5303331be68bbab843eed5d51ba012390000000000010120888402000000000017a914187842cea9c15989a51ce7ca889a08b824bf8743870100fd7c0101000000000101213e1012a461e056752fab5a6414a2fb63f950cd21a50ac5e2b82d339d6cbdd20000000000feffffff023075000000000000220020cc5e4cc05a76d0648cd0742768556317e9f8cc729aed077134287909035dba88888402000000000017a914187842cea9c15989a51ce7ca889a08b824bf8743870400473044022055cb04fa71c4b5955724d7ac5da90436d75212e7847fc121cb588f54bcdffdc4022064eca1ad639b7c748101059dc69f2893abb3b396bcf9c13f670415076f93ddbf01473044022009230e456724f2a4c10d886c836eeec599b21db0bf078aa8fc8c95868b8920ec02200dfda835a66acb5af50f0d95fcc4b76c6e8f4789a7184c182275b087d1efe556016952210223f815ab09f6bfc8519165c5232947ae89d9d43d678fb3486f3b28382a2371fa210273c529c2c9a99592f2066cebc2172a48991af2b471cb726b9df78c6497ce984e2102aa8fc578b445a1e4257be6b978fcece92980def98dce0e1eb89e7364635ae94153ae00000000220202119f899075a131d4d519d4cdcf5de5907dc2df3b93d54b53ded852211d2b6cb14730440220091ea67af7c1131f51f62fe9596dff0a60c8b45bfc5be675389e193912e8a71802201bf813bbf83933a35ecc46e2d5b0442bd8758fa82e0f8ed16392c10d51f7f7660101042200204311edae835c7a5aa712c8ca644180f13a3b2f3b420fa879b181474724d6163c010547522102119f899075a131d4d519d4cdcf5de5907dc2df3b93d54b53ded852211d2b6cb12102fdb0f6775d4b6619257c43343ba5e7807b0164f1eb3f00f2b594ab9e53ab812652ae220602119f899075a131d4d519d4cdcf5de5907dc2df3b93d54b53ded852211d2b6cb10cd1dbcc210000000000000000220602fdb0f6775d4b6619257c43343ba5e7807b0164f1eb3f00f2b594ab9e53ab81260c17cea9140000000000000000000100220020717ab7037b81797cb3e192a8a1b4d88083444bbfcd26934cadf3bcf890f14e05010147522102987c184fcd8ace2e2a314250e04a15a4b8c885fb4eb778ab82c45838bcbcbdde21034084c4a0493c248783e60d8415cd30b3ba2c3b7a79201e38b953adea2bc44f9952ae220202987c184fcd8ace2e2a314250e04a15a4b8c885fb4eb778ab82c45838bcbcbdde0c17cea91401000000000000002202034084c4a0493c248783e60d8415cd30b3ba2c3b7a79201e38b953adea2bc44f990cd1dbcc2101000000000000000000",
                         partial_tx)
        tx = tx_from_any(partial_tx)  # simulates moving partial txn between cosigners
        self.assertEqual(txid, tx.txid())
        self.assertFalse(tx.is_complete())
        wallet2b.sign_transaction(tx, password=None)

        self.assertTrue(tx.is_complete())
        self.assertEqual((2, 2), tx.signature_count())
        self.assertTrue(tx.is_segwit())
        self.assertEqual(1, len(tx.inputs()))
        tx_copy = tx_from_any(tx.serialize())
        self.assertTrue(wallet2a.is_mine(wallet2a.adb.get_txin_address(tx_copy.inputs()[0])))

        self.assertEqual('0100000000010149d077be0ee9d52776211e9b4fec1cc02bd53661a04e120a97db8b78d83c9c6e01000000232200204311edae835c7a5aa712c8ca644180f13a3b2f3b420fa879b181474724d6163cfeffffff0260ea00000000000017a9143025051b6b5ccd4baf30dfe2de8aa84f0dd567ed87a086010000000000220020f7b6b30c3073ae2680a7e90c589bbfec5303331be68bbab843eed5d51ba0123904004730440220091ea67af7c1131f51f62fe9596dff0a60c8b45bfc5be675389e193912e8a71802201bf813bbf83933a35ecc46e2d5b0442bd8758fa82e0f8ed16392c10d51f7f7660147304402203ecf75b0316a449dd31bc549251b687dc904194aa551941bd5e8c67603661bdb02204ed58b3a6b070ec138d2127093bebcc6581495818fa611583e1c81cd9b2cf5ee0147522102119f899075a131d4d519d4cdcf5de5907dc2df3b93d54b53ded852211d2b6cb12102fdb0f6775d4b6619257c43343ba5e7807b0164f1eb3f00f2b594ab9e53ab812652ae00000000',
                         str(tx_copy))
        self.assertEqual('df92f0179b2bd4d0845472a8492edcaa3c24883ec4c7816dcd634183e0f89f29', tx_copy.txid())
        self.assertEqual('614a3c2d908229e5421364b5ac9802eb4636ead08c080cae3c7ca6ba4ad5f3cf', tx_copy.wtxid())
        self.assertEqual(tx.wtxid(), tx_copy.wtxid())
        self.assertEqual(txid, tx_copy.txid())

        wallet1a.adb.receive_tx_callback(tx, TX_HEIGHT_UNCONFIRMED)
        wallet2a.adb.receive_tx_callback(tx, TX_HEIGHT_UNCONFIRMED)

        # wallet level checks
        self.assertEqual((0, funding_output_value - 165000 - 5000 + 100000, 0), wallet1a.get_balance())
        self.assertEqual((0, 165000 - 5000 - 100000, 0), wallet2a.get_balance())

    @mock.patch.object(wallet.Abstract_Wallet, 'save_db')
    async def test_sending_between_p2sh_1of2_and_p2wpkh_p2sh(self, mock_save_db):
        wallet1a = WalletIntegrityHelper.create_multisig_wallet(
            [
                keystore.from_seed('phone guilt ancient scan defy gasp off rotate approve ill word exchange', passphrase='', for_multisig=True),
                keystore.from_xpub('tpubD6NzVbkrYhZ4YPZ3ntVjqSCxiUUv2jikrUBU73Q3iJ7Y8iR41oYf991L5fanv7ciHjbjokdK2bjYqg1BzEUDxucU9qM5WRdBiY738wmgLP4')
            ],
            '1of2', gap_limit=2,
            config=self.config
        )
        # ^ second seed: kingdom now gift initial age right velvet exotic harbor enforce kingdom kick
        wallet2 = WalletIntegrityHelper.create_standard_wallet(
            # bip39: uniform tank success logic lesson awesome stove elegant regular desert drip device, der: m/49'/1'/0'
            keystore.from_xprv('uprv91HGbrNZTK4x8u22nbdYGzEuWPxjaHMREUi7CNhY64KsG5ZGnVM99uCa16EMSfrnaPTFxjbRdBZ2WiBkokoM8anzAy3Vpc52o88WPkitnxi'),
            gap_limit=2,
            config=self.config
        )

        # bootstrap wallet1
        funding_tx = Transaction('010000000001027e20990282eb29588375ad04936e1e991af3bc5b9c6f1ab62eca8c25becaef6a01000000171600140e6a17fadc8bafba830f3467a889f6b211d69a00fdffffff51847fd6bcbdfd1d1ea2c2d95c2d8de1e34c5f2bd9493e88a96a4e229f564e800100000017160014ecdf9fa06856f9643b1a73144bc76c24c67774a6fdffffff021e8501000000000017a91451991bfa68fbcb1e28aa0b1e060b7d24003352e38700093d000000000017a914b0b9f31bace76cdfae2c14abc03e223403d7dc4b870247304402205e19721b92c6afd70cd932acb50815a36ee32ab46a934147d62f02c13aeacf4702207289c4a4131ef86e27058ff70b6cb6bf0e8e81c6cbab6dddd7b0a9bc732960e4012103fe504411c21f7663caa0bbf28931f03fae7e0def7bc54851e0194dfb1e2c85ef02483045022100e969b65096fba4f8b24eb5bc622d2282076241621f3efe922cc2067f7a8a6be702203ec4047dd2a71b9c83eb6a0875a6d66b4d65864637576c06ed029d3d1a8654b0012102bbc8100dca67ba0297aba51296a4184d714204a5fc2eda34708360f37019a3dccfcc1300')
        funding_txid = funding_tx.txid()
        funding_output_value = 4000000
        self.assertEqual('1137c12de4ce0f5b08de8846ba14c0814351a7f0f31457c8ea51a5d4b3c891a3', funding_txid)
        wallet1a.adb.receive_tx_callback(funding_tx, TX_HEIGHT_UNCONFIRMED)

        # wallet1 -> wallet2
        outputs = [PartialTxOutput.from_address_and_value(wallet2.get_receiving_address(), 1000000)]
        tx = wallet1a.create_transaction(outputs=outputs, password=None, fee=5000, tx_version=1, rbf=False)

        self.assertTrue(tx.is_complete())
        self.assertFalse(tx.is_segwit())
        self.assertEqual(1, len(tx.inputs()))
        tx_copy = tx_from_any(tx.serialize())
        self.assertTrue(wallet1a.is_mine(wallet1a.adb.get_txin_address(tx_copy.inputs()[0])))

        self.assertEqual('0100000001a391c8b3d4a551eac85714f3f0a7514381c014ba4688de085b0fcee42dc1371101000000910047304402204f1e1821b93b80a2033d3045325fe5c123d7ef54c2050aa356712eb32111ee670220039825c63cfe5879e808bf95aa365967d06a5f4072154955448becb65b8c5926014751210245c90e040d4f9d1fc136b3d4d6b7535bbb5df2bd27666c21977042cc1e05b5b02103c9a6bebfce6294488315e58137a279b2efe09f1f528ecf93b40675ded3cf0e5f52aefeffffff0240420f000000000017a9149573eb50f3136dff141ac304190f41c8becc92ce8738b32d000000000017a914b815d1b430ae9b632e3834ed537f7956325ee2a98700000000',
                         str(tx_copy))
        self.assertEqual('4649d6b6f8f967a84309de15c6d7403e628aa92ecb4f4d6d21299156fddff9e6', tx_copy.txid())
        self.assertEqual('4649d6b6f8f967a84309de15c6d7403e628aa92ecb4f4d6d21299156fddff9e6', tx_copy.wtxid())
        self.assertEqual(tx.wtxid(), tx_copy.wtxid())

        wallet1a.adb.receive_tx_callback(tx, TX_HEIGHT_UNCONFIRMED)
        wallet2.adb.receive_tx_callback(tx, TX_HEIGHT_UNCONFIRMED)

        # wallet2 -> wallet1
        outputs = [PartialTxOutput.from_address_and_value(wallet1a.get_receiving_address(), 300000)]
        tx = wallet2.create_transaction(outputs=outputs, password=None, fee=5000, tx_version=1, rbf=False)

        self.assertTrue(tx.is_complete())
        self.assertTrue(tx.is_segwit())
        self.assertEqual(1, len(tx.inputs()))
        tx_copy = tx_from_any(tx.serialize())
        self.assertTrue(wallet2.is_mine(wallet2.adb.get_txin_address(tx_copy.inputs()[0])))

        self.assertEqual('01000000000101e6f9dffd569129216d4d4fcb2ea98a623e40d7c615de0943a867f9f8b6d6494600000000171600149fad840ed174584ee054bd26f3e411817338c5edfeffffff02e09304000000000017a9145ae3933a6e13100f301f23227b98b0bdb5d16b8487d89a0a000000000017a9148ccd0efb2be5b412c4033715f560ed8f446c8ceb8702473044022020a3c46886b72f4ec561c5983a789098202307eae9679ff74fcb0879f65fff1d0220242ec3bfa747c513ef31874670d9c68ad235892588be55564696dd6690952e5a0121038362bbf0b4918b37e9d7c75930ed3a78e3d445724cb5c37ade4a59b6e411fe4e00000000',
                         str(tx_copy))
        self.assertEqual('ae5dcacdf9e3067e18fcfd33582c24f60f844730e7872049bb627796929879ee', tx_copy.txid())
        self.assertEqual('f70bce6418fc44dcab41cbd466086aea54283821487189e4d15c4d1e2d1e267d', tx_copy.wtxid())
        self.assertEqual(tx.wtxid(), tx_copy.wtxid())

        wallet1a.adb.receive_tx_callback(tx, TX_HEIGHT_UNCONFIRMED)
        wallet2.adb.receive_tx_callback(tx, TX_HEIGHT_UNCONFIRMED)

        # wallet level checks
        self.assertEqual((0, funding_output_value - 1000000 - 5000 + 300000, 0), wallet1a.get_balance())
        self.assertEqual((0, 1000000 - 5000 - 300000, 0), wallet2.get_balance())

    @mock.patch.object(wallet.Abstract_Wallet, 'save_db')
    async def test_rbf(self, mock_save_db):
        self.maxDiff = None

        class TmpConfig(tempfile.TemporaryDirectory):  # to avoid sub-tests side-effecting each other
            def __init__(self, *args, **kwargs):
                super().__init__(*args, **kwargs)
                self.config = SimpleConfig({'electrum_path': self.name})
                self.config.WALLET_COIN_CHOOSER_OUTPUT_ROUNDING = False
            def __enter__(self):
                return self.config

        for simulate_moving_txs in (False, True):
            with TmpConfig() as config:
                with self.subTest(msg="_bump_fee_p2pkh_when_there_is_a_change_address", simulate_moving_txs=simulate_moving_txs):
                    await self._bump_fee_p2pkh_when_there_is_a_change_address(
                        simulate_moving_txs=simulate_moving_txs,
                        config=config)
            with TmpConfig() as config:
                with self.subTest(msg="_bump_fee_p2wpkh_when_there_is_a_change_address", simulate_moving_txs=simulate_moving_txs):
                    await self._bump_fee_p2wpkh_when_there_is_a_change_address(
                        simulate_moving_txs=simulate_moving_txs,
                        config=config)
            with TmpConfig() as config:
                with self.subTest(msg="_bump_fee_p2pkh_when_there_are_two_ismine_outs_one_change_one_recv", simulate_moving_txs=simulate_moving_txs):
                    await self._bump_fee_p2pkh_when_there_are_two_ismine_outs_one_change_one_recv(
                        simulate_moving_txs=simulate_moving_txs,
                        config=config)
            with TmpConfig() as config:
                with self.subTest(msg="_bump_fee_when_user_sends_max", simulate_moving_txs=simulate_moving_txs):
                    await self._bump_fee_when_user_sends_max(
                        simulate_moving_txs=simulate_moving_txs,
                        config=config)
            with TmpConfig() as config:
                with self.subTest(msg="_bump_fee_when_new_inputs_need_to_be_added", simulate_moving_txs=simulate_moving_txs):
                    await self._bump_fee_when_new_inputs_need_to_be_added(
                        simulate_moving_txs=simulate_moving_txs,
                        config=config)
            with TmpConfig() as config:
                with self.subTest(msg="_bump_fee_p2wpkh_when_there_is_only_a_single_output_and_that_is_a_change_address", simulate_moving_txs=simulate_moving_txs):
                    await self._bump_fee_p2wpkh_when_there_is_only_a_single_output_and_that_is_a_change_address(
                        simulate_moving_txs=simulate_moving_txs,
                        config=config)
            with TmpConfig() as config:
                with self.subTest(msg="_rbf_batching", simulate_moving_txs=simulate_moving_txs):
                    await self._rbf_batching(
                        simulate_moving_txs=simulate_moving_txs,
                        config=config)
            with TmpConfig() as config:
                with self.subTest(msg="_bump_fee_when_not_all_inputs_are_ismine_subcase_some_outputs_are_ismine_but_not_all", simulate_moving_txs=simulate_moving_txs):
                    await self._bump_fee_when_not_all_inputs_are_ismine_subcase_some_outputs_are_ismine_but_not_all(
                        simulate_moving_txs=simulate_moving_txs,
                        config=config)
            with TmpConfig() as config:
                with self.subTest(msg="_bump_fee_when_not_all_inputs_are_ismine_subcase_all_outputs_are_ismine", simulate_moving_txs=simulate_moving_txs):
                    await self._bump_fee_when_not_all_inputs_are_ismine_subcase_all_outputs_are_ismine(
                        simulate_moving_txs=simulate_moving_txs,
                        config=config)
            with TmpConfig() as config:
                with self.subTest(msg="_bump_fee_p2wpkh_decrease_payment", simulate_moving_txs=simulate_moving_txs):
                    await self._bump_fee_p2wpkh_decrease_payment(
                        simulate_moving_txs=simulate_moving_txs,
                        config=config)
            with TmpConfig() as config:
                with self.subTest(msg="_bump_fee_p2wpkh_decrease_payment_batch", simulate_moving_txs=simulate_moving_txs):
                    await self._bump_fee_p2wpkh_decrease_payment_batch(
                        simulate_moving_txs=simulate_moving_txs,
                        config=config)
            with TmpConfig() as config:
                with self.subTest(msg="_bump_fee_p2wpkh_insane_high_target_fee", simulate_moving_txs=simulate_moving_txs):
                    await self._bump_fee_p2wpkh_insane_high_target_fee(config=config)

    async def _bump_fee_p2pkh_when_there_is_a_change_address(self, *, simulate_moving_txs, config):
        wallet = self.create_standard_wallet_from_seed('fold object utility erase deputy output stadium feed stereo usage modify bean',
                                                       config=config)

        # bootstrap wallet
        funding_tx = Transaction('010000000001011f4db0ecd81f4388db316bc16efb4e9daf874cf4950d54ecb4c0fb372433d68500000000171600143d57fd9e88ef0e70cddb0d8b75ef86698cab0d44fdffffff0280969800000000001976a91472e34cebab371967b038ce41d0e8fa1fb983795e88ac86a0ae020000000017a9149188bc82bdcae077060ebb4f02201b73c806edc887024830450221008e0725d531bd7dee4d8d38a0f921d7b1213e5b16c05312a80464ecc2b649598d0220596d309cf66d5f47cb3df558dbb43c5023a7796a80f5a88b023287e45a4db6b9012102c34d61ceafa8c216f01e05707672354f8119334610f7933a3f80dd7fb6290296bd391400')
        funding_txid = funding_tx.txid()
        funding_output_value = 10000000
        self.assertEqual('03052739fcfa2ead5f8e57e26021b0c2c546bcd3d74c6e708d5046dc58d90762', funding_txid)
        wallet.adb.receive_tx_callback(funding_tx, TX_HEIGHT_UNCONFIRMED)

        # create tx
        outputs = [PartialTxOutput.from_address_and_value('2N1VTMMFb91SH9SNRAkT7z8otP5eZEct4KL', 2500000)]
        coins = wallet.get_spendable_coins(domain=None)
        tx = wallet.make_unsigned_transaction(coins=coins, outputs=outputs, fee=5000)
        tx.set_rbf(True)
        tx.locktime = 1325501
        tx.version = 1
        if simulate_moving_txs:
            partial_tx = tx.serialize_as_bytes().hex()
            self.assertEqual("70736274ff01007501000000016207d958dc46508d706e4cd7d3bc46c5c2b02160e2578e5fad2efafc392705030000000000fdffffff02a02526000000000017a9145a71fc1a7a98ddd67be935ade1600981c0d066f987585d7200000000001976a914aab9af3fbee0ab4e5c00d53e92f66d4bcb44f1bd88acbd391400000100fa010000000001011f4db0ecd81f4388db316bc16efb4e9daf874cf4950d54ecb4c0fb372433d68500000000171600143d57fd9e88ef0e70cddb0d8b75ef86698cab0d44fdffffff0280969800000000001976a91472e34cebab371967b038ce41d0e8fa1fb983795e88ac86a0ae020000000017a9149188bc82bdcae077060ebb4f02201b73c806edc887024830450221008e0725d531bd7dee4d8d38a0f921d7b1213e5b16c05312a80464ecc2b649598d0220596d309cf66d5f47cb3df558dbb43c5023a7796a80f5a88b023287e45a4db6b9012102c34d61ceafa8c216f01e05707672354f8119334610f7933a3f80dd7fb6290296bd391400220602a807c07bd7975211078e916bdda061d97e98d59a3631a804aada2f9a3f5b587a0c8296e57100000000000000000000220203aa6a5d43c6de66d60f50942cf34f20e02c2c6f55349548fbf2cde5dd5d69b9180c8296e571010000000000000000",
                             partial_tx)
            tx = tx_from_any(partial_tx)  # simulates moving partial txn between cosigners
        wallet.sign_transaction(tx, password=None)

        self.assertTrue(tx.is_complete())
        self.assertFalse(tx.is_segwit())
        self.assertEqual(1, len(tx.inputs()))
        tx_copy = tx_from_any(tx.serialize())
        self.assertTrue(wallet.is_mine(wallet.adb.get_txin_address(tx_copy.inputs()[0])))

        self.assertEqual(tx.txid(), tx_copy.txid())
        self.assertEqual(tx.wtxid(), tx_copy.wtxid())
        self.assertEqual('01000000016207d958dc46508d706e4cd7d3bc46c5c2b02160e2578e5fad2efafc39270503000000006a473044022003660461e018c78c2cc73e12c367062a51f71c79b5123b1508765980cbe131bd02205c09bf00e629ea166e2b810a220a20bf4327b4479fb8d841e0c9bca0f843a009012102a807c07bd7975211078e916bdda061d97e98d59a3631a804aada2f9a3f5b587afdffffff02a02526000000000017a9145a71fc1a7a98ddd67be935ade1600981c0d066f987585d7200000000001976a914aab9af3fbee0ab4e5c00d53e92f66d4bcb44f1bd88acbd391400',
                         str(tx_copy))
        self.assertEqual('212cd9aca604cfb4f2c43161b94e32c1a6bc9773fced360e5d4dda98e84b168d', tx_copy.txid())
        self.assertEqual('212cd9aca604cfb4f2c43161b94e32c1a6bc9773fced360e5d4dda98e84b168d', tx_copy.wtxid())

        wallet.adb.receive_tx_callback(tx, TX_HEIGHT_UNCONFIRMED)
        self.assertEqual((0, funding_output_value - 2500000 - 5000, 0), wallet.get_balance())

        # bump tx
        tx = wallet.bump_fee(tx=tx_from_any(tx.serialize()), new_fee_rate=70.0)
        tx.locktime = 1325501
        tx.version = 1
        if simulate_moving_txs:
            partial_tx = tx.serialize_as_bytes().hex()
            self.assertEqual("70736274ff01007501000000016207d958dc46508d706e4cd7d3bc46c5c2b02160e2578e5fad2efafc392705030000000000fdffffff02a02526000000000017a9145a71fc1a7a98ddd67be935ade1600981c0d066f987a0337200000000001976a914aab9af3fbee0ab4e5c00d53e92f66d4bcb44f1bd88acbd391400000100fa010000000001011f4db0ecd81f4388db316bc16efb4e9daf874cf4950d54ecb4c0fb372433d68500000000171600143d57fd9e88ef0e70cddb0d8b75ef86698cab0d44fdffffff0280969800000000001976a91472e34cebab371967b038ce41d0e8fa1fb983795e88ac86a0ae020000000017a9149188bc82bdcae077060ebb4f02201b73c806edc887024830450221008e0725d531bd7dee4d8d38a0f921d7b1213e5b16c05312a80464ecc2b649598d0220596d309cf66d5f47cb3df558dbb43c5023a7796a80f5a88b023287e45a4db6b9012102c34d61ceafa8c216f01e05707672354f8119334610f7933a3f80dd7fb6290296bd391400220602a807c07bd7975211078e916bdda061d97e98d59a3631a804aada2f9a3f5b587a0c8296e57100000000000000000000220203aa6a5d43c6de66d60f50942cf34f20e02c2c6f55349548fbf2cde5dd5d69b9180c8296e571010000000000000000",
                             partial_tx)
            tx = tx_from_any(partial_tx)  # simulates moving partial txn between cosigners
        self.assertFalse(tx.is_complete())

        wallet.sign_transaction(tx, password=None)
        self.assertTrue(tx.is_complete())
        self.assertFalse(tx.is_segwit())
        tx_copy = tx_from_any(tx.serialize())
        self.assertEqual('01000000016207d958dc46508d706e4cd7d3bc46c5c2b02160e2578e5fad2efafc39270503000000006a4730440220228deafd10b344371cb828eda507707f0b01f8b421feae5b079396aef72fa08f02205c63a540ac54b483cb59275ff191c89997be02fcf548a216ed1b1045c5d21041012102a807c07bd7975211078e916bdda061d97e98d59a3631a804aada2f9a3f5b587afdffffff02a02526000000000017a9145a71fc1a7a98ddd67be935ade1600981c0d066f987a0337200000000001976a914aab9af3fbee0ab4e5c00d53e92f66d4bcb44f1bd88acbd391400',
                         str(tx_copy))
        self.assertEqual('fa1eba447d88bd84c6ceca16f2767232c488c73a25b51989b2fc6aacaa05d16f', tx_copy.txid())
        self.assertEqual('fa1eba447d88bd84c6ceca16f2767232c488c73a25b51989b2fc6aacaa05d16f', tx_copy.wtxid())

        wallet.adb.receive_tx_callback(tx, TX_HEIGHT_UNCONFIRMED)
        self.assertEqual((0, 7484320, 0), wallet.get_balance())

    async def _bump_fee_p2pkh_when_there_are_two_ismine_outs_one_change_one_recv(self, *, simulate_moving_txs, config):
        """This tests a regression where sometimes we created a replacement tx
        that spent from the original (which is clearly invalid).
        """
        wallet = self.create_standard_wallet_from_seed('amazing vapor slab rib chat cousin east float plug baby session weird',
                                                       config=config)

        # bootstrap wallet
        funding_tx = Transaction('02000000000101a3a9d94039c1051102e36b835764b89985602608a3e121c91cb63d67277355080100000000fdffffff0220a10700000000001976a9143decc30f4f7eec45c5775347050b85a43ac7ee0b88ac203c3500000000001600149d91f0053172fab394d277ae27e9fa5c5a4921090247304402207a2b4abe2c4128fe80db297d636b81487feda2ee3c51a95bc670b7b377b09ca402205147bc550dfdff72e9159554c19045111daf6d95f556a4f4dc370c90aa37a3e0012102cccad56b36e7bd1ae44c37d69019d006d8911b43071725d6dcbbdfcade05650313f71c00')
        funding_txid = funding_tx.txid()
        self.assertEqual('0d98d8615f7b711beff2efcd4cf6b9f7ecd3b16a53fb9374e6a81d852492674e', funding_txid)
        wallet.adb.receive_tx_callback(funding_tx, TX_HEIGHT_UNCONFIRMED)

        orig_rbf_tx = Transaction('02000000014e679224851da8e67493fb536ab1d3ecf7b9f64ccdeff2ef1b717b5f61d8980d000000006a4730440220361b332f0488501e0605b9a5385edda762e761c00f95195f308e2baea5e12f9d0220051be1c834f0de69ecf084b0311abf541687436cb34311a002efa4f104a722a3012103d4ce4ba5be0b861d2ee7c715b84ab0e791ccd36530bd8652babae37eda693c39fdffffff02bc020000000000001976a914093107975170d4416bd2dad961414ac0a5c9b3de88ac389d0700000000001976a914ac55156f62fa9085c114fc6496aee5ab153cb22888ac13f71c00')
        orig_rbf_txid = orig_rbf_tx.txid()
        self.assertEqual('2bce74c17a2b4c1f57b454604c87006173716e92028de60463182c344f3e2180', orig_rbf_txid)
        wallet.adb.receive_tx_callback(orig_rbf_tx, TX_HEIGHT_UNCONFIRMED)

        # bump tx
        tx = wallet.bump_fee(tx=tx_from_any(orig_rbf_tx.serialize()), new_fee_rate=200)
        self.assertTrue(not any([txin for txin in tx.inputs() if txin.prevout.txid.hex() == orig_rbf_txid]))
        tx.locktime = 1898260
        tx.version = 2
        if simulate_moving_txs:
            partial_tx = tx.serialize_as_bytes().hex()
            self.assertEqual("70736274ff01005502000000014e679224851da8e67493fb536ab1d3ecf7b9f64ccdeff2ef1b717b5f61d8980d0000000000fdffffff01200b0700000000001976a914ac55156f62fa9085c114fc6496aee5ab153cb22888ac14f71c00000100e102000000000101a3a9d94039c1051102e36b835764b89985602608a3e121c91cb63d67277355080100000000fdffffff0220a10700000000001976a9143decc30f4f7eec45c5775347050b85a43ac7ee0b88ac203c3500000000001600149d91f0053172fab394d277ae27e9fa5c5a4921090247304402207a2b4abe2c4128fe80db297d636b81487feda2ee3c51a95bc670b7b377b09ca402205147bc550dfdff72e9159554c19045111daf6d95f556a4f4dc370c90aa37a3e0012102cccad56b36e7bd1ae44c37d69019d006d8911b43071725d6dcbbdfcade05650313f71c00220603d4ce4ba5be0b861d2ee7c715b84ab0e791ccd36530bd8652babae37eda693c390c11aad9ae000000000000000000220203feceda5212994b3552847c93288c47490404784d90f1966b7d02e009ba40680e0c11aad9ae000000000100000000",
                             partial_tx)
            tx = tx_from_any(partial_tx)  # simulates moving partial txn between cosigners
        self.assertFalse(tx.is_complete())

        wallet.sign_transaction(tx, password=None)
        self.assertTrue(tx.is_complete())
        self.assertFalse(tx.is_segwit())
        tx_copy = tx_from_any(tx.serialize())
        self.assertEqual('02000000014e679224851da8e67493fb536ab1d3ecf7b9f64ccdeff2ef1b717b5f61d8980d000000006a473044022043b34ed26822f120a2454aa9dd271400883e5c7133d3cd58ac018ddfa8ba4648022010394ca68edaf75df31217d3097f1171a87c846facfd963e49618fb1af89b66d012103d4ce4ba5be0b861d2ee7c715b84ab0e791ccd36530bd8652babae37eda693c39fdffffff01200b0700000000001976a914ac55156f62fa9085c114fc6496aee5ab153cb22888ac14f71c00',
                         str(tx_copy))
        self.assertEqual('9599a45a566251a5949b4f4b4a5f8d9a34c9e38e1ead9337c8338e34ea5bcd6e', tx_copy.txid())
        self.assertEqual('9599a45a566251a5949b4f4b4a5f8d9a34c9e38e1ead9337c8338e34ea5bcd6e', tx_copy.wtxid())

        wallet.adb.receive_tx_callback(tx, TX_HEIGHT_UNCONFIRMED)
        self.assertEqual((0, 461600, 0), wallet.get_balance())

    async def _bump_fee_p2wpkh_decrease_payment(self, *, simulate_moving_txs, config):
        wallet = self.create_standard_wallet_from_seed('leader company camera enlist crash sleep insane aware anger hole hammer label',
                                                       config=config)

        # bootstrap wallet
        funding_tx = Transaction('020000000001022ea8f7940c2e4bca2f34f21ba15a5c8d5e3c93d9c6deb17983412feefa0f1f6d0100000000fdffffff9d4ba5ab41951d506a7fa8272ef999ce3df166fe28f6f885aa791f012a0924cf0000000000fdffffff027485010000000000160014f80e86af4246960a24cd21c275a8e8842973fbcaa0860100000000001600149c6b743752604b98d30f1a5d27a5d5ce8919f4400247304402203bf6dd875a775f356d4bb8c4e295a2cd506338c100767518f2b31fb85db71c1302204dc4ebca5584fc1cc08bd7f7171135d1b67ca6c8812c3723cd332eccaa7b848101210360bdbd16d9ef390fd3e804c421e6f30e6b065ac314f4d2b9a80d2f0682ad1431024730440220126b442d7988c5883ca17c2429f51ce770e3a57895524c8dfe07b539e483019e02200b50feed4f42f0035c9a9ddd044820607281e45e29e41a29233c2b8be6080bac01210245d47d08915816a5ecc934cff1b17e00071ca06172f51d632ba95392e8aad4fdd38a1d00')
        funding_txid = funding_tx.txid()
        self.assertEqual('dd0bf0d1563cd588b4c93cc1a9623c051ddb1c4f4581cf8ef43cfd27f031f246', funding_txid)
        wallet.adb.receive_tx_callback(funding_tx, TX_HEIGHT_UNCONFIRMED)

        orig_rbf_tx = Transaction('0200000000010146f231f027fd3cf48ecf81454f1cdb1d053c62a9c13cc9b488d53c56d1f00bdd0100000000fdffffff02c8af000000000000160014999a95482213a896c72a251b6cc9f3d137b0a45850c3000000000000160014ea76d391236726af7d7a9c10abe600129154eb5a02473044022076d298537b524a926a8fadad0e9ded5868c8f4cf29246048f76f00eb4afa56310220739ad9e0417e97ce03fad98a454b4977972c2805cef37bfa822c6d6c56737c870121024196fb7b766ac987a08b69a5e108feae8513b7e72bc9e47899e27b36100f2af4d48a1d00')
        orig_rbf_txid = orig_rbf_tx.txid()
        self.assertEqual('db2f77709a4a04417b3a45838c21470877fe7c182a4f81005a21ce1315c6a5e6', orig_rbf_txid)
        wallet.adb.receive_tx_callback(orig_rbf_tx, TX_HEIGHT_UNCONFIRMED)

        # bump tx
        tx = wallet.bump_fee(
            tx=tx_from_any(orig_rbf_tx.serialize()),
            new_fee_rate=60,
            strategy=BumpFeeStrategy.DECREASE_PAYMENT,
        )
        tx.locktime = 1936085
        tx.version = 2
        if simulate_moving_txs:
            partial_tx = tx.serialize_as_bytes().hex()
            self.assertEqual("70736274ff010071020000000146f231f027fd3cf48ecf81454f1cdb1d053c62a9c13cc9b488d53c56d1f00bdd0100000000fdffffff02c8af000000000000160014999a95482213a896c72a251b6cc9f3d137b0a458ccb5000000000000160014ea76d391236726af7d7a9c10abe600129154eb5ad58a1d000001011fa0860100000000001600149c6b743752604b98d30f1a5d27a5d5ce8919f4400100fd7201020000000001022ea8f7940c2e4bca2f34f21ba15a5c8d5e3c93d9c6deb17983412feefa0f1f6d0100000000fdffffff9d4ba5ab41951d506a7fa8272ef999ce3df166fe28f6f885aa791f012a0924cf0000000000fdffffff027485010000000000160014f80e86af4246960a24cd21c275a8e8842973fbcaa0860100000000001600149c6b743752604b98d30f1a5d27a5d5ce8919f4400247304402203bf6dd875a775f356d4bb8c4e295a2cd506338c100767518f2b31fb85db71c1302204dc4ebca5584fc1cc08bd7f7171135d1b67ca6c8812c3723cd332eccaa7b848101210360bdbd16d9ef390fd3e804c421e6f30e6b065ac314f4d2b9a80d2f0682ad1431024730440220126b442d7988c5883ca17c2429f51ce770e3a57895524c8dfe07b539e483019e02200b50feed4f42f0035c9a9ddd044820607281e45e29e41a29233c2b8be6080bac01210245d47d08915816a5ecc934cff1b17e00071ca06172f51d632ba95392e8aad4fdd38a1d002206024196fb7b766ac987a08b69a5e108feae8513b7e72bc9e47899e27b36100f2af410ce2dd7cb00000080000000000000000000220203ecb63cc22d200c96225671b88a51a71deb053c6445dbd4694f61166e3e5bd05910ce2dd7cb0000008001000000000000000000",
                             partial_tx)
            tx = tx_from_any(partial_tx)  # simulates moving partial txn between cosigners
        self.assertFalse(tx.is_complete())

        wallet.sign_transaction(tx, password=None)
        self.assertTrue(tx.is_complete())
        self.assertTrue(tx.is_segwit())
        tx_copy = tx_from_any(tx.serialize())
        self.assertEqual('0200000000010146f231f027fd3cf48ecf81454f1cdb1d053c62a9c13cc9b488d53c56d1f00bdd0100000000fdffffff02c8af000000000000160014999a95482213a896c72a251b6cc9f3d137b0a458ccb5000000000000160014ea76d391236726af7d7a9c10abe600129154eb5a024730440220063a2d330f0d659b3f686cc291722a87cc37371d3520c946e74da8dbbd4c57e00220604b0f387754988f71af47db78263698a513173e8ce3b27a696b9e3954ba757b0121024196fb7b766ac987a08b69a5e108feae8513b7e72bc9e47899e27b36100f2af4d58a1d00',
                         str(tx_copy))
        self.assertEqual('6b03c00f47cb145ffb632c3ce54dece29b9a980949ef5c574321f7fc83fa2238', tx_copy.txid())
        self.assertEqual('cb1f123231a3de5b02babddb43208f0273cb0df8addd4275583234eb50c7a87d', tx_copy.wtxid())

        wallet.adb.receive_tx_callback(tx, TX_HEIGHT_UNCONFIRMED)
        self.assertEqual((0, 45000, 0), wallet.get_balance())

    async def _bump_fee_p2wpkh_decrease_payment_batch(self, *, simulate_moving_txs, config):
        wallet = self.create_standard_wallet_from_seed('leader company camera enlist crash sleep insane aware anger hole hammer label',
                                                       config=config)

        # bootstrap wallet
        funding_tx = Transaction('020000000001022ea8f7940c2e4bca2f34f21ba15a5c8d5e3c93d9c6deb17983412feefa0f1f6d0100000000fdffffff9d4ba5ab41951d506a7fa8272ef999ce3df166fe28f6f885aa791f012a0924cf0000000000fdffffff027485010000000000160014f80e86af4246960a24cd21c275a8e8842973fbcaa0860100000000001600149c6b743752604b98d30f1a5d27a5d5ce8919f4400247304402203bf6dd875a775f356d4bb8c4e295a2cd506338c100767518f2b31fb85db71c1302204dc4ebca5584fc1cc08bd7f7171135d1b67ca6c8812c3723cd332eccaa7b848101210360bdbd16d9ef390fd3e804c421e6f30e6b065ac314f4d2b9a80d2f0682ad1431024730440220126b442d7988c5883ca17c2429f51ce770e3a57895524c8dfe07b539e483019e02200b50feed4f42f0035c9a9ddd044820607281e45e29e41a29233c2b8be6080bac01210245d47d08915816a5ecc934cff1b17e00071ca06172f51d632ba95392e8aad4fdd38a1d00')
        funding_txid = funding_tx.txid()
        self.assertEqual('dd0bf0d1563cd588b4c93cc1a9623c051ddb1c4f4581cf8ef43cfd27f031f246', funding_txid)
        wallet.adb.receive_tx_callback(funding_tx, TX_HEIGHT_UNCONFIRMED)

        orig_rbf_tx = Transaction('0200000000010146f231f027fd3cf48ecf81454f1cdb1d053c62a9c13cc9b488d53c56d1f00bdd0100000000fdffffff05e803000000000000160014a01f6b2a4bdaf3fb61f2a45e5eac92fcc58daee3881300000000000016001470fcde1ed0159ba5af97baec085ceb857098cedb0c49000000000000160014999a95482213a896c72a251b6cc9f3d137b0a458a86100000000000016001440c234c451fbd9ddf7824d6b8f0dc968a220946450c3000000000000160014ea76d391236726af7d7a9c10abe600129154eb5a024730440220782fb75f2398997ac77cd1b5c0d78f30a66b83df1d2d21c7a06cb03eb592d91702200540cf329c4b21e26aaba79a0c0ebdf465c4befb76a61e4eec924bc482cbf2930121024196fb7b766ac987a08b69a5e108feae8513b7e72bc9e47899e27b36100f2af4a58a1d00')
        orig_rbf_txid = orig_rbf_tx.txid()
        self.assertEqual('9e0c7d890053c47c7cd653be984bc4b9a5dab8acf9a6ae075a00113d3077ad74', orig_rbf_txid)
        wallet.adb.receive_tx_callback(orig_rbf_tx, TX_HEIGHT_UNCONFIRMED)

        # bump tx
        tx = wallet.bump_fee(
            tx=tx_from_any(orig_rbf_tx.serialize()),
            new_fee_rate=60,
            strategy=BumpFeeStrategy.DECREASE_PAYMENT,
        )
        tx.locktime = 1936095
        tx.version = 2
        if simulate_moving_txs:
            partial_tx = tx.serialize_as_bytes().hex()
            self.assertEqual("70736274ff0100af020000000146f231f027fd3cf48ecf81454f1cdb1d053c62a9c13cc9b488d53c56d1f00bdd0100000000fdffffff045d0500000000000016001470fcde1ed0159ba5af97baec085ceb857098cedb0c49000000000000160014999a95482213a896c72a251b6cc9f3d137b0a4587d5300000000000016001440c234c451fbd9ddf7824d6b8f0dc968a220946425b5000000000000160014ea76d391236726af7d7a9c10abe600129154eb5adf8a1d000001011fa0860100000000001600149c6b743752604b98d30f1a5d27a5d5ce8919f4400100fd7201020000000001022ea8f7940c2e4bca2f34f21ba15a5c8d5e3c93d9c6deb17983412feefa0f1f6d0100000000fdffffff9d4ba5ab41951d506a7fa8272ef999ce3df166fe28f6f885aa791f012a0924cf0000000000fdffffff027485010000000000160014f80e86af4246960a24cd21c275a8e8842973fbcaa0860100000000001600149c6b743752604b98d30f1a5d27a5d5ce8919f4400247304402203bf6dd875a775f356d4bb8c4e295a2cd506338c100767518f2b31fb85db71c1302204dc4ebca5584fc1cc08bd7f7171135d1b67ca6c8812c3723cd332eccaa7b848101210360bdbd16d9ef390fd3e804c421e6f30e6b065ac314f4d2b9a80d2f0682ad1431024730440220126b442d7988c5883ca17c2429f51ce770e3a57895524c8dfe07b539e483019e02200b50feed4f42f0035c9a9ddd044820607281e45e29e41a29233c2b8be6080bac01210245d47d08915816a5ecc934cff1b17e00071ca06172f51d632ba95392e8aad4fdd38a1d002206024196fb7b766ac987a08b69a5e108feae8513b7e72bc9e47899e27b36100f2af410ce2dd7cb0000008000000000000000000000220203ecb63cc22d200c96225671b88a51a71deb053c6445dbd4694f61166e3e5bd05910ce2dd7cb000000800100000000000000000000",
                             partial_tx)
            tx = tx_from_any(partial_tx)  # simulates moving partial txn between cosigners
        self.assertFalse(tx.is_complete())

        wallet.sign_transaction(tx, password=None)
        self.assertTrue(tx.is_complete())
        self.assertTrue(tx.is_segwit())
        tx_copy = tx_from_any(tx.serialize())
        self.assertEqual('0200000000010146f231f027fd3cf48ecf81454f1cdb1d053c62a9c13cc9b488d53c56d1f00bdd0100000000fdffffff045d0500000000000016001470fcde1ed0159ba5af97baec085ceb857098cedb0c49000000000000160014999a95482213a896c72a251b6cc9f3d137b0a4587d5300000000000016001440c234c451fbd9ddf7824d6b8f0dc968a220946425b5000000000000160014ea76d391236726af7d7a9c10abe600129154eb5a024730440220477ff315d3ac58de3bc1ec0b44b90a90da9bc09c440982fd9a1563eae98df0dc0220574033b0e306d388edcc77e4c2b39338fc8f182c747014aef3ce2c99cf9e5e960121024196fb7b766ac987a08b69a5e108feae8513b7e72bc9e47899e27b36100f2af4df8a1d00',
                         str(tx_copy))
        self.assertEqual('bc86f4f14fea5305b197c02ae7b0d6b04c5f49144d9ad37c9f64ec0ec6d34594', tx_copy.txid())
        self.assertEqual('368e4c0429b38e66ac64ac9dbb66145c9f28dfaf2fad60f6424db32c379a12da', tx_copy.wtxid())

        wallet.adb.receive_tx_callback(tx, TX_HEIGHT_UNCONFIRMED)
        self.assertEqual((0, 18700, 0), wallet.get_balance())

    async def _bump_fee_p2wpkh_insane_high_target_fee(self, *, config):
        wallet = self.create_standard_wallet_from_seed('leader company camera enlist crash sleep insane aware anger hole hammer label',
                                                       config=config)

        # bootstrap wallet
        funding_tx = Transaction('020000000001022ea8f7940c2e4bca2f34f21ba15a5c8d5e3c93d9c6deb17983412feefa0f1f6d0100000000fdffffff9d4ba5ab41951d506a7fa8272ef999ce3df166fe28f6f885aa791f012a0924cf0000000000fdffffff027485010000000000160014f80e86af4246960a24cd21c275a8e8842973fbcaa0860100000000001600149c6b743752604b98d30f1a5d27a5d5ce8919f4400247304402203bf6dd875a775f356d4bb8c4e295a2cd506338c100767518f2b31fb85db71c1302204dc4ebca5584fc1cc08bd7f7171135d1b67ca6c8812c3723cd332eccaa7b848101210360bdbd16d9ef390fd3e804c421e6f30e6b065ac314f4d2b9a80d2f0682ad1431024730440220126b442d7988c5883ca17c2429f51ce770e3a57895524c8dfe07b539e483019e02200b50feed4f42f0035c9a9ddd044820607281e45e29e41a29233c2b8be6080bac01210245d47d08915816a5ecc934cff1b17e00071ca06172f51d632ba95392e8aad4fdd38a1d00')
        funding_txid = funding_tx.txid()
        self.assertEqual('dd0bf0d1563cd588b4c93cc1a9623c051ddb1c4f4581cf8ef43cfd27f031f246', funding_txid)
        wallet.adb.receive_tx_callback(funding_tx, TX_HEIGHT_UNCONFIRMED)

        orig_rbf_tx = Transaction('0200000000010146f231f027fd3cf48ecf81454f1cdb1d053c62a9c13cc9b488d53c56d1f00bdd0100000000fdffffff02c8af000000000000160014999a95482213a896c72a251b6cc9f3d137b0a45850c3000000000000160014ea76d391236726af7d7a9c10abe600129154eb5a02473044022076d298537b524a926a8fadad0e9ded5868c8f4cf29246048f76f00eb4afa56310220739ad9e0417e97ce03fad98a454b4977972c2805cef37bfa822c6d6c56737c870121024196fb7b766ac987a08b69a5e108feae8513b7e72bc9e47899e27b36100f2af4d48a1d00')
        orig_rbf_txid = orig_rbf_tx.txid()
        self.assertEqual('db2f77709a4a04417b3a45838c21470877fe7c182a4f81005a21ce1315c6a5e6', orig_rbf_txid)
        wallet.adb.receive_tx_callback(orig_rbf_tx, TX_HEIGHT_UNCONFIRMED)

        with self.assertRaises(CannotBumpFee):
            tx = wallet.bump_fee(
                tx=tx_from_any(orig_rbf_tx.serialize()),
                new_fee_rate=99999,
                strategy=BumpFeeStrategy.DECREASE_PAYMENT,
            )
        with self.assertRaises(CannotBumpFee):
            tx = wallet.bump_fee(
                tx=tx_from_any(orig_rbf_tx.serialize()),
                new_fee_rate=99999,
                strategy=BumpFeeStrategy.PRESERVE_PAYMENT,
            )

        tx = wallet.bump_fee(
            tx=tx_from_any(orig_rbf_tx.serialize()),
            new_fee_rate=60,
            strategy=BumpFeeStrategy.DECREASE_PAYMENT,
        )
        tx.locktime = 1936085
        tx.version = 2
        self.assertEqual('6b03c00f47cb145ffb632c3ce54dece29b9a980949ef5c574321f7fc83fa2238', tx.txid())

    @mock.patch.object(wallet.Abstract_Wallet, 'save_db')
    async def test_cpfp_p2pkh(self, mock_save_db):
        wallet = self.create_standard_wallet_from_seed('fold object utility erase deputy output stadium feed stereo usage modify bean')

        # bootstrap wallet
        funding_tx = Transaction('010000000001010f40064d66d766144e17bb3276d96042fd5aee2196bcce7e415f839e55a83de800000000171600147b6d7c7763b9185b95f367cf28e4dc6d09441e73fdffffff02404b4c00000000001976a9141df43441a3a3ee563e560d3ddc7e07cc9f9c3cdb88ac009871000000000017a9143873281796131b1996d2f94ab265327ee5e9d6e28702473044022029c124e5a1e2c6fa12e45ccdbdddb45fec53f33b982389455b110fdb3fe4173102203b3b7656bca07e4eae3554900aa66200f46fec0af10e83daaa51d9e4e62a26f4012103c8f0460c245c954ef563df3b1743ea23b965f98b120497ac53bd6b8e8e9e0f9bbe391400')
        funding_txid = funding_tx.txid()
        funding_output_value = 5000000
        self.assertEqual('9973bf8918afa349b63934432386f585613b51034db6c8628b61ba2feb8a3668', funding_txid)
        wallet.adb.receive_tx_callback(funding_tx, TX_HEIGHT_UNCONFIRMED)

        # cpfp tx
        tx = wallet.cpfp(funding_tx, fee=50000)
        tx.set_rbf(True)
        tx.locktime = 1325502
        tx.version = 1
        wallet.sign_transaction(tx, password=None)

        self.assertTrue(tx.is_complete())
        self.assertFalse(tx.is_segwit())
        self.assertEqual(1, len(tx.inputs()))
        tx_copy = tx_from_any(tx.serialize())

        self.assertEqual(tx.txid(), tx_copy.txid())
        self.assertEqual(tx.wtxid(), tx_copy.wtxid())
        self.assertEqual('010000000168368aeb2fba618b62c8b64d03513b6185f58623433439b649a3af1889bf7399000000006a473044022014139c4c8dd4148851c1306c4901b759799e87a22885a3c23f6a6472a3c580dd02205df8037a19261a80157143ee61d24b64b8f60c3cb196e36e758920669f88eb56012102a7536f0bfbc60c5a8e86e2b9df26431fc062f9f454016dbc26f2467e0bc98b3ffdffffff01f0874b00000000001976a914aab9af3fbee0ab4e5c00d53e92f66d4bcb44f1bd88acbe391400',
                         str(tx_copy))
        self.assertEqual('c064c0dd89077de615f0ff8a626d4a62092c02649ed8266ed4c54302918e87d5', tx_copy.txid())
        self.assertEqual('c064c0dd89077de615f0ff8a626d4a62092c02649ed8266ed4c54302918e87d5', tx_copy.wtxid())

        wallet.adb.receive_tx_callback(tx, TX_HEIGHT_UNCONFIRMED)
        self.assertEqual((0, funding_output_value - 50000, 0), wallet.get_balance())

    async def _bump_fee_p2wpkh_when_there_is_a_change_address(self, *, simulate_moving_txs, config):
        wallet = self.create_standard_wallet_from_seed('frost repair depend effort salon ring foam oak cancel receive save usage',
                                                       config=config)

        # bootstrap wallet
        funding_tx = Transaction('01000000000102acd6459dec7c3c51048eb112630da756f5d4cb4752b8d39aa325407ae0885cba020000001716001455c7f5e0631d8e6f5f05dddb9f676cec48845532fdffffffd146691ef6a207b682b13da5f2388b1f0d2a2022c8cfb8dc27b65434ec9ec8f701000000171600147b3be8a7ceaf15f57d7df2a3d216bc3c259e3225fdffffff02a9875b000000000017a914ea5a99f83e71d1c1dfc5d0370e9755567fe4a141878096980000000000160014d4ca56fcbad98fb4dcafdc573a75d6a6fffb09b702483045022100dde1ba0c9a2862a65791b8d91295a6603207fb79635935a67890506c214dd96d022046c6616642ef5971103c1db07ac014e63fa3b0e15c5729eacdd3e77fcb7d2086012103a72410f185401bb5b10aaa30989c272b554dc6d53bda6da85a76f662723421af024730440220033d0be8f74e782fbcec2b396647c7715d2356076b442423f23552b617062312022063c95cafdc6d52ccf55c8ee0f9ceb0f57afb41ea9076eb74fe633f59c50c6377012103b96a4954d834fbcfb2bbf8cf7de7dc2b28bc3d661c1557d1fd1db1bfc123a94abb391400')
        funding_txid = funding_tx.txid()
        funding_output_value = 10000000
        self.assertEqual('52e669a20a26c8b3df5b41e5e6309b18bcde8e1ad7ea17a18f63b6dc6c8becc0', funding_txid)
        wallet.adb.receive_tx_callback(funding_tx, TX_HEIGHT_UNCONFIRMED)

        # create tx
        outputs = [PartialTxOutput.from_address_and_value('2N1VTMMFb91SH9SNRAkT7z8otP5eZEct4KL', 2500000)]
        coins = wallet.get_spendable_coins(domain=None)
        tx = wallet.make_unsigned_transaction(coins=coins, outputs=outputs, fee=5000)
        tx.set_rbf(True)
        tx.locktime = 1325499
        tx.version = 1
        if simulate_moving_txs:
            partial_tx = tx.serialize_as_bytes().hex()
            self.assertEqual("70736274ff0100720100000001c0ec8b6cdcb6638fa117ead71a8edebc189b30e6e5415bdfb3c8260aa269e6520100000000fdffffff02a02526000000000017a9145a71fc1a7a98ddd67be935ade1600981c0d066f987585d720000000000160014f0fe5c1867a174a12e70165e728a072619455ed5bb3914000001011f8096980000000000160014d4ca56fcbad98fb4dcafdc573a75d6a6fffb09b70100fda20101000000000102acd6459dec7c3c51048eb112630da756f5d4cb4752b8d39aa325407ae0885cba020000001716001455c7f5e0631d8e6f5f05dddb9f676cec48845532fdffffffd146691ef6a207b682b13da5f2388b1f0d2a2022c8cfb8dc27b65434ec9ec8f701000000171600147b3be8a7ceaf15f57d7df2a3d216bc3c259e3225fdffffff02a9875b000000000017a914ea5a99f83e71d1c1dfc5d0370e9755567fe4a141878096980000000000160014d4ca56fcbad98fb4dcafdc573a75d6a6fffb09b702483045022100dde1ba0c9a2862a65791b8d91295a6603207fb79635935a67890506c214dd96d022046c6616642ef5971103c1db07ac014e63fa3b0e15c5729eacdd3e77fcb7d2086012103a72410f185401bb5b10aaa30989c272b554dc6d53bda6da85a76f662723421af024730440220033d0be8f74e782fbcec2b396647c7715d2356076b442423f23552b617062312022063c95cafdc6d52ccf55c8ee0f9ceb0f57afb41ea9076eb74fe633f59c50c6377012103b96a4954d834fbcfb2bbf8cf7de7dc2b28bc3d661c1557d1fd1db1bfc123a94abb3914002206028d4c44ca36d2c4bff3813df8d5d3c0278357521ecb892cd694c473c03970e4c510e8a903980000008000000000000000000000220202105dd9133f33cbd4e50443ef9af428c0be61f097f8942aaa916f50b530125aea10e8a9039800000080010000000000000000",
                             partial_tx)
            tx = tx_from_any(partial_tx)  # simulates moving partial txn between cosigners
        wallet.sign_transaction(tx, password=None)

        self.assertTrue(tx.is_complete())
        self.assertTrue(tx.is_segwit())
        self.assertEqual(1, len(tx.inputs()))
        tx_copy = tx_from_any(tx.serialize())
        self.assertTrue(wallet.is_mine(wallet.adb.get_txin_address(tx_copy.inputs()[0])))

        self.assertEqual(tx.txid(), tx_copy.txid())
        self.assertEqual(tx.wtxid(), tx_copy.wtxid())
        self.assertEqual('01000000000101c0ec8b6cdcb6638fa117ead71a8edebc189b30e6e5415bdfb3c8260aa269e6520100000000fdffffff02a02526000000000017a9145a71fc1a7a98ddd67be935ade1600981c0d066f987585d720000000000160014f0fe5c1867a174a12e70165e728a072619455ed50247304402205442705e988abe74bf391b293bb1b886674284a92ed0788c33024f9336d60aef022013a93049d3bed693254cd31a704d70bb988a36750f0b74d0a5b4d9e29c54ca9d0121028d4c44ca36d2c4bff3813df8d5d3c0278357521ecb892cd694c473c03970e4c5bb391400',
                         str(tx_copy))
        self.assertEqual('b019bbad45a46ed25365e46e4cae6428fb12ae425977eb93011ffb294cb4977e', tx_copy.txid())
        self.assertEqual('ba87313e2b3b42f1cc478843d4d53c72d6e06f6c66ac8cfbe2a59cdac2fd532d', tx_copy.wtxid())

        wallet.adb.receive_tx_callback(tx, TX_HEIGHT_UNCONFIRMED)
        self.assertEqual((0, funding_output_value - 2500000 - 5000, 0), wallet.get_balance())

        # bump tx
        tx = wallet.bump_fee(tx=tx_from_any(tx.serialize()), new_fee_rate=70.0)
        tx.locktime = 1325500
        tx.version = 1
        if simulate_moving_txs:
            partial_tx = tx.serialize_as_bytes().hex()
            self.assertEqual("70736274ff0100720100000001c0ec8b6cdcb6638fa117ead71a8edebc189b30e6e5415bdfb3c8260aa269e6520100000000fdffffff02a02526000000000017a9145a71fc1a7a98ddd67be935ade1600981c0d066f9870c4a720000000000160014f0fe5c1867a174a12e70165e728a072619455ed5bc3914000001011f8096980000000000160014d4ca56fcbad98fb4dcafdc573a75d6a6fffb09b70100fda20101000000000102acd6459dec7c3c51048eb112630da756f5d4cb4752b8d39aa325407ae0885cba020000001716001455c7f5e0631d8e6f5f05dddb9f676cec48845532fdffffffd146691ef6a207b682b13da5f2388b1f0d2a2022c8cfb8dc27b65434ec9ec8f701000000171600147b3be8a7ceaf15f57d7df2a3d216bc3c259e3225fdffffff02a9875b000000000017a914ea5a99f83e71d1c1dfc5d0370e9755567fe4a141878096980000000000160014d4ca56fcbad98fb4dcafdc573a75d6a6fffb09b702483045022100dde1ba0c9a2862a65791b8d91295a6603207fb79635935a67890506c214dd96d022046c6616642ef5971103c1db07ac014e63fa3b0e15c5729eacdd3e77fcb7d2086012103a72410f185401bb5b10aaa30989c272b554dc6d53bda6da85a76f662723421af024730440220033d0be8f74e782fbcec2b396647c7715d2356076b442423f23552b617062312022063c95cafdc6d52ccf55c8ee0f9ceb0f57afb41ea9076eb74fe633f59c50c6377012103b96a4954d834fbcfb2bbf8cf7de7dc2b28bc3d661c1557d1fd1db1bfc123a94abb3914002206028d4c44ca36d2c4bff3813df8d5d3c0278357521ecb892cd694c473c03970e4c510e8a903980000008000000000000000000000220202105dd9133f33cbd4e50443ef9af428c0be61f097f8942aaa916f50b530125aea10e8a9039800000080010000000000000000",
                             partial_tx)
            tx = tx_from_any(partial_tx)  # simulates moving partial txn between cosigners
        self.assertFalse(tx.is_complete())

        wallet.sign_transaction(tx, password=None)
        self.assertTrue(tx.is_complete())
        self.assertTrue(tx.is_segwit())
        tx_copy = tx_from_any(tx.serialize())
        self.assertEqual('01000000000101c0ec8b6cdcb6638fa117ead71a8edebc189b30e6e5415bdfb3c8260aa269e6520100000000fdffffff02a02526000000000017a9145a71fc1a7a98ddd67be935ade1600981c0d066f9870c4a720000000000160014f0fe5c1867a174a12e70165e728a072619455ed50247304402202a7e412d37f7a54f7ede0f85e58c7f9dc0f7244d222a4f50a90f87b05badeed40220788d4a4a13f660de7d5464dce5e79419361fdd5d1853c7da65469cd32f7981a90121028d4c44ca36d2c4bff3813df8d5d3c0278357521ecb892cd694c473c03970e4c5bc391400',
                         str(tx_copy))
        self.assertEqual('dad75ab7078b9ce9698a83e7a954c1c38b235d3a4ab79bcb340245e3d9b62b93', tx_copy.txid())
        self.assertEqual('05a484c64a094724b1c58a15463c8c772a98f084cc23ee636204ad9c4d9e5b51', tx_copy.wtxid())

        wallet.adb.receive_tx_callback(tx, TX_HEIGHT_UNCONFIRMED)
        self.assertEqual((0, 7490060, 0), wallet.get_balance())

    async def _bump_fee_when_not_all_inputs_are_ismine_subcase_some_outputs_are_ismine_but_not_all(self, *, simulate_moving_txs, config):
        class NetworkMock:
            relay_fee = 1000
            async def get_transaction(self, txid, timeout=None):
                if txid == "597098f9077cd2a7bf5bb2a03c9ae5fcd9d1f07c0891cb42cbb129cf9eaf57fd":
                    return "02000000000102a5883f3de780d260e6f26cf85144403c7744a65a44cd38f9ff45aecadf010c540000000000fdffffffbdeb0175b1c51c96843d1952f7e1c49c1703717d7d020048d4de0a8eed94dad50000000000fdffffff03b2a00700000000001600140cd6c9f8ce0aa73d77fcf7f156c74f5cbec6906bb2a00700000000001600146435504ddc95e6019a90bb7dfc7ca81a88a8633106d790000000000016001444bd3017ee214370abf683abaa7f6204c9f40210024730440220652a04a2a301d9a031a034f3ae48174e204e17acf7bfc27f0dcab14243f73e2202207b29e964c434dfb2c515232d36566a40dccd4dd93ccb7fd15260ecbda10f0d9801210231994e564a0530068d17a9b0f85bec58d1352517a2861ea99e5b3070d2c5dbda02473044022072186473874919019da0e3d92b6e0aa4f88cba448ed5434615e5a3c8e2b7c42a02203ec05cef66960d5bc45d0f3d25675190cf8035b11a05ed4b719fd9c3a894899b012102f5fdca8c4e30ba0a1babf9cf9ebe62519b08aead351c349ed1ffc8316c24f542d7f61c00"
                else:
                    raise Exception("unexpected txid")
            def has_internet_connection(self):
                return True
            run_from_another_thread = Network.run_from_another_thread
            def get_local_height(self):
                return 0
            def blockchain(self):
                class BlockchainMock:
                    def is_tip_stale(self):
                        return True
                return BlockchainMock()

        wallet = self.create_standard_wallet_from_seed('mix total present junior leader live state athlete mistake crack wall valve',
                                                       config=config)
        wallet.network = NetworkMock()

        # bootstrap wallet
        funding_tx = Transaction('02000000000101a5883f3de780d260e6f26cf85144403c7744a65a44cd38f9ff45aecadf010c540100000000fdffffff0220a1070000000000160014db44724ac632ae47ee5765954d64796dd5fec72708de3c000000000016001424b32aadb42a89016c4de8f11741c3b29b15f21c02473044022045cc6c1cc875cbb0c0d8fe323dc1de9716e49ed5659741b0fb3dd9a196894066022077c242640071d12ec5763c5870f482a4823d8713e4bd14353dd621ed29a7f96d012102aea8d439a0f79d8b58e8d7bda83009f587e1f3da350adaa484329bf47cd03465fef61c00')
        funding_txid = funding_tx.txid()
        self.assertEqual('08557327673db61cc921e1a30826608599b86457836be3021105c13940d9a9a3', funding_txid)
        wallet.adb.receive_tx_callback(funding_tx, TX_HEIGHT_UNCONFIRMED)

        orig_rbf_tx = Transaction('02000000000102a3a9d94039c1051102e36b835764b89985602608a3e121c91cb63d67277355080000000000fdfffffffd57af9ecf29b1cb42cb91087cf0d1d9fce59a3ca0b25bbfa7d27c07f99870590200000000fdffffff03b2a00700000000001600145dc80fd43eb70fd21a6c4446e3ce043df94f100cb2a00700000000001600147db4ab480b7d2218fba561ff304178f4afcbc972be358900000000001600149d91f0053172fab394d277ae27e9fa5c5a49210902473044022003999f03be8b9e299b2cd3bc7bce05e273d5d9ce24fc47af8754f26a7a13e13f022004e668499a67061789f6ebd2932c969ece74417ae3f2307bf696428bbed4fe36012102a1c9b25b37aa31ccbb2d72caaffce81ec8253020a74017d92bbfc14a832fc9cb0247304402207121358a66c0e716e2ba2be928076736261c691b4fbf89ea8d255449a4f5837b022042cadf9fe1b4f3c03ede3cef6783b42f0ba319f2e0273b624009cd023488c4c1012103a5ba95fb1e0043428ed70680fc17db254b3f701dfccf91e48090aa17c1b7ea40fef61c00')
        orig_rbf_txid = orig_rbf_tx.txid()
        self.assertEqual('6057690010ddac93a371629e1f41866400623e13a9cd336d280fc3239086a983', orig_rbf_txid)
        wallet.adb.receive_tx_callback(orig_rbf_tx, TX_HEIGHT_UNCONFIRMED)

        # bump tx
        orig_rbf_tx = tx_from_any(orig_rbf_tx.serialize())
        orig_rbf_tx.add_info_from_wallet(wallet=wallet)
        await orig_rbf_tx.add_info_from_network(network=wallet.network)
        tx = wallet.bump_fee(tx=orig_rbf_tx, new_fee_rate=70)
        tx.locktime = 1898268
        tx.version = 2
        if simulate_moving_txs:
            partial_tx = tx.serialize_as_bytes().hex()
            self.assertEqual("70736274ff0100b90200000002a3a9d94039c1051102e36b835764b89985602608a3e121c91cb63d67277355080000000000fdfffffffd57af9ecf29b1cb42cb91087cf0d1d9fce59a3ca0b25bbfa7d27c07f99870590200000000fdffffff031660070000000000160014a36590fb127d05cf17a07a84a17f2f2d6cc90a7bb2a00700000000001600147db4ab480b7d2218fba561ff304178f4afcbc972be358900000000001600149d91f0053172fab394d277ae27e9fa5c5a4921091cf71c000001011f20a1070000000000160014db44724ac632ae47ee5765954d64796dd5fec7270100de02000000000101a5883f3de780d260e6f26cf85144403c7744a65a44cd38f9ff45aecadf010c540100000000fdffffff0220a1070000000000160014db44724ac632ae47ee5765954d64796dd5fec72708de3c000000000016001424b32aadb42a89016c4de8f11741c3b29b15f21c02473044022045cc6c1cc875cbb0c0d8fe323dc1de9716e49ed5659741b0fb3dd9a196894066022077c242640071d12ec5763c5870f482a4823d8713e4bd14353dd621ed29a7f96d012102aea8d439a0f79d8b58e8d7bda83009f587e1f3da350adaa484329bf47cd03465fef61c00220602a1c9b25b37aa31ccbb2d72caaffce81ec8253020a74017d92bbfc14a832fc9cb109c9fff98000000800000000000000000000100fd910102000000000102a5883f3de780d260e6f26cf85144403c7744a65a44cd38f9ff45aecadf010c540000000000fdffffffbdeb0175b1c51c96843d1952f7e1c49c1703717d7d020048d4de0a8eed94dad50000000000fdffffff03b2a00700000000001600140cd6c9f8ce0aa73d77fcf7f156c74f5cbec6906bb2a00700000000001600146435504ddc95e6019a90bb7dfc7ca81a88a8633106d790000000000016001444bd3017ee214370abf683abaa7f6204c9f40210024730440220652a04a2a301d9a031a034f3ae48174e204e17acf7bfc27f0dcab14243f73e2202207b29e964c434dfb2c515232d36566a40dccd4dd93ccb7fd15260ecbda10f0d9801210231994e564a0530068d17a9b0f85bec58d1352517a2861ea99e5b3070d2c5dbda02473044022072186473874919019da0e3d92b6e0aa4f88cba448ed5434615e5a3c8e2b7c42a02203ec05cef66960d5bc45d0f3d25675190cf8035b11a05ed4b719fd9c3a894899b012102f5fdca8c4e30ba0a1babf9cf9ebe62519b08aead351c349ed1ffc8316c24f542d7f61c0000220203b1b437d6d3366441e63e387594ffacb80676d7d518971d1d284b775cd7d8c38b109c9fff98000000800100000000000000000000",
                             partial_tx)
            tx = tx_from_any(partial_tx)  # simulates moving partial txn between cosigners
        self.assertFalse(tx.is_complete())

        wallet.sign_transaction(tx, password=None)
        self.assertFalse(tx.is_complete())
        self.assertTrue(tx.is_segwit())
        tx_copy = tx_from_any(tx.serialize())
        self.assertEqual('70736274ff0100b90200000002a3a9d94039c1051102e36b835764b89985602608a3e121c91cb63d67277355080000000000fdfffffffd57af9ecf29b1cb42cb91087cf0d1d9fce59a3ca0b25bbfa7d27c07f99870590200000000fdffffff031660070000000000160014a36590fb127d05cf17a07a84a17f2f2d6cc90a7bb2a00700000000001600147db4ab480b7d2218fba561ff304178f4afcbc972be358900000000001600149d91f0053172fab394d277ae27e9fa5c5a4921091cf71c000001011f20a1070000000000160014db44724ac632ae47ee5765954d64796dd5fec7270100de02000000000101a5883f3de780d260e6f26cf85144403c7744a65a44cd38f9ff45aecadf010c540100000000fdffffff0220a1070000000000160014db44724ac632ae47ee5765954d64796dd5fec72708de3c000000000016001424b32aadb42a89016c4de8f11741c3b29b15f21c02473044022045cc6c1cc875cbb0c0d8fe323dc1de9716e49ed5659741b0fb3dd9a196894066022077c242640071d12ec5763c5870f482a4823d8713e4bd14353dd621ed29a7f96d012102aea8d439a0f79d8b58e8d7bda83009f587e1f3da350adaa484329bf47cd03465fef61c0001070001086b0247304402201f5ea643f6bc59c96ab8f1a3935b455e8f9395a67b74d618d121d16ae76f7b440220574d05df88740f915798e7993158c08e544801a044d19ef140574da19c1937d7012102a1c9b25b37aa31ccbb2d72caaffce81ec8253020a74017d92bbfc14a832fc9cb000100fd910102000000000102a5883f3de780d260e6f26cf85144403c7744a65a44cd38f9ff45aecadf010c540000000000fdffffffbdeb0175b1c51c96843d1952f7e1c49c1703717d7d020048d4de0a8eed94dad50000000000fdffffff03b2a00700000000001600140cd6c9f8ce0aa73d77fcf7f156c74f5cbec6906bb2a00700000000001600146435504ddc95e6019a90bb7dfc7ca81a88a8633106d790000000000016001444bd3017ee214370abf683abaa7f6204c9f40210024730440220652a04a2a301d9a031a034f3ae48174e204e17acf7bfc27f0dcab14243f73e2202207b29e964c434dfb2c515232d36566a40dccd4dd93ccb7fd15260ecbda10f0d9801210231994e564a0530068d17a9b0f85bec58d1352517a2861ea99e5b3070d2c5dbda02473044022072186473874919019da0e3d92b6e0aa4f88cba448ed5434615e5a3c8e2b7c42a02203ec05cef66960d5bc45d0f3d25675190cf8035b11a05ed4b719fd9c3a894899b012102f5fdca8c4e30ba0a1babf9cf9ebe62519b08aead351c349ed1ffc8316c24f542d7f61c0000220203b1b437d6d3366441e63e387594ffacb80676d7d518971d1d284b775cd7d8c38b109c9fff98000000800100000000000000000000',
                         tx_copy.serialize_as_bytes().hex())
        self.assertEqual('6a8ed07cd97a10ace851b67a65035f04ff477d67cde62bb8679007e87b214e79', tx_copy.txid())

    async def _bump_fee_when_not_all_inputs_are_ismine_subcase_all_outputs_are_ismine(self, *, simulate_moving_txs, config):
        class NetworkMock:
            relay_fee = 1000
            async def get_transaction(self, txid, timeout=None):
                if txid == "08557327673db61cc921e1a30826608599b86457836be3021105c13940d9a9a3":
                    return "02000000000101a5883f3de780d260e6f26cf85144403c7744a65a44cd38f9ff45aecadf010c540100000000fdffffff0220a1070000000000160014db44724ac632ae47ee5765954d64796dd5fec72708de3c000000000016001424b32aadb42a89016c4de8f11741c3b29b15f21c02473044022045cc6c1cc875cbb0c0d8fe323dc1de9716e49ed5659741b0fb3dd9a196894066022077c242640071d12ec5763c5870f482a4823d8713e4bd14353dd621ed29a7f96d012102aea8d439a0f79d8b58e8d7bda83009f587e1f3da350adaa484329bf47cd03465fef61c00"
                else:
                    raise Exception("unexpected txid")
            def has_internet_connection(self):
                return True
            run_from_another_thread = Network.run_from_another_thread
            def get_local_height(self):
                return 0
            def blockchain(self):
                class BlockchainMock:
                    def is_tip_stale(self):
                        return True
                return BlockchainMock()

        wallet = self.create_standard_wallet_from_seed(
            'faint orbit extend hope moon head mercy still debate sick cotton path',
            config=config,
            gap_limit=4,
        )
        wallet.network = NetworkMock()

        # bootstrap wallet
        funding_tx = Transaction('02000000000102c247447533b530cacc3e716aae84621857f04a483252374cbdccfdf8b4ef816b0000000000fdffffffc247447533b530cacc3e716aae84621857f04a483252374cbdccfdf8b4ef816b0100000000fdffffff01d63f0f00000000001600141ef4658adb12ec745a1a1fef6ab8897f04bade060247304402201dc5be86749d8ce33571a6f1a2f8bbfceba89b9dbf2b4683e66c8c17cf7df6090220729199516cb894569ebbe3e998d47fc74030231ed30f110c9babd8a9dc361115012102728251a5f5f55375eef3c14fe59ab0755ba4d5f388619895238033ac9b51aad20247304402202e5d416489c20810e96e931b98a84b0c0c4fc32d2d34d3470b7ee16810246a4c022040f86cf8030d2117d6487bbe6e23d68d6d70408b002d8055de1f33d038d3a0550121039c009e7e7dad07e74ec5a8ac9f9e3499420dd9fe9709995525c714170152512620f71c00')
        funding_txid = funding_tx.txid()
        self.assertEqual('59ff0dd3962db651444d9fa6a61311302e47158533714d006e7e024ce45777da', funding_txid)
        wallet.adb.receive_tx_callback(funding_tx, TX_HEIGHT_UNCONFIRMED)

        orig_rbf_tx = Transaction('02000000000102a3a9d94039c1051102e36b835764b89985602608a3e121c91cb63d67277355080000000000fdffffffda7757e44c027e6e004d71338515472e301113a6a69f4d4451b62d96d30dff590000000000fdffffff02b2a00700000000001600144710cfecc31828d31e68ad101dd022fe091a02b1683f0f00000000001600145fd89e3ff2f32c48d85ac65edb4fdf40112ffdfb02473044022032a64a01b0975b65b0adfee53baa6dfb2ca9917714ae3f3acbe609397cc4912d02207da348511a156f6b6eab9d4c762a421e629784108c61d128ad9409483c1e4819012102a1c9b25b37aa31ccbb2d72caaffce81ec8253020a74017d92bbfc14a832fc9cb024730440220620795910e9d96680a2d869024fc5048cb80d038e60a5b92850de65eb938a49c02201a550737b18eda5f93ce3ce0c5907d7b0a9856bbc3bb81cec14349c5b6c97c08012102999b1062a5acf7071a43fd6f2bd37a4e0f7162182490661949dbeeb7d1b03401eef61c00')
        orig_rbf_txid = orig_rbf_tx.txid()
        self.assertEqual('2dcc543035c90c25734c9381096cc2f211ac1c2467e072170bc9e51e4580029b', orig_rbf_txid)
        wallet.adb.receive_tx_callback(orig_rbf_tx, TX_HEIGHT_UNCONFIRMED)

        # bump tx
        orig_rbf_tx = tx_from_any(orig_rbf_tx.serialize())
        orig_rbf_tx.add_info_from_wallet(wallet=wallet)
        await orig_rbf_tx.add_info_from_network(network=wallet.network)
        tx = wallet.bump_fee(tx=orig_rbf_tx, new_fee_rate=50)
        tx.locktime = 1898273
        tx.version = 2
        if simulate_moving_txs:
            partial_tx = tx.serialize_as_bytes().hex()
            self.assertEqual("70736274ff01009a0200000002a3a9d94039c1051102e36b835764b89985602608a3e121c91cb63d67277355080000000000fdffffffda7757e44c027e6e004d71338515472e301113a6a69f4d4451b62d96d30dff590000000000fdffffff02bc780700000000001600144710cfecc31828d31e68ad101dd022fe091a02b1683f0f00000000001600145fd89e3ff2f32c48d85ac65edb4fdf40112ffdfb21f71c00000100de02000000000101a5883f3de780d260e6f26cf85144403c7744a65a44cd38f9ff45aecadf010c540100000000fdffffff0220a1070000000000160014db44724ac632ae47ee5765954d64796dd5fec72708de3c000000000016001424b32aadb42a89016c4de8f11741c3b29b15f21c02473044022045cc6c1cc875cbb0c0d8fe323dc1de9716e49ed5659741b0fb3dd9a196894066022077c242640071d12ec5763c5870f482a4823d8713e4bd14353dd621ed29a7f96d012102aea8d439a0f79d8b58e8d7bda83009f587e1f3da350adaa484329bf47cd03465fef61c000001011fd63f0f00000000001600141ef4658adb12ec745a1a1fef6ab8897f04bade060100fd530102000000000102c247447533b530cacc3e716aae84621857f04a483252374cbdccfdf8b4ef816b0000000000fdffffffc247447533b530cacc3e716aae84621857f04a483252374cbdccfdf8b4ef816b0100000000fdffffff01d63f0f00000000001600141ef4658adb12ec745a1a1fef6ab8897f04bade060247304402201dc5be86749d8ce33571a6f1a2f8bbfceba89b9dbf2b4683e66c8c17cf7df6090220729199516cb894569ebbe3e998d47fc74030231ed30f110c9babd8a9dc361115012102728251a5f5f55375eef3c14fe59ab0755ba4d5f388619895238033ac9b51aad20247304402202e5d416489c20810e96e931b98a84b0c0c4fc32d2d34d3470b7ee16810246a4c022040f86cf8030d2117d6487bbe6e23d68d6d70408b002d8055de1f33d038d3a0550121039c009e7e7dad07e74ec5a8ac9f9e3499420dd9fe9709995525c714170152512620f71c00220602999b1062a5acf7071a43fd6f2bd37a4e0f7162182490661949dbeeb7d1b0340110277f031200000080000000000000000000220202519a4072fd8c29362693439f441bd7a45c0d8dea26ce88872a4bca7e5d07cb4510277f03120000008000000000020000000022020314c9b46fce4c6111e4bbe89bb06b3dd29c6cbac586a4914bb18fe8bb7e0a463c10277f031200000080000000000100000000",
                             partial_tx)
            tx = tx_from_any(partial_tx)  # simulates moving partial txn between cosigners
        self.assertFalse(tx.is_complete())

        wallet.sign_transaction(tx, password=None)
        self.assertFalse(tx.is_complete())
        self.assertTrue(tx.is_segwit())
        tx_copy = tx_from_any(tx.serialize())
        self.assertEqual('70736274ff01009a0200000002a3a9d94039c1051102e36b835764b89985602608a3e121c91cb63d67277355080000000000fdffffffda7757e44c027e6e004d71338515472e301113a6a69f4d4451b62d96d30dff590000000000fdffffff02bc780700000000001600144710cfecc31828d31e68ad101dd022fe091a02b1683f0f00000000001600145fd89e3ff2f32c48d85ac65edb4fdf40112ffdfb21f71c00000100de02000000000101a5883f3de780d260e6f26cf85144403c7744a65a44cd38f9ff45aecadf010c540100000000fdffffff0220a1070000000000160014db44724ac632ae47ee5765954d64796dd5fec72708de3c000000000016001424b32aadb42a89016c4de8f11741c3b29b15f21c02473044022045cc6c1cc875cbb0c0d8fe323dc1de9716e49ed5659741b0fb3dd9a196894066022077c242640071d12ec5763c5870f482a4823d8713e4bd14353dd621ed29a7f96d012102aea8d439a0f79d8b58e8d7bda83009f587e1f3da350adaa484329bf47cd03465fef61c000001011fd63f0f00000000001600141ef4658adb12ec745a1a1fef6ab8897f04bade060100fd530102000000000102c247447533b530cacc3e716aae84621857f04a483252374cbdccfdf8b4ef816b0000000000fdffffffc247447533b530cacc3e716aae84621857f04a483252374cbdccfdf8b4ef816b0100000000fdffffff01d63f0f00000000001600141ef4658adb12ec745a1a1fef6ab8897f04bade060247304402201dc5be86749d8ce33571a6f1a2f8bbfceba89b9dbf2b4683e66c8c17cf7df6090220729199516cb894569ebbe3e998d47fc74030231ed30f110c9babd8a9dc361115012102728251a5f5f55375eef3c14fe59ab0755ba4d5f388619895238033ac9b51aad20247304402202e5d416489c20810e96e931b98a84b0c0c4fc32d2d34d3470b7ee16810246a4c022040f86cf8030d2117d6487bbe6e23d68d6d70408b002d8055de1f33d038d3a0550121039c009e7e7dad07e74ec5a8ac9f9e3499420dd9fe9709995525c714170152512620f71c0001070001086b0247304402206842258bbe37829facadef81fa17eb1c97e6f9a4c66717c0cea37b61c9be804902203d291a2c9e3df57e3422f9b90589c2350f0168867c3320e994258169b8da402b012102999b1062a5acf7071a43fd6f2bd37a4e0f7162182490661949dbeeb7d1b0340100220202519a4072fd8c29362693439f441bd7a45c0d8dea26ce88872a4bca7e5d07cb4510277f03120000008000000000020000000022020314c9b46fce4c6111e4bbe89bb06b3dd29c6cbac586a4914bb18fe8bb7e0a463c10277f031200000080000000000100000000',
                         tx_copy.serialize_as_bytes().hex())
        self.assertEqual('b46cdce7e7564dfd09618ab9008ec3a921c6372f3dcdab2f6094735b024485f0', tx_copy.txid())


    async def _bump_fee_p2wpkh_when_there_is_only_a_single_output_and_that_is_a_change_address(self, *, simulate_moving_txs, config):
        wallet = self.create_standard_wallet_from_seed('frost repair depend effort salon ring foam oak cancel receive save usage',
                                                       config=config)

        # bootstrap wallet
        funding_tx = Transaction('01000000000102acd6459dec7c3c51048eb112630da756f5d4cb4752b8d39aa325407ae0885cba020000001716001455c7f5e0631d8e6f5f05dddb9f676cec48845532fdffffffd146691ef6a207b682b13da5f2388b1f0d2a2022c8cfb8dc27b65434ec9ec8f701000000171600147b3be8a7ceaf15f57d7df2a3d216bc3c259e3225fdffffff02a9875b000000000017a914ea5a99f83e71d1c1dfc5d0370e9755567fe4a141878096980000000000160014d4ca56fcbad98fb4dcafdc573a75d6a6fffb09b702483045022100dde1ba0c9a2862a65791b8d91295a6603207fb79635935a67890506c214dd96d022046c6616642ef5971103c1db07ac014e63fa3b0e15c5729eacdd3e77fcb7d2086012103a72410f185401bb5b10aaa30989c272b554dc6d53bda6da85a76f662723421af024730440220033d0be8f74e782fbcec2b396647c7715d2356076b442423f23552b617062312022063c95cafdc6d52ccf55c8ee0f9ceb0f57afb41ea9076eb74fe633f59c50c6377012103b96a4954d834fbcfb2bbf8cf7de7dc2b28bc3d661c1557d1fd1db1bfc123a94abb391400')
        funding_txid = funding_tx.txid()
        funding_output_value = 10000000
        self.assertEqual('52e669a20a26c8b3df5b41e5e6309b18bcde8e1ad7ea17a18f63b6dc6c8becc0', funding_txid)
        wallet.adb.receive_tx_callback(funding_tx, TX_HEIGHT_UNCONFIRMED)

        # create tx
        outputs = [PartialTxOutput.from_address_and_value('tb1q7rl9cxr85962ztnsze089zs8ycv52hk43f3m9n', '!')]
        coins = wallet.get_spendable_coins(domain=None)
        tx = wallet.make_unsigned_transaction(coins=coins, outputs=outputs, fee=5000)
        tx.set_rbf(True)
        tx.locktime = 1325499
        if simulate_moving_txs:
            partial_tx = tx.serialize_as_bytes().hex()
            self.assertEqual("70736274ff0100520200000001c0ec8b6cdcb6638fa117ead71a8edebc189b30e6e5415bdfb3c8260aa269e6520100000000fdffffff01f882980000000000160014f0fe5c1867a174a12e70165e728a072619455ed5bb3914000001011f8096980000000000160014d4ca56fcbad98fb4dcafdc573a75d6a6fffb09b70100fda20101000000000102acd6459dec7c3c51048eb112630da756f5d4cb4752b8d39aa325407ae0885cba020000001716001455c7f5e0631d8e6f5f05dddb9f676cec48845532fdffffffd146691ef6a207b682b13da5f2388b1f0d2a2022c8cfb8dc27b65434ec9ec8f701000000171600147b3be8a7ceaf15f57d7df2a3d216bc3c259e3225fdffffff02a9875b000000000017a914ea5a99f83e71d1c1dfc5d0370e9755567fe4a141878096980000000000160014d4ca56fcbad98fb4dcafdc573a75d6a6fffb09b702483045022100dde1ba0c9a2862a65791b8d91295a6603207fb79635935a67890506c214dd96d022046c6616642ef5971103c1db07ac014e63fa3b0e15c5729eacdd3e77fcb7d2086012103a72410f185401bb5b10aaa30989c272b554dc6d53bda6da85a76f662723421af024730440220033d0be8f74e782fbcec2b396647c7715d2356076b442423f23552b617062312022063c95cafdc6d52ccf55c8ee0f9ceb0f57afb41ea9076eb74fe633f59c50c6377012103b96a4954d834fbcfb2bbf8cf7de7dc2b28bc3d661c1557d1fd1db1bfc123a94abb3914002206028d4c44ca36d2c4bff3813df8d5d3c0278357521ecb892cd694c473c03970e4c510e8a9039800000080000000000000000000220202105dd9133f33cbd4e50443ef9af428c0be61f097f8942aaa916f50b530125aea10e8a9039800000080010000000000000000",
                             partial_tx)
            tx = tx_from_any(partial_tx)  # simulates moving partial txn between cosigners
        wallet.sign_transaction(tx, password=None)

        self.assertTrue(tx.is_complete())
        self.assertTrue(tx.is_segwit())
        self.assertEqual(1, len(tx.inputs()))
        tx_copy = tx_from_any(tx.serialize())
        self.assertTrue(wallet.is_mine(wallet.adb.get_txin_address(tx_copy.inputs()[0])))

        self.assertEqual(tx.txid(), tx_copy.txid())
        self.assertEqual(tx.wtxid(), tx_copy.wtxid())
        self.assertEqual('02000000000101c0ec8b6cdcb6638fa117ead71a8edebc189b30e6e5415bdfb3c8260aa269e6520100000000fdffffff01f882980000000000160014f0fe5c1867a174a12e70165e728a072619455ed50247304402201050a398878098e695e2fcef181383d529d0bd0c959554bc01c35cc1791dd83b02202a193fbc77ab47879093d01c131fd4f2c80dd76750b7f0be027751ca970b84a50121028d4c44ca36d2c4bff3813df8d5d3c0278357521ecb892cd694c473c03970e4c5bb391400',
                         str(tx_copy))
        self.assertEqual('839b4d7ec2480975126ffa0c2a4552a85dd43435b23b375536391943e1f27074', tx_copy.txid())
        self.assertEqual('b6fc78267494951771d935ef0338f50b13e62258e54265ad4989fe9ffe98b018', tx_copy.wtxid())

        wallet.adb.receive_tx_callback(tx, TX_HEIGHT_UNCONFIRMED)
        self.assertEqual((0, funding_output_value - 5000, 0), wallet.get_balance())

        # bump tx
        tx = wallet.bump_fee(tx=tx_from_any(tx.serialize()), new_fee_rate=75)
        tx.locktime = 1325500
        if simulate_moving_txs:
            partial_tx = tx.serialize_as_bytes().hex()
            self.assertEqual("70736274ff0100520200000001c0ec8b6cdcb6638fa117ead71a8edebc189b30e6e5415bdfb3c8260aa269e6520100000000fdffffff014676980000000000160014f0fe5c1867a174a12e70165e728a072619455ed5bc3914000001011f8096980000000000160014d4ca56fcbad98fb4dcafdc573a75d6a6fffb09b70100fda20101000000000102acd6459dec7c3c51048eb112630da756f5d4cb4752b8d39aa325407ae0885cba020000001716001455c7f5e0631d8e6f5f05dddb9f676cec48845532fdffffffd146691ef6a207b682b13da5f2388b1f0d2a2022c8cfb8dc27b65434ec9ec8f701000000171600147b3be8a7ceaf15f57d7df2a3d216bc3c259e3225fdffffff02a9875b000000000017a914ea5a99f83e71d1c1dfc5d0370e9755567fe4a141878096980000000000160014d4ca56fcbad98fb4dcafdc573a75d6a6fffb09b702483045022100dde1ba0c9a2862a65791b8d91295a6603207fb79635935a67890506c214dd96d022046c6616642ef5971103c1db07ac014e63fa3b0e15c5729eacdd3e77fcb7d2086012103a72410f185401bb5b10aaa30989c272b554dc6d53bda6da85a76f662723421af024730440220033d0be8f74e782fbcec2b396647c7715d2356076b442423f23552b617062312022063c95cafdc6d52ccf55c8ee0f9ceb0f57afb41ea9076eb74fe633f59c50c6377012103b96a4954d834fbcfb2bbf8cf7de7dc2b28bc3d661c1557d1fd1db1bfc123a94abb3914002206028d4c44ca36d2c4bff3813df8d5d3c0278357521ecb892cd694c473c03970e4c510e8a9039800000080000000000000000000220202105dd9133f33cbd4e50443ef9af428c0be61f097f8942aaa916f50b530125aea10e8a9039800000080010000000000000000",
                             partial_tx)
            tx = tx_from_any(partial_tx)  # simulates moving partial txn between cosigners
        self.assertFalse(tx.is_complete())

        wallet.sign_transaction(tx, password=None)
        self.assertTrue(tx.is_complete())
        self.assertTrue(tx.is_segwit())
        tx_copy = tx_from_any(tx.serialize())
        self.assertEqual('02000000000101c0ec8b6cdcb6638fa117ead71a8edebc189b30e6e5415bdfb3c8260aa269e6520100000000fdffffff014676980000000000160014f0fe5c1867a174a12e70165e728a072619455ed502473044022008bcb6fab261e9f4d5ccdd11c389b0620de1a1f493e97df6ec83f0c1a261e96c02205e352d3096cc68d4b1279f05dd4a2b1f9d1134dd01f761d01e21f4a88e608cca0121028d4c44ca36d2c4bff3813df8d5d3c0278357521ecb892cd694c473c03970e4c5bc391400',
                         str(tx_copy))
        self.assertEqual('0787da6829907ede8a322273d19ba47943ac234ad7fd1cb1821f6a0e78fcc003', tx_copy.txid())
        self.assertEqual('65760ae60ed5feedfd10a9198b44e483ea64dcfa116d32cf247f45d474ee5ce0', tx_copy.wtxid())

        wallet.adb.receive_tx_callback(tx, TX_HEIGHT_UNCONFIRMED)
        self.assertEqual((0, 9991750, 0), wallet.get_balance())

    async def _bump_fee_when_user_sends_max(self, *, simulate_moving_txs, config):
        wallet = self.create_standard_wallet_from_seed('frost repair depend effort salon ring foam oak cancel receive save usage',
                                                       config=config)

        # bootstrap wallet
        funding_tx = Transaction('01000000000102acd6459dec7c3c51048eb112630da756f5d4cb4752b8d39aa325407ae0885cba020000001716001455c7f5e0631d8e6f5f05dddb9f676cec48845532fdffffffd146691ef6a207b682b13da5f2388b1f0d2a2022c8cfb8dc27b65434ec9ec8f701000000171600147b3be8a7ceaf15f57d7df2a3d216bc3c259e3225fdffffff02a9875b000000000017a914ea5a99f83e71d1c1dfc5d0370e9755567fe4a141878096980000000000160014d4ca56fcbad98fb4dcafdc573a75d6a6fffb09b702483045022100dde1ba0c9a2862a65791b8d91295a6603207fb79635935a67890506c214dd96d022046c6616642ef5971103c1db07ac014e63fa3b0e15c5729eacdd3e77fcb7d2086012103a72410f185401bb5b10aaa30989c272b554dc6d53bda6da85a76f662723421af024730440220033d0be8f74e782fbcec2b396647c7715d2356076b442423f23552b617062312022063c95cafdc6d52ccf55c8ee0f9ceb0f57afb41ea9076eb74fe633f59c50c6377012103b96a4954d834fbcfb2bbf8cf7de7dc2b28bc3d661c1557d1fd1db1bfc123a94abb391400')
        funding_txid = funding_tx.txid()
        self.assertEqual('52e669a20a26c8b3df5b41e5e6309b18bcde8e1ad7ea17a18f63b6dc6c8becc0', funding_txid)
        wallet.adb.receive_tx_callback(funding_tx, TX_HEIGHT_UNCONFIRMED)

        # create tx
        outputs = [PartialTxOutput.from_address_and_value('2N1VTMMFb91SH9SNRAkT7z8otP5eZEct4KL', '!')]
        coins = wallet.get_spendable_coins(domain=None)
        tx = wallet.make_unsigned_transaction(coins=coins, outputs=outputs, fee=5000)
        tx.set_rbf(True)
        tx.locktime = 1325499
        tx.version = 1
        if simulate_moving_txs:
            partial_tx = tx.serialize_as_bytes().hex()
            self.assertEqual("70736274ff0100530100000001c0ec8b6cdcb6638fa117ead71a8edebc189b30e6e5415bdfb3c8260aa269e6520100000000fdffffff01f88298000000000017a9145a71fc1a7a98ddd67be935ade1600981c0d066f987bb3914000001011f8096980000000000160014d4ca56fcbad98fb4dcafdc573a75d6a6fffb09b70100fda20101000000000102acd6459dec7c3c51048eb112630da756f5d4cb4752b8d39aa325407ae0885cba020000001716001455c7f5e0631d8e6f5f05dddb9f676cec48845532fdffffffd146691ef6a207b682b13da5f2388b1f0d2a2022c8cfb8dc27b65434ec9ec8f701000000171600147b3be8a7ceaf15f57d7df2a3d216bc3c259e3225fdffffff02a9875b000000000017a914ea5a99f83e71d1c1dfc5d0370e9755567fe4a141878096980000000000160014d4ca56fcbad98fb4dcafdc573a75d6a6fffb09b702483045022100dde1ba0c9a2862a65791b8d91295a6603207fb79635935a67890506c214dd96d022046c6616642ef5971103c1db07ac014e63fa3b0e15c5729eacdd3e77fcb7d2086012103a72410f185401bb5b10aaa30989c272b554dc6d53bda6da85a76f662723421af024730440220033d0be8f74e782fbcec2b396647c7715d2356076b442423f23552b617062312022063c95cafdc6d52ccf55c8ee0f9ceb0f57afb41ea9076eb74fe633f59c50c6377012103b96a4954d834fbcfb2bbf8cf7de7dc2b28bc3d661c1557d1fd1db1bfc123a94abb3914002206028d4c44ca36d2c4bff3813df8d5d3c0278357521ecb892cd694c473c03970e4c510e8a903980000008000000000000000000000",
                             partial_tx)
            tx = tx_from_any(partial_tx)  # simulates moving partial txn between cosigners
        wallet.sign_transaction(tx, password=None)

        self.assertTrue(tx.is_complete())
        self.assertTrue(tx.is_segwit())
        self.assertEqual(1, len(tx.inputs()))
        tx_copy = tx_from_any(tx.serialize())
        self.assertTrue(wallet.is_mine(wallet.adb.get_txin_address(tx_copy.inputs()[0])))

        self.assertEqual(tx.txid(), tx_copy.txid())
        self.assertEqual(tx.wtxid(), tx_copy.wtxid())
        self.assertEqual('01000000000101c0ec8b6cdcb6638fa117ead71a8edebc189b30e6e5415bdfb3c8260aa269e6520100000000fdffffff01f88298000000000017a9145a71fc1a7a98ddd67be935ade1600981c0d066f987024730440220520ab41536d5d0fac8ad44e6aa4a8258a266121bab1eb6599f1ee86bbc65719d02205944c2fb765fca4753a850beadac49f5305c6722410c347c08cec4d90e3eb4430121028d4c44ca36d2c4bff3813df8d5d3c0278357521ecb892cd694c473c03970e4c5bb391400',
                         str(tx_copy))
        self.assertEqual('dc4b622f3225f00edb886011fa02b74630cdbc24cebdd3210d5ea3b68bef5cc9', tx_copy.txid())
        self.assertEqual('a00340ee8c90673e05f2cf368601b6bba6a7f0513bd974feb218a326e39b1874', tx_copy.wtxid())

        wallet.adb.receive_tx_callback(tx, TX_HEIGHT_UNCONFIRMED)
        self.assertEqual((0, 0, 0), wallet.get_balance())

        # bump tx
        tx = wallet.bump_fee(tx=tx_from_any(tx.serialize()), new_fee_rate=70.0, strategy=BumpFeeStrategy.DECREASE_PAYMENT)
        tx.locktime = 1325500
        tx.version = 1
        if simulate_moving_txs:
            partial_tx = tx.serialize_as_bytes().hex()
            self.assertEqual("70736274ff0100530100000001c0ec8b6cdcb6638fa117ead71a8edebc189b30e6e5415bdfb3c8260aa269e6520100000000fdffffff01267898000000000017a9145a71fc1a7a98ddd67be935ade1600981c0d066f987bc3914000001011f8096980000000000160014d4ca56fcbad98fb4dcafdc573a75d6a6fffb09b70100fda20101000000000102acd6459dec7c3c51048eb112630da756f5d4cb4752b8d39aa325407ae0885cba020000001716001455c7f5e0631d8e6f5f05dddb9f676cec48845532fdffffffd146691ef6a207b682b13da5f2388b1f0d2a2022c8cfb8dc27b65434ec9ec8f701000000171600147b3be8a7ceaf15f57d7df2a3d216bc3c259e3225fdffffff02a9875b000000000017a914ea5a99f83e71d1c1dfc5d0370e9755567fe4a141878096980000000000160014d4ca56fcbad98fb4dcafdc573a75d6a6fffb09b702483045022100dde1ba0c9a2862a65791b8d91295a6603207fb79635935a67890506c214dd96d022046c6616642ef5971103c1db07ac014e63fa3b0e15c5729eacdd3e77fcb7d2086012103a72410f185401bb5b10aaa30989c272b554dc6d53bda6da85a76f662723421af024730440220033d0be8f74e782fbcec2b396647c7715d2356076b442423f23552b617062312022063c95cafdc6d52ccf55c8ee0f9ceb0f57afb41ea9076eb74fe633f59c50c6377012103b96a4954d834fbcfb2bbf8cf7de7dc2b28bc3d661c1557d1fd1db1bfc123a94abb3914002206028d4c44ca36d2c4bff3813df8d5d3c0278357521ecb892cd694c473c03970e4c510e8a903980000008000000000000000000000",
                             partial_tx)
            tx = tx_from_any(partial_tx)  # simulates moving partial txn between cosigners
        self.assertFalse(tx.is_complete())

        wallet.sign_transaction(tx, password=None)
        self.assertTrue(tx.is_complete())
        self.assertTrue(tx.is_segwit())
        tx_copy = tx_from_any(tx.serialize())
        self.assertEqual('01000000000101c0ec8b6cdcb6638fa117ead71a8edebc189b30e6e5415bdfb3c8260aa269e6520100000000fdffffff01267898000000000017a9145a71fc1a7a98ddd67be935ade1600981c0d066f98702473044022069412007c3a6509fdfcfbe90679395c202c973740b0530b8ff366bc86ebff99d02206a02e3c0beb0921fa7d30379db4999d685d4b97239a2b8c7dd839531c72863110121028d4c44ca36d2c4bff3813df8d5d3c0278357521ecb892cd694c473c03970e4c5bc391400',
                         str(tx_copy))
        self.assertEqual('53824cc67e8fe973b0dfa1b8cc10f4e2441b9b4b2b1eb92576fbba7000c2908a', tx_copy.txid())
        self.assertEqual('bb137a5a810bb44d3b1cc77fb4f840e7c8c0f84771f7ce4671c3b1a9f5f93724', tx_copy.wtxid())

        wallet.adb.receive_tx_callback(tx, TX_HEIGHT_UNCONFIRMED)
        self.assertEqual((0, 0, 0), wallet.get_balance())

    async def _bump_fee_when_new_inputs_need_to_be_added(self, *, simulate_moving_txs, config):
        wallet = self.create_standard_wallet_from_seed('frost repair depend effort salon ring foam oak cancel receive save usage',
                                                       config=config)

        # bootstrap wallet (incoming funding_tx1)
        funding_tx1 = Transaction('01000000000102acd6459dec7c3c51048eb112630da756f5d4cb4752b8d39aa325407ae0885cba020000001716001455c7f5e0631d8e6f5f05dddb9f676cec48845532fdffffffd146691ef6a207b682b13da5f2388b1f0d2a2022c8cfb8dc27b65434ec9ec8f701000000171600147b3be8a7ceaf15f57d7df2a3d216bc3c259e3225fdffffff02a9875b000000000017a914ea5a99f83e71d1c1dfc5d0370e9755567fe4a141878096980000000000160014d4ca56fcbad98fb4dcafdc573a75d6a6fffb09b702483045022100dde1ba0c9a2862a65791b8d91295a6603207fb79635935a67890506c214dd96d022046c6616642ef5971103c1db07ac014e63fa3b0e15c5729eacdd3e77fcb7d2086012103a72410f185401bb5b10aaa30989c272b554dc6d53bda6da85a76f662723421af024730440220033d0be8f74e782fbcec2b396647c7715d2356076b442423f23552b617062312022063c95cafdc6d52ccf55c8ee0f9ceb0f57afb41ea9076eb74fe633f59c50c6377012103b96a4954d834fbcfb2bbf8cf7de7dc2b28bc3d661c1557d1fd1db1bfc123a94abb391400')
        funding_txid1 = funding_tx1.txid()
        #funding_output_value = 10_000_000
        self.assertEqual('52e669a20a26c8b3df5b41e5e6309b18bcde8e1ad7ea17a18f63b6dc6c8becc0', funding_txid1)
        wallet.adb.receive_tx_callback(funding_tx1, TX_HEIGHT_UNCONFIRMED)

        # create tx
        outputs = [PartialTxOutput.from_address_and_value('2N1VTMMFb91SH9SNRAkT7z8otP5eZEct4KL', '!')]
        coins = wallet.get_spendable_coins(domain=None)
        tx = wallet.make_unsigned_transaction(coins=coins, outputs=outputs, fee=5000)
        tx.set_rbf(True)
        tx.locktime = 1325499
        tx.version = 1
        if simulate_moving_txs:
            partial_tx = tx.serialize_as_bytes().hex()
            self.assertEqual("70736274ff0100530100000001c0ec8b6cdcb6638fa117ead71a8edebc189b30e6e5415bdfb3c8260aa269e6520100000000fdffffff01f88298000000000017a9145a71fc1a7a98ddd67be935ade1600981c0d066f987bb3914000001011f8096980000000000160014d4ca56fcbad98fb4dcafdc573a75d6a6fffb09b70100fda20101000000000102acd6459dec7c3c51048eb112630da756f5d4cb4752b8d39aa325407ae0885cba020000001716001455c7f5e0631d8e6f5f05dddb9f676cec48845532fdffffffd146691ef6a207b682b13da5f2388b1f0d2a2022c8cfb8dc27b65434ec9ec8f701000000171600147b3be8a7ceaf15f57d7df2a3d216bc3c259e3225fdffffff02a9875b000000000017a914ea5a99f83e71d1c1dfc5d0370e9755567fe4a141878096980000000000160014d4ca56fcbad98fb4dcafdc573a75d6a6fffb09b702483045022100dde1ba0c9a2862a65791b8d91295a6603207fb79635935a67890506c214dd96d022046c6616642ef5971103c1db07ac014e63fa3b0e15c5729eacdd3e77fcb7d2086012103a72410f185401bb5b10aaa30989c272b554dc6d53bda6da85a76f662723421af024730440220033d0be8f74e782fbcec2b396647c7715d2356076b442423f23552b617062312022063c95cafdc6d52ccf55c8ee0f9ceb0f57afb41ea9076eb74fe633f59c50c6377012103b96a4954d834fbcfb2bbf8cf7de7dc2b28bc3d661c1557d1fd1db1bfc123a94abb3914002206028d4c44ca36d2c4bff3813df8d5d3c0278357521ecb892cd694c473c03970e4c510e8a903980000008000000000000000000000",
                             partial_tx)
            tx = tx_from_any(partial_tx)  # simulates moving partial txn between cosigners
        wallet.sign_transaction(tx, password=None)

        self.assertTrue(tx.is_complete())
        self.assertTrue(tx.is_segwit())
        self.assertEqual(1, len(tx.inputs()))
        tx_copy = tx_from_any(tx.serialize())
        self.assertTrue(wallet.is_mine(wallet.adb.get_txin_address(tx_copy.inputs()[0])))

        self.assertEqual(tx.txid(), tx_copy.txid())
        self.assertEqual(tx.wtxid(), tx_copy.wtxid())
        self.assertEqual('01000000000101c0ec8b6cdcb6638fa117ead71a8edebc189b30e6e5415bdfb3c8260aa269e6520100000000fdffffff01f88298000000000017a9145a71fc1a7a98ddd67be935ade1600981c0d066f987024730440220520ab41536d5d0fac8ad44e6aa4a8258a266121bab1eb6599f1ee86bbc65719d02205944c2fb765fca4753a850beadac49f5305c6722410c347c08cec4d90e3eb4430121028d4c44ca36d2c4bff3813df8d5d3c0278357521ecb892cd694c473c03970e4c5bb391400',
                         str(tx_copy))
        self.assertEqual('dc4b622f3225f00edb886011fa02b74630cdbc24cebdd3210d5ea3b68bef5cc9', tx_copy.txid())
        self.assertEqual('a00340ee8c90673e05f2cf368601b6bba6a7f0513bd974feb218a326e39b1874', tx_copy.wtxid())

        wallet.adb.receive_tx_callback(tx, TX_HEIGHT_UNCONFIRMED)
        self.assertEqual((0, 0, 0), wallet.get_balance())

        # another incoming transaction (funding_tx2)
        funding_tx2 = Transaction('01000000000101c0ec8b6cdcb6638fa117ead71a8edebc189b30e6e5415bdfb3c8260aa269e6520000000017160014ba9ca815474a674ff1efb3fc82cf0f3460de8c57fdffffff0230390f000000000017a9148b59abaca8215c0d4b18cbbf715550aa2b50c85b87404b4c000000000016001483c3bc7234f17a209cc5dcce14903b54ee4dab9002473044022038a05f7d38bcf810dfebb39f1feda5cc187da4cf5d6e56986957ddcccedc75d302203ab67ccf15431b4e2aeeab1582b9a5a7821e7ac4be8ebf512505dbfdc7e094fd0121032168234e0ba465b8cedc10173ea9391725c0f6d9fa517641af87926626a5144abd391400')
        funding_txid2 = funding_tx2.txid()
        #funding_output_value = 5_000_000
        self.assertEqual('c36a6e1cd54df108e69574f70bc9b88dc13beddc70cfad9feb7f8f6593255d4a', funding_txid2)
        wallet.adb.receive_tx_callback(funding_tx2, TX_HEIGHT_UNCONFIRMED)
        self.assertEqual((0, 5_000_000, 0), wallet.get_balance())

        # bump tx
        tx = wallet.bump_fee(tx=tx_from_any(tx.serialize()), new_fee_rate=70.0)
        tx.locktime = 1325500
        tx.version = 1
        if simulate_moving_txs:
            partial_tx = tx.serialize_as_bytes().hex()
            self.assertEqual("70736274ff01009b0100000002c0ec8b6cdcb6638fa117ead71a8edebc189b30e6e5415bdfb3c8260aa269e6520100000000fdffffff4a5d2593658f7feb9fadcf70dced3bc18db8c90bf77495e608f14dd51c6e6ac30100000000fdffffff025c254c0000000000160014f0fe5c1867a174a12e70165e728a072619455ed5f88298000000000017a9145a71fc1a7a98ddd67be935ade1600981c0d066f987bc3914000001011f8096980000000000160014d4ca56fcbad98fb4dcafdc573a75d6a6fffb09b70100fda20101000000000102acd6459dec7c3c51048eb112630da756f5d4cb4752b8d39aa325407ae0885cba020000001716001455c7f5e0631d8e6f5f05dddb9f676cec48845532fdffffffd146691ef6a207b682b13da5f2388b1f0d2a2022c8cfb8dc27b65434ec9ec8f701000000171600147b3be8a7ceaf15f57d7df2a3d216bc3c259e3225fdffffff02a9875b000000000017a914ea5a99f83e71d1c1dfc5d0370e9755567fe4a141878096980000000000160014d4ca56fcbad98fb4dcafdc573a75d6a6fffb09b702483045022100dde1ba0c9a2862a65791b8d91295a6603207fb79635935a67890506c214dd96d022046c6616642ef5971103c1db07ac014e63fa3b0e15c5729eacdd3e77fcb7d2086012103a72410f185401bb5b10aaa30989c272b554dc6d53bda6da85a76f662723421af024730440220033d0be8f74e782fbcec2b396647c7715d2356076b442423f23552b617062312022063c95cafdc6d52ccf55c8ee0f9ceb0f57afb41ea9076eb74fe633f59c50c6377012103b96a4954d834fbcfb2bbf8cf7de7dc2b28bc3d661c1557d1fd1db1bfc123a94abb3914002206028d4c44ca36d2c4bff3813df8d5d3c0278357521ecb892cd694c473c03970e4c510e8a903980000008000000000000000000001011f404b4c000000000016001483c3bc7234f17a209cc5dcce14903b54ee4dab900100f601000000000101c0ec8b6cdcb6638fa117ead71a8edebc189b30e6e5415bdfb3c8260aa269e6520000000017160014ba9ca815474a674ff1efb3fc82cf0f3460de8c57fdffffff0230390f000000000017a9148b59abaca8215c0d4b18cbbf715550aa2b50c85b87404b4c000000000016001483c3bc7234f17a209cc5dcce14903b54ee4dab9002473044022038a05f7d38bcf810dfebb39f1feda5cc187da4cf5d6e56986957ddcccedc75d302203ab67ccf15431b4e2aeeab1582b9a5a7821e7ac4be8ebf512505dbfdc7e094fd0121032168234e0ba465b8cedc10173ea9391725c0f6d9fa517641af87926626a5144abd391400220602a6ff1ffc189b4776b78e20edca969cc45da3e610cc0cc79925604be43fee469f10e8a9039800000080000000000100000000220202105dd9133f33cbd4e50443ef9af428c0be61f097f8942aaa916f50b530125aea10e8a903980000008001000000000000000000",
                             partial_tx)
            tx = tx_from_any(partial_tx)  # simulates moving partial txn between cosigners
        self.assertFalse(tx.is_complete())

        wallet.sign_transaction(tx, password=None)
        self.assertTrue(tx.is_complete())
        self.assertTrue(tx.is_segwit())
        tx_copy = tx_from_any(tx.serialize())
        self.assertEqual('01000000000102c0ec8b6cdcb6638fa117ead71a8edebc189b30e6e5415bdfb3c8260aa269e6520100000000fdffffff4a5d2593658f7feb9fadcf70dced3bc18db8c90bf77495e608f14dd51c6e6ac30100000000fdffffff025c254c0000000000160014f0fe5c1867a174a12e70165e728a072619455ed5f88298000000000017a9145a71fc1a7a98ddd67be935ade1600981c0d066f9870247304402200d295ba3935c797c8eec441f1525f43697ddb07b2d5950a1474054d594bc2e4e0220549e9f07c01d35c19737d7e651c8a0a87c28b33b489ac2be2cc5f1cebbab3fc80121028d4c44ca36d2c4bff3813df8d5d3c0278357521ecb892cd694c473c03970e4c50247304402206ac987d1ac834bc29c8b763da115942da6b070988eed1c33a3a53571f9d7c18e02204cb082efb881b1852abafdc28693ca45864b0130e252d97f58e790618010a629012102a6ff1ffc189b4776b78e20edca969cc45da3e610cc0cc79925604be43fee469fbc391400',
                         str(tx_copy))
        self.assertEqual('cdcf070cb8ddd9fbdd6b5cd29f2da395aa1e00640c3123a1a60941f49baddb6c', tx_copy.txid())
        self.assertEqual('dceb4ffe55261c861f6f0841ba603fdd18f187df13d2b67c86bfbcb57e6a1870', tx_copy.wtxid())

        wallet.adb.receive_tx_callback(tx, TX_HEIGHT_UNCONFIRMED)
        self.assertEqual((0, 4_990_300, 0), wallet.get_balance())

    async def _rbf_batching(self, *, simulate_moving_txs, config):
        wallet = self.create_standard_wallet_from_seed('frost repair depend effort salon ring foam oak cancel receive save usage',
                                                       config=config)
        wallet.config.WALLET_BATCH_RBF = True

        # bootstrap wallet (incoming funding_tx1)
        funding_tx1 = Transaction('01000000000102acd6459dec7c3c51048eb112630da756f5d4cb4752b8d39aa325407ae0885cba020000001716001455c7f5e0631d8e6f5f05dddb9f676cec48845532fdffffffd146691ef6a207b682b13da5f2388b1f0d2a2022c8cfb8dc27b65434ec9ec8f701000000171600147b3be8a7ceaf15f57d7df2a3d216bc3c259e3225fdffffff02a9875b000000000017a914ea5a99f83e71d1c1dfc5d0370e9755567fe4a141878096980000000000160014d4ca56fcbad98fb4dcafdc573a75d6a6fffb09b702483045022100dde1ba0c9a2862a65791b8d91295a6603207fb79635935a67890506c214dd96d022046c6616642ef5971103c1db07ac014e63fa3b0e15c5729eacdd3e77fcb7d2086012103a72410f185401bb5b10aaa30989c272b554dc6d53bda6da85a76f662723421af024730440220033d0be8f74e782fbcec2b396647c7715d2356076b442423f23552b617062312022063c95cafdc6d52ccf55c8ee0f9ceb0f57afb41ea9076eb74fe633f59c50c6377012103b96a4954d834fbcfb2bbf8cf7de7dc2b28bc3d661c1557d1fd1db1bfc123a94abb391400')
        funding_txid1 = funding_tx1.txid()
        #funding_output_value = 10_000_000
        self.assertEqual('52e669a20a26c8b3df5b41e5e6309b18bcde8e1ad7ea17a18f63b6dc6c8becc0', funding_txid1)
        wallet.adb.receive_tx_callback(funding_tx1, TX_HEIGHT_UNCONFIRMED)

        # create tx
        outputs = [PartialTxOutput.from_address_and_value('2N1VTMMFb91SH9SNRAkT7z8otP5eZEct4KL', 2_500_000)]
        coins = wallet.get_spendable_coins(domain=None)
        tx = wallet.make_unsigned_transaction(coins=coins, outputs=outputs, fee=5000)
        tx.set_rbf(True)
        tx.locktime = 1325499
        tx.version = 1
        if simulate_moving_txs:
            partial_tx = tx.serialize_as_bytes().hex()
            self.assertEqual("70736274ff0100720100000001c0ec8b6cdcb6638fa117ead71a8edebc189b30e6e5415bdfb3c8260aa269e6520100000000fdffffff02a02526000000000017a9145a71fc1a7a98ddd67be935ade1600981c0d066f987585d720000000000160014f0fe5c1867a174a12e70165e728a072619455ed5bb3914000001011f8096980000000000160014d4ca56fcbad98fb4dcafdc573a75d6a6fffb09b70100fda20101000000000102acd6459dec7c3c51048eb112630da756f5d4cb4752b8d39aa325407ae0885cba020000001716001455c7f5e0631d8e6f5f05dddb9f676cec48845532fdffffffd146691ef6a207b682b13da5f2388b1f0d2a2022c8cfb8dc27b65434ec9ec8f701000000171600147b3be8a7ceaf15f57d7df2a3d216bc3c259e3225fdffffff02a9875b000000000017a914ea5a99f83e71d1c1dfc5d0370e9755567fe4a141878096980000000000160014d4ca56fcbad98fb4dcafdc573a75d6a6fffb09b702483045022100dde1ba0c9a2862a65791b8d91295a6603207fb79635935a67890506c214dd96d022046c6616642ef5971103c1db07ac014e63fa3b0e15c5729eacdd3e77fcb7d2086012103a72410f185401bb5b10aaa30989c272b554dc6d53bda6da85a76f662723421af024730440220033d0be8f74e782fbcec2b396647c7715d2356076b442423f23552b617062312022063c95cafdc6d52ccf55c8ee0f9ceb0f57afb41ea9076eb74fe633f59c50c6377012103b96a4954d834fbcfb2bbf8cf7de7dc2b28bc3d661c1557d1fd1db1bfc123a94abb3914002206028d4c44ca36d2c4bff3813df8d5d3c0278357521ecb892cd694c473c03970e4c510e8a903980000008000000000000000000000220202105dd9133f33cbd4e50443ef9af428c0be61f097f8942aaa916f50b530125aea10e8a9039800000080010000000000000000",
                             partial_tx)
            tx = tx_from_any(partial_tx)  # simulates moving partial txn between cosigners
        wallet.sign_transaction(tx, password=None)

        self.assertTrue(tx.is_complete())
        self.assertTrue(tx.is_segwit())
        self.assertEqual(1, len(tx.inputs()))
        tx_copy = tx_from_any(tx.serialize())
        self.assertTrue(wallet.is_mine(wallet.adb.get_txin_address(tx_copy.inputs()[0])))

        self.assertEqual(tx.txid(), tx_copy.txid())
        self.assertEqual(tx.wtxid(), tx_copy.wtxid())
        self.assertEqual('01000000000101c0ec8b6cdcb6638fa117ead71a8edebc189b30e6e5415bdfb3c8260aa269e6520100000000fdffffff02a02526000000000017a9145a71fc1a7a98ddd67be935ade1600981c0d066f987585d720000000000160014f0fe5c1867a174a12e70165e728a072619455ed50247304402205442705e988abe74bf391b293bb1b886674284a92ed0788c33024f9336d60aef022013a93049d3bed693254cd31a704d70bb988a36750f0b74d0a5b4d9e29c54ca9d0121028d4c44ca36d2c4bff3813df8d5d3c0278357521ecb892cd694c473c03970e4c5bb391400',
                         str(tx_copy))
        self.assertEqual('b019bbad45a46ed25365e46e4cae6428fb12ae425977eb93011ffb294cb4977e', tx_copy.txid())
        self.assertEqual('ba87313e2b3b42f1cc478843d4d53c72d6e06f6c66ac8cfbe2a59cdac2fd532d', tx_copy.wtxid())

        wallet.adb.receive_tx_callback(tx, TX_HEIGHT_UNCONFIRMED)
        self.assertEqual((0, 7_495_000, 0), wallet.get_balance())

        # another incoming transaction (funding_tx2)
        funding_tx2 = Transaction('01000000000101c0ec8b6cdcb6638fa117ead71a8edebc189b30e6e5415bdfb3c8260aa269e6520000000017160014ba9ca815474a674ff1efb3fc82cf0f3460de8c57fdffffff0230390f000000000017a9148b59abaca8215c0d4b18cbbf715550aa2b50c85b87404b4c000000000016001483c3bc7234f17a209cc5dcce14903b54ee4dab9002473044022038a05f7d38bcf810dfebb39f1feda5cc187da4cf5d6e56986957ddcccedc75d302203ab67ccf15431b4e2aeeab1582b9a5a7821e7ac4be8ebf512505dbfdc7e094fd0121032168234e0ba465b8cedc10173ea9391725c0f6d9fa517641af87926626a5144abd391400')
        funding_txid2 = funding_tx2.txid()
        #funding_output_value = 5_000_000
        self.assertEqual('c36a6e1cd54df108e69574f70bc9b88dc13beddc70cfad9feb7f8f6593255d4a', funding_txid2)
        wallet.adb.receive_tx_callback(funding_tx2, TX_HEIGHT_UNCONFIRMED)
        self.assertEqual((0, 12_495_000, 0), wallet.get_balance())

        # create new tx (output should be batched with existing!)
        # no new input will be needed. just a new output, and change decreased.
        outputs = [PartialTxOutput.from_address_and_value('tb1qy6xmdj96v5dzt3j08hgc05yk3kltqsnmw4r6ry', 2_500_000)]
        coins = wallet.get_spendable_coins(domain=None)
        tx = wallet.make_unsigned_transaction(coins=coins, outputs=outputs, fee=20000)
        tx.set_rbf(True)
        tx.locktime = 1325499
        tx.version = 1
        if simulate_moving_txs:
            partial_tx = tx.serialize_as_bytes().hex()
            self.assertEqual("70736274ff0100910100000001c0ec8b6cdcb6638fa117ead71a8edebc189b30e6e5415bdfb3c8260aa269e6520100000000fdffffff03a025260000000000160014268db6c8ba651a25c64f3dd187d0968dbeb0427ba02526000000000017a9145a71fc1a7a98ddd67be935ade1600981c0d066f98720fd4b0000000000160014f0fe5c1867a174a12e70165e728a072619455ed5bb3914000001011f8096980000000000160014d4ca56fcbad98fb4dcafdc573a75d6a6fffb09b70100fda20101000000000102acd6459dec7c3c51048eb112630da756f5d4cb4752b8d39aa325407ae0885cba020000001716001455c7f5e0631d8e6f5f05dddb9f676cec48845532fdffffffd146691ef6a207b682b13da5f2388b1f0d2a2022c8cfb8dc27b65434ec9ec8f701000000171600147b3be8a7ceaf15f57d7df2a3d216bc3c259e3225fdffffff02a9875b000000000017a914ea5a99f83e71d1c1dfc5d0370e9755567fe4a141878096980000000000160014d4ca56fcbad98fb4dcafdc573a75d6a6fffb09b702483045022100dde1ba0c9a2862a65791b8d91295a6603207fb79635935a67890506c214dd96d022046c6616642ef5971103c1db07ac014e63fa3b0e15c5729eacdd3e77fcb7d2086012103a72410f185401bb5b10aaa30989c272b554dc6d53bda6da85a76f662723421af024730440220033d0be8f74e782fbcec2b396647c7715d2356076b442423f23552b617062312022063c95cafdc6d52ccf55c8ee0f9ceb0f57afb41ea9076eb74fe633f59c50c6377012103b96a4954d834fbcfb2bbf8cf7de7dc2b28bc3d661c1557d1fd1db1bfc123a94abb3914002206028d4c44ca36d2c4bff3813df8d5d3c0278357521ecb892cd694c473c03970e4c510e8a90398000000800000000000000000000000220202105dd9133f33cbd4e50443ef9af428c0be61f097f8942aaa916f50b530125aea10e8a9039800000080010000000000000000",
                             partial_tx)
            tx = tx_from_any(partial_tx)  # simulates moving partial txn between cosigners
        wallet.sign_transaction(tx, password=None)

        self.assertTrue(tx.is_complete())
        self.assertTrue(tx.is_segwit())
        self.assertEqual(1, len(tx.inputs()))
        tx_copy = tx_from_any(tx.serialize())
        self.assertTrue(wallet.is_mine(wallet.adb.get_txin_address(tx_copy.inputs()[0])))

        self.assertEqual(tx.txid(), tx_copy.txid())
        self.assertEqual(tx.wtxid(), tx_copy.wtxid())
        self.assertEqual('01000000000101c0ec8b6cdcb6638fa117ead71a8edebc189b30e6e5415bdfb3c8260aa269e6520100000000fdffffff03a025260000000000160014268db6c8ba651a25c64f3dd187d0968dbeb0427ba02526000000000017a9145a71fc1a7a98ddd67be935ade1600981c0d066f98720fd4b0000000000160014f0fe5c1867a174a12e70165e728a072619455ed50247304402206add1d6fc8b5fc6fd1bbf50d06fe432e65b16a9d715dbfe7f2d26473f48a128302207983d8db3508e3b953e6e26581d2bbba5a7ca0ff0dd07361de60977dc61ed1580121028d4c44ca36d2c4bff3813df8d5d3c0278357521ecb892cd694c473c03970e4c5bb391400',
                         str(tx_copy))
        self.assertEqual('21112d35fa08b9577bfe46405ad17720d0fa85bcefab0b0a1cffe79b9d6167c4', tx_copy.txid())
        self.assertEqual('d49ffdaa832a35d88f3f43bcfb08306347c2342200098f450e41ccb289b26db3', tx_copy.wtxid())

        wallet.adb.receive_tx_callback(tx, TX_HEIGHT_UNCONFIRMED)
        self.assertEqual((0, 9_980_000, 0), wallet.get_balance())

        # create new tx (output should be batched with existing!)
        # new input will be needed!
        outputs = [PartialTxOutput.from_address_and_value('2NCVwbmEpvaXKHpXUGJfJr9iB5vtRN3vcut', 6_000_000)]
        coins = wallet.get_spendable_coins(domain=None)
        tx = wallet.make_unsigned_transaction(coins=coins, outputs=outputs, fee=100_000)
        tx.set_rbf(True)
        tx.locktime = 1325499
        tx.version = 1
        if simulate_moving_txs:
            partial_tx = tx.serialize_as_bytes().hex()
            self.assertEqual("70736274ff0100da0100000002c0ec8b6cdcb6638fa117ead71a8edebc189b30e6e5415bdfb3c8260aa269e6520100000000fdffffff4a5d2593658f7feb9fadcf70dced3bc18db8c90bf77495e608f14dd51c6e6ac30100000000fdffffff04a025260000000000160014268db6c8ba651a25c64f3dd187d0968dbeb0427ba02526000000000017a9145a71fc1a7a98ddd67be935ade1600981c0d066f98760823b0000000000160014f0fe5c1867a174a12e70165e728a072619455ed5808d5b000000000017a914d332f2f63019da6f2d23ee77bbe30eed7739790587bb3914000001011f8096980000000000160014d4ca56fcbad98fb4dcafdc573a75d6a6fffb09b70100fda20101000000000102acd6459dec7c3c51048eb112630da756f5d4cb4752b8d39aa325407ae0885cba020000001716001455c7f5e0631d8e6f5f05dddb9f676cec48845532fdffffffd146691ef6a207b682b13da5f2388b1f0d2a2022c8cfb8dc27b65434ec9ec8f701000000171600147b3be8a7ceaf15f57d7df2a3d216bc3c259e3225fdffffff02a9875b000000000017a914ea5a99f83e71d1c1dfc5d0370e9755567fe4a141878096980000000000160014d4ca56fcbad98fb4dcafdc573a75d6a6fffb09b702483045022100dde1ba0c9a2862a65791b8d91295a6603207fb79635935a67890506c214dd96d022046c6616642ef5971103c1db07ac014e63fa3b0e15c5729eacdd3e77fcb7d2086012103a72410f185401bb5b10aaa30989c272b554dc6d53bda6da85a76f662723421af024730440220033d0be8f74e782fbcec2b396647c7715d2356076b442423f23552b617062312022063c95cafdc6d52ccf55c8ee0f9ceb0f57afb41ea9076eb74fe633f59c50c6377012103b96a4954d834fbcfb2bbf8cf7de7dc2b28bc3d661c1557d1fd1db1bfc123a94abb3914002206028d4c44ca36d2c4bff3813df8d5d3c0278357521ecb892cd694c473c03970e4c510e8a903980000008000000000000000000001011f404b4c000000000016001483c3bc7234f17a209cc5dcce14903b54ee4dab900100f601000000000101c0ec8b6cdcb6638fa117ead71a8edebc189b30e6e5415bdfb3c8260aa269e6520000000017160014ba9ca815474a674ff1efb3fc82cf0f3460de8c57fdffffff0230390f000000000017a9148b59abaca8215c0d4b18cbbf715550aa2b50c85b87404b4c000000000016001483c3bc7234f17a209cc5dcce14903b54ee4dab9002473044022038a05f7d38bcf810dfebb39f1feda5cc187da4cf5d6e56986957ddcccedc75d302203ab67ccf15431b4e2aeeab1582b9a5a7821e7ac4be8ebf512505dbfdc7e094fd0121032168234e0ba465b8cedc10173ea9391725c0f6d9fa517641af87926626a5144abd391400220602a6ff1ffc189b4776b78e20edca969cc45da3e610cc0cc79925604be43fee469f10e8a90398000000800000000001000000000000220202105dd9133f33cbd4e50443ef9af428c0be61f097f8942aaa916f50b530125aea10e8a903980000008001000000000000000000",
                             partial_tx)
            tx = tx_from_any(partial_tx)  # simulates moving partial txn between cosigners
        wallet.sign_transaction(tx, password=None)

        self.assertTrue(tx.is_complete())
        self.assertTrue(tx.is_segwit())
        self.assertEqual(2, len(tx.inputs()))
        tx_copy = tx_from_any(tx.serialize())
        self.assertTrue(wallet.is_mine(wallet.adb.get_txin_address(tx_copy.inputs()[0])))

        self.assertEqual(tx.txid(), tx_copy.txid())
        self.assertEqual(tx.wtxid(), tx_copy.wtxid())
        self.assertEqual('01000000000102c0ec8b6cdcb6638fa117ead71a8edebc189b30e6e5415bdfb3c8260aa269e6520100000000fdffffff4a5d2593658f7feb9fadcf70dced3bc18db8c90bf77495e608f14dd51c6e6ac30100000000fdffffff04a025260000000000160014268db6c8ba651a25c64f3dd187d0968dbeb0427ba02526000000000017a9145a71fc1a7a98ddd67be935ade1600981c0d066f98760823b0000000000160014f0fe5c1867a174a12e70165e728a072619455ed5808d5b000000000017a914d332f2f63019da6f2d23ee77bbe30eed7739790587024730440220730ac17af4ac14f008ee5d0a7be524d8ca344afc19b548faa9ac8c21a216df81022010d9cc878402103c1dd6b06e97e7910a23b7ec88251627f47ed1d5a8d741beba0121028d4c44ca36d2c4bff3813df8d5d3c0278357521ecb892cd694c473c03970e4c50247304402201005fc1e9091ac36d98b60c1c8b65aada0d4fe4da438d69b3262028644005cfc02207353c987be9e33d1e8702689960df76ac28adacc2f9093d731bc56c9578c5458012102a6ff1ffc189b4776b78e20edca969cc45da3e610cc0cc79925604be43fee469fbb391400',
                         str(tx_copy))
        self.assertEqual('88791bcd352b50592a5521c15595972b14b5d6be165be2df0e57ea19e588c025', tx_copy.txid())
        self.assertEqual('7c5e5bff601e5467036b574b41090681a86de403867dd2b14097920b95e392ed', tx_copy.wtxid())

        wallet.adb.receive_tx_callback(tx, TX_HEIGHT_UNCONFIRMED)
        self.assertEqual((0, 3_900_000, 0), wallet.get_balance())

    async def test_rbf_batching__cannot_batch_as_would_need_to_use_ismine_outputs_of_basetx(self):
        """Wallet history contains unconf tx1 that spends all its coins to two ismine outputs,
        one 'recv' address (20k sats) and one 'change' (80k sats).
        The user tries to create tx2, that pays an invoice for 90k sats.
        Even if batch_rbf==True, no batching should be done. Instead, the outputs of tx1 should be used.
        """
        wallet = self.create_standard_wallet_from_seed('cause carbon luggage air humble mistake melt paper supreme sense gravity void',
                                                       config=self.config)

        # bootstrap wallet (incoming funding_tx0)
        funding_tx = Transaction('020000000001021798e10f8b7220c57ea0d605316a52453ca9b3eed99996b5b7bdf4699548bb520000000000fdffffff277d82678d238ca45dd3490ac9fbb49272f0980b093b9197ff70ec8eb082cfb00100000000fdffffff028c360100000000001600147a9bfd90821be827275023849dd91ee80d494957a08601000000000016001476efaaa243327bf3a2c0f5380cb3914099448cec024730440220354b2a74f5ac039cca3618f7ff98229d243b89ac40550c8b027894f2c5cb88ff022064cb5ab1539b4c5367c2e01a8362e0aa12c2732bc8d08c3fce6eab9e56b7fe19012103e0a1499cb3d8047492c60466722c435dfbcffae8da9b83e758fbd203d12728f502473044022073cef8b0cfb093aed5b8eaacbb58c2fa6a69405a8e266cd65e76b726c9151d7602204d5820b23ab96acc57c272aac96d94740a20a6b89c016aa5aed7c06d1e6b9100012102f09e50a265c6a0dcf7c87153ea73d7b12a0fbe9d7d0bbec5db626b2402c1e85c02fa2400')
        funding_txid = funding_tx.txid()
        wallet.adb.receive_tx_callback(funding_tx, TX_HEIGHT_UNCONFIRMED)

        # to_self_payment tx1
        toself_tx = Transaction('02000000000101ce05b8ae96fe8d2875fd1efcb591b6fb5c5d924bf05d75d880a0e44498fe14b80100000000fdffffff02204e0000000000001600142266c890fad71396f106319368107d5b2a1146feb837010000000000160014b113a47f3718da3fd161339a6681c150fef2cfe3024730440220197bfea1bc5c86c35d68029422342de97c1e5d9adc12e48d99ae359940211a660220770ddb228ae75698f827e2fddc574f0c8eb2a3e109678a2a2b6bc9cbb9593b1c012102b07ca318381fcef5998f34ee4197e96c17aa19867cbe99c544d321807db95ed2f1f92400')
        toself_txid = toself_tx.txid()
        wallet.adb.receive_tx_callback(toself_tx, TX_HEIGHT_UNCONFIRMED)

        # create outgoing tx2
        outputs = [PartialTxOutput.from_address_and_value("tb1qkfn0fude7z789uys2u7sf80kd4805zpvs3na0h", 90_000)]
        for batch_rbf in (False, True):
            with self.subTest(batch_rbf=batch_rbf):
                coins = wallet.get_spendable_coins(domain=None)
                self.assertEqual(2, len(coins))

                wallet.config.WALLET_BATCH_RBF = batch_rbf
                tx = wallet.make_unsigned_transaction(coins=coins, outputs=outputs, fee=1000)
                tx.set_rbf(True)
                tx.locktime = 2423302
                tx.version = 2
                wallet.sign_transaction(tx, password=None)
                self.assertEqual('02000000000102bbef0182c2c746bd28517b6fd27ba9eef9c7fb5982efd27bd612cc5a28615a3a0000000000fdffffffbbef0182c2c746bd28517b6fd27ba9eef9c7fb5982efd27bd612cc5a28615a3a0100000000fdffffff02602200000000000016001413fabce9be995554a722fc4e1c5ae53ebfd58164905f010000000000160014b266f4f1b9f0bc72f090573d049df66d4efa082c0247304402205c50b9ddb1b3ead6214d7d9707c74ba29ff547880d017aae2459db156bf85b9b022041134562fffa3dccf1ac05d9b07da62a8d57dd158d25d22d1965a011325e64aa012102c72b815ba00ccb0b469cc61a0ceb843d974e630cf34abcfac178838f1974f68f02473044022049774c32b0ad046b7acdb4acc38107b6b1be57c0d167643a48cbc045850c86c202205189ed61342fc52a377c2865a879c4c2606de98eebd6bf4d73874d62329668c70121033484c8ed83c359d1c3e569accb04b77988daab9408fc82869051c10d0749ac2006fa2400',
                                 str(tx))

    async def test_rbf_batching__merge_duplicate_outputs(self):
        """txos paying to the same address might be merged into a single output with a larger value"""
        wallet = self.create_standard_wallet_from_seed('response era cable net spike again observe dumb wage wonder sail tortoise',
                                                       config=self.config)
        wallet.config.WALLET_BATCH_RBF = True

        # bootstrap wallet (incoming funding_tx0): for 500k sat
        funding_tx = Transaction('02000000000101013548c9019890e27ce9e58766de05f18ea40ede70751fb6cd7a3a1715ece0a30100000000fdffffff0220a1070000000000160014542266519a44eb9b903761d40c6fe1055d33fa05485a080000000000160014bc69f7d82c403a9f35dfb6d1a4531d6b19cab0e3024730440220346b200f21c3024e1d51fb4ecddbdbd68bd24ae7b9dfd501519f6dcbeb7c052402200617e3ce7b0eb308e30caf23894fb0388b68fb1c15dd0681dd13ae5e735f148101210360d0c9ef15b8b6a16912d341ad218a4e4e4e07e9347f4a2dbc7ca8d974f8bc9ec1ad2600')
        funding_txid = funding_tx.txid()
        wallet.adb.receive_tx_callback(funding_tx, TX_HEIGHT_UNCONFIRMED)

        dest_addr = "tb1qtzhwpufqr5dwztdaysfqnwlf9m29uwdkq8zm9w"
        # first payment to dest_addr
        outputs1 = [PartialTxOutput.from_address_and_value(dest_addr, 200_000)]
        coins = wallet.get_spendable_coins(domain=None)
        tx1 = wallet.make_unsigned_transaction(coins=coins, outputs=outputs1, fee=2000)
        tx1.set_rbf(True)
        tx1.locktime = 2534850
        tx1.version = 2
        wallet.sign_transaction(tx1, password=None)
        self.assertEqual(2, len(tx1.outputs()))
        self.assertEqual('020000000001019264597cffcce8f0c17b16a02adca7a95ae90f2ea51bd4b4df60c76dfe86686e0000000000fdffffff02400d03000000000016001458aee0f1201d1ae12dbd241209bbe92ed45e39b6108c0400000000001600144e1b662f616fe134430054e29295ea6e5c18f1730247304402205ea932303bb89bfe07c1e4c28117cb84f613e09dd51464aa2ed2b184c2f2b76902202968280003b0e7d4098bf9adc47246db7b84c83f718e70a609de05f3b2ae64e80121029b1a61d66896486ab893741b38dbafb9673b91a82237d6e4ca0da3cda7cbeb7cc2ad2600',
                         str(tx1))
        wallet.adb.receive_tx_callback(tx1, TX_HEIGHT_UNCONFIRMED)
        self.assertEqual((0, 298_000, 0), wallet.get_balance())

        wallet.config.WALLET_MERGE_DUPLICATE_OUTPUTS = True
        # second payment to dest_addr  (merged)
        outputs2 = [PartialTxOutput.from_address_and_value(dest_addr, 100_000)]
        coins = wallet.get_spendable_coins(domain=None)
        tx2 = wallet.make_unsigned_transaction(coins=coins, outputs=outputs2, fee=3000)
        tx2.set_rbf(True)
        tx2.locktime = 2534850
        tx2.version = 2
        wallet.sign_transaction(tx2, password=None)
        self.assertEqual(2, len(tx2.outputs()))
        self.assertEqual('020000000001019264597cffcce8f0c17b16a02adca7a95ae90f2ea51bd4b4df60c76dfe86686e0000000000fdffffff0288010300000000001600144e1b662f616fe134430054e29295ea6e5c18f173e09304000000000016001458aee0f1201d1ae12dbd241209bbe92ed45e39b60247304402201b5856f572a70f667392f000780044a6c6677eadadd5b56d2b15d1f90a8bf4b7022046566836d7e1e1a099ff72b4ecb09d6b24e701e12c0fb4c5667172d47d9b54520121029b1a61d66896486ab893741b38dbafb9673b91a82237d6e4ca0da3cda7cbeb7cc2ad2600',
                         str(tx2))
        wallet.adb.receive_tx_callback(tx2, TX_HEIGHT_UNCONFIRMED)
        self.assertEqual((0, 197_000, 0), wallet.get_balance())

        # remove tx2 from wallet, by replacing it with tx1
        wallet.adb.receive_tx_callback(tx1, TX_HEIGHT_UNCONFIRMED)
        self.assertEqual((0, 298_000, 0), wallet.get_balance())

        wallet.config.WALLET_MERGE_DUPLICATE_OUTPUTS = False
        # second payment to dest_addr  (not merged, just duplicate outputs)
        outputs2 = [PartialTxOutput.from_address_and_value(dest_addr, 100_000)]
        coins = wallet.get_spendable_coins(domain=None)
        tx3 = wallet.make_unsigned_transaction(coins=coins, outputs=outputs2, fee=3000)
        tx3.set_rbf(True)
        tx3.locktime = 2534850
        tx3.version = 2
        wallet.sign_transaction(tx3, password=None)
        self.assertEqual(3, len(tx3.outputs()))
        self.assertEqual('020000000001019264597cffcce8f0c17b16a02adca7a95ae90f2ea51bd4b4df60c76dfe86686e0000000000fdffffff03a08601000000000016001458aee0f1201d1ae12dbd241209bbe92ed45e39b688010300000000001600144e1b662f616fe134430054e29295ea6e5c18f173400d03000000000016001458aee0f1201d1ae12dbd241209bbe92ed45e39b602473044022061386129ebefda19e22ab9e2c06642a2a5eb7637e1b492d5c164591ff0fb27c9022006129d5d0c780d6830fb6cf924e3eeef03b8a349a9ebb36969cae410d9ff0fa50121029b1a61d66896486ab893741b38dbafb9673b91a82237d6e4ca0da3cda7cbeb7cc2ad2600',
                         str(tx3))
        wallet.adb.receive_tx_callback(tx3, TX_HEIGHT_UNCONFIRMED)
        self.assertEqual((0, 197_000, 0), wallet.get_balance())

    async def test_join_psbts__merge_duplicate_outputs(self):
        """txos paying to the same address might be merged into a single output with a larger value"""
        rawtx1 = "70736274ff01007102000000019264597cffcce8f0c17b16a02adca7a95ae90f2ea51bd4b4df60c76dfe86686e0000000000fdffffff02400d03000000000016001458aee0f1201d1ae12dbd241209bbe92ed45e39b6108c0400000000001600144e1b662f616fe134430054e29295ea6e5c18f173c2ad26000001011f20a1070000000000160014542266519a44eb9b903761d40c6fe1055d33fa050100de02000000000101013548c9019890e27ce9e58766de05f18ea40ede70751fb6cd7a3a1715ece0a30100000000fdffffff0220a1070000000000160014542266519a44eb9b903761d40c6fe1055d33fa05485a080000000000160014bc69f7d82c403a9f35dfb6d1a4531d6b19cab0e3024730440220346b200f21c3024e1d51fb4ecddbdbd68bd24ae7b9dfd501519f6dcbeb7c052402200617e3ce7b0eb308e30caf23894fb0388b68fb1c15dd0681dd13ae5e735f148101210360d0c9ef15b8b6a16912d341ad218a4e4e4e07e9347f4a2dbc7ca8d974f8bc9ec1ad26002206029b1a61d66896486ab893741b38dbafb9673b91a82237d6e4ca0da3cda7cbeb7c101f1b48320000008000000000000000000000220203db4846ec1841f48484590e67fcd7d1039f124a04410c5794f38ec8625329ea23101f1b483200000080010000000000000000"
        rawtx2 = "70736274ff0100710200000001a4c6da70097e1bfbbcba0edad4ba1143295300b60851aa6c4916a0b32381bf7f0000000000fdffffff02a08601000000000016001458aee0f1201d1ae12dbd241209bbe92ed45e39b6108c040000000000160014fac4435311276a6cfda5681cfb02252acdd14c3fc2ad26000001011f801a06000000000016001452af44a1e32754fd8d2e7c1c3cc1b305379f0b660100de020000000001018eeaf0cd7de0e0e117af1a7f2bab59b4ddfbd416ef7460b3fd42a1f7bc039cfd0000000000fdffffff02801a06000000000016001452af44a1e32754fd8d2e7c1c3cc1b305379f0b66909f0700000000001600140847a3685a3ce9911cdce3fbf33cb42edc8f6dd902473044022044d3485c09784f03cd648117ef2d4d0dabeeb2929b30f2e52c3bbd5efd1c0f820220346655235eb9fcb54b23bbf194217092cc8aa6dd33ecf018907626b90289be6801210304e06afd290a4e7a9eb008cf408a4f9b0640fd2688258b523aa3dbb236bb3f7eccad2600220602c1ed648e71f15643950b444b864ab784b9d0e31e6ca6ec7d849d3dda4d98da05101f1b48320000008000000000010000000000220203aba60233db3aab45d0196cb70a22d667faa92124760700d20c953b0222ced96d101f1b483200000080010000000100000000"

        self.config.WALLET_MERGE_DUPLICATE_OUTPUTS = False
        joined_tx = tx_from_any(rawtx1)
        joined_tx.join_with_other_psbt(tx_from_any(rawtx2), config=self.config)
        self.assertEqual(4, len(joined_tx.outputs()))
        self.assertEqual("70736274ff0100d802000000029264597cffcce8f0c17b16a02adca7a95ae90f2ea51bd4b4df60c76dfe86686e0000000000fdffffffa4c6da70097e1bfbbcba0edad4ba1143295300b60851aa6c4916a0b32381bf7f0000000000fdffffff04a08601000000000016001458aee0f1201d1ae12dbd241209bbe92ed45e39b6400d03000000000016001458aee0f1201d1ae12dbd241209bbe92ed45e39b6108c0400000000001600144e1b662f616fe134430054e29295ea6e5c18f173108c040000000000160014fac4435311276a6cfda5681cfb02252acdd14c3fc2ad26000001011f20a1070000000000160014542266519a44eb9b903761d40c6fe1055d33fa050100de02000000000101013548c9019890e27ce9e58766de05f18ea40ede70751fb6cd7a3a1715ece0a30100000000fdffffff0220a1070000000000160014542266519a44eb9b903761d40c6fe1055d33fa05485a080000000000160014bc69f7d82c403a9f35dfb6d1a4531d6b19cab0e3024730440220346b200f21c3024e1d51fb4ecddbdbd68bd24ae7b9dfd501519f6dcbeb7c052402200617e3ce7b0eb308e30caf23894fb0388b68fb1c15dd0681dd13ae5e735f148101210360d0c9ef15b8b6a16912d341ad218a4e4e4e07e9347f4a2dbc7ca8d974f8bc9ec1ad26002206029b1a61d66896486ab893741b38dbafb9673b91a82237d6e4ca0da3cda7cbeb7c101f1b48320000008000000000000000000001011f801a06000000000016001452af44a1e32754fd8d2e7c1c3cc1b305379f0b660100de020000000001018eeaf0cd7de0e0e117af1a7f2bab59b4ddfbd416ef7460b3fd42a1f7bc039cfd0000000000fdffffff02801a06000000000016001452af44a1e32754fd8d2e7c1c3cc1b305379f0b66909f0700000000001600140847a3685a3ce9911cdce3fbf33cb42edc8f6dd902473044022044d3485c09784f03cd648117ef2d4d0dabeeb2929b30f2e52c3bbd5efd1c0f820220346655235eb9fcb54b23bbf194217092cc8aa6dd33ecf018907626b90289be6801210304e06afd290a4e7a9eb008cf408a4f9b0640fd2688258b523aa3dbb236bb3f7eccad2600220602c1ed648e71f15643950b444b864ab784b9d0e31e6ca6ec7d849d3dda4d98da05101f1b4832000000800000000001000000000000220203db4846ec1841f48484590e67fcd7d1039f124a04410c5794f38ec8625329ea23101f1b483200000080010000000000000000220203aba60233db3aab45d0196cb70a22d667faa92124760700d20c953b0222ced96d101f1b483200000080010000000100000000",
                         joined_tx.serialize_as_bytes().hex())

        self.config.WALLET_MERGE_DUPLICATE_OUTPUTS = True
        joined_tx = tx_from_any(rawtx1)
        joined_tx.join_with_other_psbt(tx_from_any(rawtx2), config=self.config)
        self.assertEqual(3, len(joined_tx.outputs()))
        self.assertEqual("70736274ff0100b902000000029264597cffcce8f0c17b16a02adca7a95ae90f2ea51bd4b4df60c76dfe86686e0000000000fdffffffa4c6da70097e1bfbbcba0edad4ba1143295300b60851aa6c4916a0b32381bf7f0000000000fdffffff03108c0400000000001600144e1b662f616fe134430054e29295ea6e5c18f173108c040000000000160014fac4435311276a6cfda5681cfb02252acdd14c3fe09304000000000016001458aee0f1201d1ae12dbd241209bbe92ed45e39b6c2ad26000001011f20a1070000000000160014542266519a44eb9b903761d40c6fe1055d33fa050100de02000000000101013548c9019890e27ce9e58766de05f18ea40ede70751fb6cd7a3a1715ece0a30100000000fdffffff0220a1070000000000160014542266519a44eb9b903761d40c6fe1055d33fa05485a080000000000160014bc69f7d82c403a9f35dfb6d1a4531d6b19cab0e3024730440220346b200f21c3024e1d51fb4ecddbdbd68bd24ae7b9dfd501519f6dcbeb7c052402200617e3ce7b0eb308e30caf23894fb0388b68fb1c15dd0681dd13ae5e735f148101210360d0c9ef15b8b6a16912d341ad218a4e4e4e07e9347f4a2dbc7ca8d974f8bc9ec1ad26002206029b1a61d66896486ab893741b38dbafb9673b91a82237d6e4ca0da3cda7cbeb7c101f1b48320000008000000000000000000001011f801a06000000000016001452af44a1e32754fd8d2e7c1c3cc1b305379f0b660100de020000000001018eeaf0cd7de0e0e117af1a7f2bab59b4ddfbd416ef7460b3fd42a1f7bc039cfd0000000000fdffffff02801a06000000000016001452af44a1e32754fd8d2e7c1c3cc1b305379f0b66909f0700000000001600140847a3685a3ce9911cdce3fbf33cb42edc8f6dd902473044022044d3485c09784f03cd648117ef2d4d0dabeeb2929b30f2e52c3bbd5efd1c0f820220346655235eb9fcb54b23bbf194217092cc8aa6dd33ecf018907626b90289be6801210304e06afd290a4e7a9eb008cf408a4f9b0640fd2688258b523aa3dbb236bb3f7eccad2600220602c1ed648e71f15643950b444b864ab784b9d0e31e6ca6ec7d849d3dda4d98da05101f1b483200000080000000000100000000220203db4846ec1841f48484590e67fcd7d1039f124a04410c5794f38ec8625329ea23101f1b483200000080010000000000000000220203aba60233db3aab45d0196cb70a22d667faa92124760700d20c953b0222ced96d101f1b48320000008001000000010000000000",
                         joined_tx.serialize_as_bytes().hex())

    @mock.patch.object(wallet.Abstract_Wallet, 'save_db')
    async def test_cpfp_p2wpkh(self, mock_save_db):
        wallet = self.create_standard_wallet_from_seed('frost repair depend effort salon ring foam oak cancel receive save usage')

        # bootstrap wallet
        funding_tx = Transaction('01000000000101c0ec8b6cdcb6638fa117ead71a8edebc189b30e6e5415bdfb3c8260aa269e6520000000017160014ba9ca815474a674ff1efb3fc82cf0f3460de8c57fdffffff0230390f000000000017a9148b59abaca8215c0d4b18cbbf715550aa2b50c85b87404b4c000000000016001483c3bc7234f17a209cc5dcce14903b54ee4dab9002473044022038a05f7d38bcf810dfebb39f1feda5cc187da4cf5d6e56986957ddcccedc75d302203ab67ccf15431b4e2aeeab1582b9a5a7821e7ac4be8ebf512505dbfdc7e094fd0121032168234e0ba465b8cedc10173ea9391725c0f6d9fa517641af87926626a5144abd391400')
        funding_txid = funding_tx.txid()
        funding_output_value = 5000000
        self.assertEqual('c36a6e1cd54df108e69574f70bc9b88dc13beddc70cfad9feb7f8f6593255d4a', funding_txid)
        wallet.adb.receive_tx_callback(funding_tx, TX_HEIGHT_UNCONFIRMED)

        # cpfp tx
        tx = wallet.cpfp(funding_tx, fee=50000)
        tx.set_rbf(True)
        tx.locktime = 1325501
        tx.version = 1
        wallet.sign_transaction(tx, password=None)

        self.assertTrue(tx.is_complete())
        self.assertTrue(tx.is_segwit())
        self.assertEqual(1, len(tx.inputs()))
        tx_copy = tx_from_any(tx.serialize())

        self.assertEqual(tx.txid(), tx_copy.txid())
        self.assertEqual(tx.wtxid(), tx_copy.wtxid())
        self.assertEqual('010000000001014a5d2593658f7feb9fadcf70dced3bc18db8c90bf77495e608f14dd51c6e6ac30100000000fdffffff01f0874b0000000000160014f0fe5c1867a174a12e70165e728a072619455ed502473044022029314c8fb5e05dcd6e94d26f7d96bd9824290977bdc0602b2ef1faf8aa7da53c022003c0477a2b45f05ec4e06e4669a9c3a9e8d9ad0ab78ed85a37b93064c5358e9a012102a6ff1ffc189b4776b78e20edca969cc45da3e610cc0cc79925604be43fee469fbd391400',
                         str(tx_copy))
        self.assertEqual('6bb0490b29b65c7292f6bb1715982fe4474417b4fbdcf8a4675a0994ce12d156', tx_copy.txid())
        self.assertEqual('ce94905afcb396d7bc6de28e4d102dcefc85224abae7df16399b2789f5596db8', tx_copy.wtxid())

        wallet.adb.receive_tx_callback(tx, TX_HEIGHT_UNCONFIRMED)
        self.assertEqual((0, funding_output_value - 50000, 0), wallet.get_balance())

    async def test_sweep_uncompressed_p2pk(self):
        class NetworkMock:
            relay_fee = 1000
            async def listunspent_for_scripthash(self, scripthash):
                if scripthash == '460e4fb540b657d775d84ff4955c9b13bd954c2adc26a6b998331343f85b6a45':
                    return [{'tx_hash': 'ac24de8b58e826f60bd7b9ba31670bdfc3e8aedb2f28d0e91599d741569e3429', 'tx_pos': 1, 'height': 1325785, 'value': 1000000}]
                else:
                    return []
            async def get_transaction(self, txid):
                if txid == "ac24de8b58e826f60bd7b9ba31670bdfc3e8aedb2f28d0e91599d741569e3429":
                    return "010000000001021b41471d6af3aa80ebe536dbf4f505a6d46af456131a8e12e1950171959b690e0f00000000fdffffff2ef29833a69863b31e884fc5e6f7b99a23b5601e14f0eb65905faa42fec0776d0000000000fdffffff02f96a070000000000160014e61b989a740056254b5f8061281ac96ca15d35e140420f00000000004341049afa8fb50f52104b381a673c6e4fb7fb54987271d0e948dd9a568bb2af6f9310a7a809ce06e09d1510e5836f20414596232e2c0be63715459fa3cf8e7092af05ac0247304402201fe20012c1c732a6a8f942c4e0feed5ed0bddfb94db736ec3d0c0d38f0f7f46a022021d690e6d2688b90b76002f4c3134981502d666211e85e8a6ca91e78405dfa3801210346fb31136ab48e6c648865264d32004b43643d01f0ba485cffac4bb0b3f739470247304402204a2473ab4b3bfc8e6b1a6b8675dc2c3d115d8c04f5df37f29779dca6d300d9db02205e72ebbccd018c67b86ae4da6b0e6222902a8de85915ed6115330b9328764b370121027a93ffc9444a12d99307318e2e538949072cb35b2aca344b8163795a022414c7d73a1400"
                else:
                    raise Exception("unexpected txid")

        privkeys = ['93NQ7CFbwTPyKDJLXe97jczw33fiLijam2SCZL3Uinz1NSbHrTu',]
        network = NetworkMock()
        dest_addr = 'tb1q3ws2p0qjk5vrravv065xqlnkckvzcpclk79eu2'
        tx = await sweep(privkeys, network=network, config=self.config, to_address=dest_addr, fee=5000, locktime=1325785, tx_version=1)

        tx_copy = tx_from_any(tx.serialize())
        self.assertEqual('010000000129349e5641d79915e9d0282fdbaee8c3df0b6731bab9d70bf626e8588bde24ac010000004847304402206bf0d0a93abae0d5873a62ebf277a5dd2f33837821e8b93e74d04e19d71b578002201a6d729bc159941ef5c4c9e5fe13ece9fc544351ba531b00f68ba549c8b38a9a01fdffffff01b82e0f00000000001600148ba0a0bc12b51831f58c7ea8607e76c5982c071fd93a1400',
                         str(tx_copy))
        self.assertEqual('7f827fc5256c274fd1094eb7e020c8ded0baf820356f61aa4f14a9093b0ea0ee', tx_copy.txid())
        self.assertEqual('7f827fc5256c274fd1094eb7e020c8ded0baf820356f61aa4f14a9093b0ea0ee', tx_copy.wtxid())

    async def test_sweep_compressed_p2pk(self):
        class NetworkMock:
            relay_fee = 1000
            async def listunspent_for_scripthash(self, scripthash):
                if scripthash == 'cc911adb9fb939d0003a138ebdaa5195bf1d6f9172e438309ab4c00a5ebc255b':
                    return [{'tx_hash': '84a4a1943f7a620e0d8413f4c10877000768797a93bb106b3e7cd6fccc59b35e', 'tx_pos': 1, 'height': 2420005, 'value': 111111}]
                else:
                    return []
            async def get_transaction(self, txid):
                if txid == "84a4a1943f7a620e0d8413f4c10877000768797a93bb106b3e7cd6fccc59b35e":
                    return "02000000000102b7bfcd442c91134743c6e4100bb9f79456a6015de3c3920166bb0c3b7a8f7c070100000000fdffffff5ab39480d4b35ffa843691d944a8479dfe825d38b03fcb1804197482bfad80fb0100000000fdffffff02d4ec000000000000160014769114e56e0913de3719a3b00a446b78e61751f007b201000000000023210332e147520e4743299d95196afaf9db7c86fe02507d9ca89acd7a4e96a63653d5ac0247304402200387fe79ffe10cec73d9b131058d7128665f729d14597828b483842889c4f5ea02201197b2f1295e4011e2d174d53c240fd13c6351451ab961ccb3678fc21fa5323b0121023c221dfbf7c3f61b9e5f66343c1a302d6beca2a8883504b0f484faec9919636b024730440220687d387af37df458efc104ee0065262cb5ea195e526ed7a480fd16e6cf708c3a022019bd3fd9c3ca3f1a1fbeabe20547876eb4572a7339de37b706fbd55031e60428012102c9c459e58b01a864d7bb80f6d577326465a04219c48541b5f3ea556a06ca61a425ed2400"
                else:
                    raise Exception("unexpected txid")

        privkeys = ['cUygTZe4jZLVwE4G44NznCPTeGvgsgassqucUHkAJxGC71Rst2kH',]
        network = NetworkMock()
        dest_addr = 'tb1q5uy5xjcn55gwdkmghht8yp3vwz3088f6e3e0em'
        tx = await sweep(privkeys, network=network, config=self.config, to_address=dest_addr, fee=5000, locktime=2420006, tx_version=2)

        tx_copy = tx_from_any(tx.serialize())
        self.assertEqual('02000000015eb359ccfcd67c3e6b10bb937a796807007708c1f413840d0e627a3f94a1a48401000000484730440220043fc85a43e918ac41e494e309fdf204ca245d260cb5ea09108b196ca65d8a09022056f852f0f521e79ab2124d7e9f779c7290329ce5628ef8e92601980b065d3eb501fdffffff017f9e010000000000160014a709434b13a510e6db68bdd672062c70a2f39d3a26ed2400',
                         str(tx_copy))
        self.assertEqual('968a501350b954ecb51948202b8d0613aa84123ca9b745c14e208cb14feeff59', tx_copy.txid())
        self.assertEqual('968a501350b954ecb51948202b8d0613aa84123ca9b745c14e208cb14feeff59', tx_copy.wtxid())

    async def test_sweep_uncompressed_p2pkh(self):
        class NetworkMock:
            relay_fee = 1000
            async def listunspent_for_scripthash(self, scripthash):
                if scripthash == '71e8c6a9fd8ab498290d5ccbfe1cfe2c5dc2a389b4c036dd84e305a59c4a4d53':
                    return [{'tx_hash': '15a78cc7664c42f1040474763bf794d555f6092bfba97d6c276f296c2d141506', 'tx_pos': 0, 'height': -1, 'value': 222222}]
                else:
                    return []
            async def get_transaction(self, txid):
                if txid == "15a78cc7664c42f1040474763bf794d555f6092bfba97d6c276f296c2d141506":
                    return "02000000000101c6a49fbd701f1526c8e43025a6dda8dd235b3593cfd38af040cba3e37b474fdb0e00000000fdffffff020e640300000000001976a914f1b02b7028fb81aefbb25809a2baf8d94d0c2ba288acb9e3080000000000160014c2eee75efe6621be177f7edd8198f671d1640c2602473044022072b8a6154590704063c377af451b4d69f76cc9064085d4a0c80f08625c57628802207844164839d93ce54ce7db092bbd809d5270142b5dedc823e95400e8bdae88c6012102b6ad13f48fd679a209b7d822376550e5e694a3a2862546ceb72c4012977eac4829ed2400"
                else:
                    raise Exception("unexpected txid")

        privkeys = ['p2pkh:91gxDahzHiJ63HXmLP7pvZrkF8i5gKBXk4VqWfhbhJjtf6Ni5NU',]
        network = NetworkMock()
        dest_addr = 'tb1q3ws2p0qjk5vrravv065xqlnkckvzcpclk79eu2'
        tx = await sweep(privkeys, network=network, config=self.config, to_address=dest_addr, fee=5000, locktime=2420010, tx_version=2)

        tx_copy = tx_from_any(tx.serialize())
        self.assertEqual('02000000010615142d6c296f276c7da9fb2b09f655d594f73b76740404f1424c66c78ca715000000008a47304402206d2dae571ca2f51e0d4a8ce6a6335fa25ac09f4bbed26439124d93f035bdbb130220249dc2039f1da338a40679f0e79c25a2dc2983688e6c04753348f2aa8435e375014104b875ab889006d4a9be8467c9256cf54e1073f7f9a037604f571cc025bbf47b2987b4c862d5b687bb5328adccc69e67a17b109b6328228695a1c384573acd6199fdffffff0186500300000000001600148ba0a0bc12b51831f58c7ea8607e76c5982c071f2aed2400',
                         str(tx_copy))
        self.assertEqual('d62048493bf8459be5e1e3cab6caabc8f15661d02c364d8dc008297e573772bf', tx_copy.txid())
        self.assertEqual('d62048493bf8459be5e1e3cab6caabc8f15661d02c364d8dc008297e573772bf', tx_copy.wtxid())

    async def test_sweep_compressed_p2pkh(self):
        class NetworkMock:
            relay_fee = 1000
            async def listunspent_for_scripthash(self, scripthash):
                if scripthash == '941b2ca8bd850e391abc5e024c83b773842c40268a8fa8a5ef7aeca19fb395c5':
                    return [{'tx_hash': '8a764102b4a5c5d1b5235e6ce7e67ed3c146130f8a52e7692a151e2e5a831767', 'tx_pos': 0, 'height': -1, 'value': 123456}]
                else:
                    return []
            async def get_transaction(self, txid):
                if txid == "8a764102b4a5c5d1b5235e6ce7e67ed3c146130f8a52e7692a151e2e5a831767":
                    return "020000000001010615142d6c296f276c7da9fb2b09f655d594f73b76740404f1424c66c78ca7150100000000fdffffff0240e20100000000001976a914f1d49f51f9b58c4805431c303d12d3dcf51ae54188ace9000700000000001600145bdb04f2d096ee48b8b350c85481392ab47c01e70247304402200a72a4599cb27f16011cd67e2951733d6775cbd008506eacb2c20d69db3f531702204c944ec09224a347481c9eea78cac79b77b194b19dfef01b1e3b428010a82570012102fc38612ca7cc42d05a7089f1a6ec3900535604bd779f83c7817aae7bfd907dbd2aed2400"
                else:
                    raise Exception("unexpected txid")

        privkeys = ['p2pkh:cN3LiXmurmGRF5xngYd8XS2ZsP2KeXFUh4SH7wpC8uJJzw52JPq1',]
        network = NetworkMock()
        dest_addr = 'tb1q782f750ekkxysp2rrscr6yknmn634e2pv8lktu'
        tx = await sweep(privkeys, network=network, config=self.config, to_address=dest_addr, fee=1000, locktime=2420010, tx_version=2)

        tx_copy = tx_from_any(tx.serialize())
        self.assertEqual('02000000016717835a2e1e152a69e7528a0f1346c1d37ee6e76c5e23b5d1c5a5b40241768a000000006a473044022038ad38003943bfd3ed39ba4340d545753fcad632a8fe882d01e4f0140ddb3cfb022019498260e29f5fbbcde9176bfb3553b7acec5fe284a9a3a33547a2d082b60355012103b875ab889006d4a9be8467c9256cf54e1073f7f9a037604f571cc025bbf47b29fdffffff0158de010000000000160014f1d49f51f9b58c4805431c303d12d3dcf51ae5412aed2400',
                         str(tx_copy))
        self.assertEqual('432c108626581fc6a7d3efc9dac5f3dec8286cec47dfaab86b4267d10381586c', tx_copy.txid())
        self.assertEqual('432c108626581fc6a7d3efc9dac5f3dec8286cec47dfaab86b4267d10381586c', tx_copy.wtxid())

    async def test_sweep_p2wpkh_p2sh(self):
        class NetworkMock:
            relay_fee = 1000
            async def listunspent_for_scripthash(self, scripthash):
                if scripthash == '9ee9bddbe9dc47f7f6c5a652a09012f49dfc54d5b997f58d7ccc49040871e61b':
                    return [{'tx_hash': '9a7bf98ed72b1002559d3d61805838a00e94afec78b8597a68606e2a0725171d', 'tx_pos': 0, 'height': -1, 'value': 150000}]
                else:
                    return []
            async def get_transaction(self, txid):
                if txid == "9a7bf98ed72b1002559d3d61805838a00e94afec78b8597a68606e2a0725171d":
                    return "020000000001038fc862be3bc8022866cc83b4f2feeaa914b015a3c6644251960baaccc4a5740b0000000000fdffffff7bfd61e391034e28848fae269183f1c5929e26befd5b2d798cf12c91d4d00dbf0100000000fdffffff014764d324e70e7e3e4fa27077bda2d880b3d1545588b75f79deb2855d9f31cb0000000000fdffffff01f04902000000000017a9147d0530db22c8124ff1558269f543dfeedd37131b87024730440220568ae75314f6414ccf2b0bbed522e1b4b1086ed6eb185ba4bc044ba2723c1f3402206c82253797d0f180db38986b46d8ad952829cf25bc31e3ca6ee54665f5a44b3c0121038a466bdcb979b96d70fde84b9ded4aba0c3cd9c0d2d59121fc3555428fd1a4890247304402203ba1b482b0b6ce5c3d29ef21ee8afad641af8381d3b131103c384757922f0c04022072320e260b60fc862669b2ea3dfb663f7f3a0b6babe8d265ac9ebf268e7225c2012103ff0877f34157a3444afbfdd7432032a93187bc1932e1c155d56dd66ef527906c02473044022058b1c1a2a8c1a256d4870b550ba93777a2cce36b89abe3515f024fd4eec48ce4022023e0002193a26064275433e8ade98642d74d58ee4f8e9717a8acca737856a6c401210364e8f5d9c30986931bca1197138d7250a17a0711a223f113b3ccc11ef09efccb2aed2400"
                else:
                    raise Exception("unexpected txid")

        privkeys = ['p2wpkh-p2sh:cQMRGsiEsFX5YoxVZaMEzBruAkCWnoFf1SG7SRm2tLHDEN165TrA',]
        network = NetworkMock()
        dest_addr = 'tb1qu7n2tzm90a3f29kvxlhzsc7t40ddk075ut5w44'
        tx = await sweep(privkeys, network=network, config=self.config, to_address=dest_addr, fee=500, locktime=2420010, tx_version=2)

        tx_copy = tx_from_any(tx.serialize())
        self.assertEqual('020000000001011d1725072a6e60687a59b878ecaf940ea0385880613d9d5502102bd78ef97b9a0000000017160014e7a6a58b657f629516cc37ee2863cbabdadb3fd4fdffffff01fc47020000000000160014e7a6a58b657f629516cc37ee2863cbabdadb3fd402473044022048ea4c558fd374f5d5066440a7f4933393cb377802cb949e3039fedf0378a29402204b4a58c591117cc1e37f07b03cc03cc6198dbf547e2bff813e2e2102bd2057e00121029f46ba81b3c6ad84e52841364dc54ca1097d0c30a68fb529766504c4b1c599352aed2400',
                         str(tx_copy))
        self.assertEqual('0680124954ccc158cbf24d289c93579f68fd75916509214066f69e09adda1861', tx_copy.txid())
        self.assertEqual('da8567d9b28e9e0ed8b3dcef6e619eba330cec6cb0c55d57f658f5ca06e02eb0', tx_copy.wtxid())

    async def test_sweep_p2wpkh(self):
        class NetworkMock:
            relay_fee = 1000
            async def listunspent_for_scripthash(self, scripthash):
                if scripthash == '7630f6b2121336279b55e5b71d4a59be5ffa782e86bae249ba0b5ad6a791933f':
                    return [{'tx_hash': '01d76acdb8992f4262fb847f5efbd95ea178049be59c70a2851bdcf9b4ae28e3', 'tx_pos': 0, 'height': 2420006, 'value': 98300}]
                else:
                    return []
            async def get_transaction(self, txid):
                if txid == "01d76acdb8992f4262fb847f5efbd95ea178049be59c70a2851bdcf9b4ae28e3":
                    return "02000000000101208840a3310ae4b88181374b5812f56f5dd56f12574f3bcd8041b48bfadc92cf0000000000fdffffff02fc7f010000000000160014d339efed7cd5d28d31995caf10b8973a9a13c656a08601000000000043410403886197eb13c59721b94a29f9a68a841caedb7782b35121cd81d50d0cc70db3f8955c7a07b08dd6470141b66eedd324406e29d6b6799033314512334461e3f9ac0247304402203328153753e934d7a13215bf58f093f84281d57f8c7d42f3b7704cd714c7b32c02205a502f3f3e4302561ccc93df413be3c78a439ff35b60cea03d19f8804a9a1239012103f41052be701441d1bc8f7cc6a6053d7e7f5e63be212fe5e3687344ddd52e3af525ed2400"
                else:
                    raise Exception("unexpected txid")

        privkeys = ['p2wpkh:cV2BvgtpLNX328m4QrhqycBGA6EkZUFfHM9kKjVXjfyD53uNfC4q',]
        network = NetworkMock()
        dest_addr = 'tb1qhuy2e45lrdcp9s4ezeptx5kwxcnahzgpar9scc'
        tx = await sweep(privkeys, network=network, config=self.config, to_address=dest_addr, fee=500, locktime=2420010, tx_version=2)

        tx_copy = tx_from_any(tx.serialize())
        self.assertEqual('02000000000101e328aeb4f9dc1b85a2709ce59b0478a15ed9fb5e7f84fb62422f99b8cd6ad7010000000000fdffffff01087e010000000000160014bf08acd69f1b7012c2b91642b352ce3627db89010247304402204993099c4663d92ef4c9a28b3f45a40a6585754fe22ecfdc0a76c43fda7c9d04022006a75e0fd3ad1862d8e81015a71d2a1489ec7a9264e6e63b8fe6bb90c27e799b0121038ca94e7c715152fd89803c2a40a934c7c4035fb87b3cba981cd1e407369cfe312aed2400',
                         str(tx_copy))
        self.assertEqual('e02641928e5394332eec0a36c196f1e30e2b8645ebbeef89d6cc27bf237ae548', tx_copy.txid())
        self.assertEqual('b062d2e19880c66b36e80b823c2d00a2769658d1e574ff854dab15efd8fd7da8', tx_copy.wtxid())

    @mock.patch.object(wallet.Abstract_Wallet, 'save_db')
    async def test_coinjoin_between_two_p2wpkh_electrum_seeds(self, mock_save_db):
        wallet1 = WalletIntegrityHelper.create_standard_wallet(
            keystore.from_seed('humor argue expand gain goat shiver remove morning security casual leopard degree', passphrase=''),
            gap_limit=2,
            config=self.config
        )
        wallet2 = WalletIntegrityHelper.create_standard_wallet(
            keystore.from_seed('couple fade lift useless text thank badge act august roof drastic violin', passphrase=''),
            gap_limit=2,
            config=self.config
        )

        # bootstrap wallet1
        funding_tx = Transaction('0200000000010162ecbac2f0c8662f53505d9410fdc56c84c5642ddbd3358d9a27d564e26731130200000000fdffffff02c0d8a70000000000160014aba1c9faecc3f8882e641583e8734a3f9d01b15ab89ed5000000000016001470afbd97b2dc351bd167f714e294b2fd3b60aedf02483045022100c93449989510e279eb14a0193d5c262ae93034b81376a1f6be259c6080d3ba5d0220536ab394f7c20f301d7ec2ef11be6e7b6d492053dce56458931c1b54218ec0fd012103b8f5a11df8e68cf335848e83a41fdad3c7413dc42148248a3799b58c93919ca010851800')
        funding_txid = funding_tx.txid()
        self.assertEqual('d8f8186379085cffc9a3fd747e7a7527435db974d1e2941f52f063be8e4fbdd5', funding_txid)
        wallet1.adb.receive_tx_callback(funding_tx, TX_HEIGHT_UNCONFIRMED)

        # bootstrap wallet2
        funding_tx = Transaction('02000000000101d5bd4f8ebe63f0521f94e2d174b95d4327757a7e74fda3c9ff5c08796318f8d80100000000fdffffff025066350000000000160014e3aa82aa2e754507d5585c0b6db06cc0cb4927b7a037a000000000001600140719d12228c61cab793ecd659c09cfe565a845c302483045022100f42e27519bd2379c22951c16b038fa6d49164fe6802854f2fdc7ee87fe31a8bc02204ea71e9324781b44bf7fea2f318caf3bedc5b497cbd1b4313fa71f833500bcb7012103a7853e1ee02a1629c8e870ec694a1420aeb98e6f5d071815257028f62d6f784169851800')
        funding_txid = funding_tx.txid()
        self.assertEqual('934f26a72c840293f06c37dc10a358df056dfe245cdf072ae836977c0abc46e5', funding_txid)
        wallet2.adb.receive_tx_callback(funding_tx, TX_HEIGHT_UNCONFIRMED)

        # wallet1 creates tx1, with output back to himself
        outputs = [PartialTxOutput.from_address_and_value("tb1qhye4wfp26kn0l7ynpn5a4hvt539xc3zf0n76t3", 10_000_000)]
        tx1 = wallet1.create_transaction(outputs=outputs, fee=5000, tx_version=2, rbf=True, sign=False)
        tx1.locktime = 1607022
        partial_tx1 = tx1.serialize_as_bytes().hex()
        self.assertEqual("70736274ff0100710200000001d5bd4f8ebe63f0521f94e2d174b95d4327757a7e74fda3c9ff5c08796318f8d80000000000fdffffff02b82e0f0000000000160014250dbabd5761d7e0773d6147699938dd08ec2eb88096980000000000160014b93357242ad5a6fff8930ce9dadd8ba44a6c44496e8518000001011fc0d8a70000000000160014aba1c9faecc3f8882e641583e8734a3f9d01b15a0100df0200000000010162ecbac2f0c8662f53505d9410fdc56c84c5642ddbd3358d9a27d564e26731130200000000fdffffff02c0d8a70000000000160014aba1c9faecc3f8882e641583e8734a3f9d01b15ab89ed5000000000016001470afbd97b2dc351bd167f714e294b2fd3b60aedf02483045022100c93449989510e279eb14a0193d5c262ae93034b81376a1f6be259c6080d3ba5d0220536ab394f7c20f301d7ec2ef11be6e7b6d492053dce56458931c1b54218ec0fd012103b8f5a11df8e68cf335848e83a41fdad3c7413dc42148248a3799b58c93919ca01085180022060205e8db1b1906219782fadb18e763c0874a3118a17ce931e01707cbde194e041510775087560000008000000000000000000022020240ef5d2efee3b04b313a254df1b13a0b155451581e73943b21f3346bf6e1ba351077508756000000800100000000000000002202024a410b1212e88573561887b2bc38c90c074e4be425b9f3d971a9207825d9d3c8107750875600000080000000000100000000",
                         partial_tx1)
        tx1.prepare_for_export_for_coinjoin()
        partial_tx1 = tx1.serialize_as_bytes().hex()
        self.assertEqual("70736274ff0100710200000001d5bd4f8ebe63f0521f94e2d174b95d4327757a7e74fda3c9ff5c08796318f8d80000000000fdffffff02b82e0f0000000000160014250dbabd5761d7e0773d6147699938dd08ec2eb88096980000000000160014b93357242ad5a6fff8930ce9dadd8ba44a6c44496e8518000001011fc0d8a70000000000160014aba1c9faecc3f8882e641583e8734a3f9d01b15a0100df0200000000010162ecbac2f0c8662f53505d9410fdc56c84c5642ddbd3358d9a27d564e26731130200000000fdffffff02c0d8a70000000000160014aba1c9faecc3f8882e641583e8734a3f9d01b15ab89ed5000000000016001470afbd97b2dc351bd167f714e294b2fd3b60aedf02483045022100c93449989510e279eb14a0193d5c262ae93034b81376a1f6be259c6080d3ba5d0220536ab394f7c20f301d7ec2ef11be6e7b6d492053dce56458931c1b54218ec0fd012103b8f5a11df8e68cf335848e83a41fdad3c7413dc42148248a3799b58c93919ca010851800000000",
                         partial_tx1)

        # wallet2 creates tx2, with output back to himself
        outputs = [PartialTxOutput.from_address_and_value("tb1qufnj5k2rrsnpjq7fg6d2pq3q9um6skdyyehw5m", 10_000_000)]
        tx2 = wallet2.create_transaction(outputs=outputs, fee=5000, tx_version=2, rbf=True, sign=False)
        tx2.locktime = 1607023
        partial_tx2 = tx2.serialize_as_bytes().hex()
        self.assertEqual("70736274ff0100710200000001e546bc0a7c9736e82a07df5c24fe6d05df58a310dc376cf09302842ca7264f930100000000fdffffff02988d07000000000016001453675a59be834aa6d139c3ebea56646a9b160c4c8096980000000000160014e2672a59431c261903c9469aa082202f37a859a46f8518000001011fa037a000000000001600140719d12228c61cab793ecd659c09cfe565a845c30100df02000000000101d5bd4f8ebe63f0521f94e2d174b95d4327757a7e74fda3c9ff5c08796318f8d80100000000fdffffff025066350000000000160014e3aa82aa2e754507d5585c0b6db06cc0cb4927b7a037a000000000001600140719d12228c61cab793ecd659c09cfe565a845c302483045022100f42e27519bd2379c22951c16b038fa6d49164fe6802854f2fdc7ee87fe31a8bc02204ea71e9324781b44bf7fea2f318caf3bedc5b497cbd1b4313fa71f833500bcb7012103a7853e1ee02a1629c8e870ec694a1420aeb98e6f5d071815257028f62d6f784169851800220602275b4fba18bb34e5198a9cfb3e940306658839079b3bda50d504a9cf2bae36f41067f36697000000800000000001000000002202036e4d0a5fb845b2f1c3c868c2ce7212b155b73e91c05be1b7a77c48830831ba4f1067f366970000008001000000000000000022020200062fdea2b0a056b17fa6b91dd87f5b5d838fe1ee84d636a5022f9a340eebcc1067f3669700000080000000000000000000",
                         partial_tx2)

        # wallet2 gets raw partial tx1, merges it into his own tx2
        tx2.join_with_other_psbt(tx_from_any(partial_tx1), config=self.config)
        partial_tx2 = tx2.serialize_as_bytes().hex()
        self.assertEqual("70736274ff0100d80200000002e546bc0a7c9736e82a07df5c24fe6d05df58a310dc376cf09302842ca7264f930100000000fdffffffd5bd4f8ebe63f0521f94e2d174b95d4327757a7e74fda3c9ff5c08796318f8d80000000000fdffffff04988d07000000000016001453675a59be834aa6d139c3ebea56646a9b160c4cb82e0f0000000000160014250dbabd5761d7e0773d6147699938dd08ec2eb88096980000000000160014b93357242ad5a6fff8930ce9dadd8ba44a6c44498096980000000000160014e2672a59431c261903c9469aa082202f37a859a46f8518000001011fa037a000000000001600140719d12228c61cab793ecd659c09cfe565a845c30100df02000000000101d5bd4f8ebe63f0521f94e2d174b95d4327757a7e74fda3c9ff5c08796318f8d80100000000fdffffff025066350000000000160014e3aa82aa2e754507d5585c0b6db06cc0cb4927b7a037a000000000001600140719d12228c61cab793ecd659c09cfe565a845c302483045022100f42e27519bd2379c22951c16b038fa6d49164fe6802854f2fdc7ee87fe31a8bc02204ea71e9324781b44bf7fea2f318caf3bedc5b497cbd1b4313fa71f833500bcb7012103a7853e1ee02a1629c8e870ec694a1420aeb98e6f5d071815257028f62d6f784169851800220602275b4fba18bb34e5198a9cfb3e940306658839079b3bda50d504a9cf2bae36f41067f366970000008000000000010000000001011fc0d8a70000000000160014aba1c9faecc3f8882e641583e8734a3f9d01b15a0100df0200000000010162ecbac2f0c8662f53505d9410fdc56c84c5642ddbd3358d9a27d564e26731130200000000fdffffff02c0d8a70000000000160014aba1c9faecc3f8882e641583e8734a3f9d01b15ab89ed5000000000016001470afbd97b2dc351bd167f714e294b2fd3b60aedf02483045022100c93449989510e279eb14a0193d5c262ae93034b81376a1f6be259c6080d3ba5d0220536ab394f7c20f301d7ec2ef11be6e7b6d492053dce56458931c1b54218ec0fd012103b8f5a11df8e68cf335848e83a41fdad3c7413dc42148248a3799b58c93919ca010851800002202036e4d0a5fb845b2f1c3c868c2ce7212b155b73e91c05be1b7a77c48830831ba4f1067f3669700000080010000000000000000000022020200062fdea2b0a056b17fa6b91dd87f5b5d838fe1ee84d636a5022f9a340eebcc1067f3669700000080000000000000000000",
                         partial_tx2)
        tx2.prepare_for_export_for_coinjoin()
        partial_tx2 = tx2.serialize_as_bytes().hex()
        self.assertEqual("70736274ff0100d80200000002e546bc0a7c9736e82a07df5c24fe6d05df58a310dc376cf09302842ca7264f930100000000fdffffffd5bd4f8ebe63f0521f94e2d174b95d4327757a7e74fda3c9ff5c08796318f8d80000000000fdffffff04988d07000000000016001453675a59be834aa6d139c3ebea56646a9b160c4cb82e0f0000000000160014250dbabd5761d7e0773d6147699938dd08ec2eb88096980000000000160014b93357242ad5a6fff8930ce9dadd8ba44a6c44498096980000000000160014e2672a59431c261903c9469aa082202f37a859a46f8518000001011fa037a000000000001600140719d12228c61cab793ecd659c09cfe565a845c30100df02000000000101d5bd4f8ebe63f0521f94e2d174b95d4327757a7e74fda3c9ff5c08796318f8d80100000000fdffffff025066350000000000160014e3aa82aa2e754507d5585c0b6db06cc0cb4927b7a037a000000000001600140719d12228c61cab793ecd659c09cfe565a845c302483045022100f42e27519bd2379c22951c16b038fa6d49164fe6802854f2fdc7ee87fe31a8bc02204ea71e9324781b44bf7fea2f318caf3bedc5b497cbd1b4313fa71f833500bcb7012103a7853e1ee02a1629c8e870ec694a1420aeb98e6f5d071815257028f62d6f7841698518000001011fc0d8a70000000000160014aba1c9faecc3f8882e641583e8734a3f9d01b15a0100df0200000000010162ecbac2f0c8662f53505d9410fdc56c84c5642ddbd3358d9a27d564e26731130200000000fdffffff02c0d8a70000000000160014aba1c9faecc3f8882e641583e8734a3f9d01b15ab89ed5000000000016001470afbd97b2dc351bd167f714e294b2fd3b60aedf02483045022100c93449989510e279eb14a0193d5c262ae93034b81376a1f6be259c6080d3ba5d0220536ab394f7c20f301d7ec2ef11be6e7b6d492053dce56458931c1b54218ec0fd012103b8f5a11df8e68cf335848e83a41fdad3c7413dc42148248a3799b58c93919ca0108518000000000000",
                         partial_tx2)

        # wallet2 signs
        wallet2.sign_transaction(tx2, password=None)
        partial_tx2 = tx2.serialize_as_bytes().hex()
        self.assertEqual("70736274ff0100d80200000002e546bc0a7c9736e82a07df5c24fe6d05df58a310dc376cf09302842ca7264f930100000000fdffffffd5bd4f8ebe63f0521f94e2d174b95d4327757a7e74fda3c9ff5c08796318f8d80000000000fdffffff04988d07000000000016001453675a59be834aa6d139c3ebea56646a9b160c4cb82e0f0000000000160014250dbabd5761d7e0773d6147699938dd08ec2eb88096980000000000160014b93357242ad5a6fff8930ce9dadd8ba44a6c44498096980000000000160014e2672a59431c261903c9469aa082202f37a859a46f8518000001011fa037a000000000001600140719d12228c61cab793ecd659c09cfe565a845c30100df02000000000101d5bd4f8ebe63f0521f94e2d174b95d4327757a7e74fda3c9ff5c08796318f8d80100000000fdffffff025066350000000000160014e3aa82aa2e754507d5585c0b6db06cc0cb4927b7a037a000000000001600140719d12228c61cab793ecd659c09cfe565a845c302483045022100f42e27519bd2379c22951c16b038fa6d49164fe6802854f2fdc7ee87fe31a8bc02204ea71e9324781b44bf7fea2f318caf3bedc5b497cbd1b4313fa71f833500bcb7012103a7853e1ee02a1629c8e870ec694a1420aeb98e6f5d071815257028f62d6f78416985180001070001086b0247304402205106349e1644223b5128009376fc497477227172ac28a54942da58014869d4f502205aa60ba466f53b52c5933c39cfa1ab735c1722029039d7a5a7577789ae891389012102275b4fba18bb34e5198a9cfb3e940306658839079b3bda50d504a9cf2bae36f40001011fc0d8a70000000000160014aba1c9faecc3f8882e641583e8734a3f9d01b15a0100df0200000000010162ecbac2f0c8662f53505d9410fdc56c84c5642ddbd3358d9a27d564e26731130200000000fdffffff02c0d8a70000000000160014aba1c9faecc3f8882e641583e8734a3f9d01b15ab89ed5000000000016001470afbd97b2dc351bd167f714e294b2fd3b60aedf02483045022100c93449989510e279eb14a0193d5c262ae93034b81376a1f6be259c6080d3ba5d0220536ab394f7c20f301d7ec2ef11be6e7b6d492053dce56458931c1b54218ec0fd012103b8f5a11df8e68cf335848e83a41fdad3c7413dc42148248a3799b58c93919ca010851800002202036e4d0a5fb845b2f1c3c868c2ce7212b155b73e91c05be1b7a77c48830831ba4f1067f3669700000080010000000000000000000022020200062fdea2b0a056b17fa6b91dd87f5b5d838fe1ee84d636a5022f9a340eebcc1067f3669700000080000000000000000000",
                         partial_tx2)
        tx2.prepare_for_export_for_coinjoin()
        partial_tx2 = tx2.serialize_as_bytes().hex()
        self.assertEqual("70736274ff0100d80200000002e546bc0a7c9736e82a07df5c24fe6d05df58a310dc376cf09302842ca7264f930100000000fdffffffd5bd4f8ebe63f0521f94e2d174b95d4327757a7e74fda3c9ff5c08796318f8d80000000000fdffffff04988d07000000000016001453675a59be834aa6d139c3ebea56646a9b160c4cb82e0f0000000000160014250dbabd5761d7e0773d6147699938dd08ec2eb88096980000000000160014b93357242ad5a6fff8930ce9dadd8ba44a6c44498096980000000000160014e2672a59431c261903c9469aa082202f37a859a46f8518000001011fa037a000000000001600140719d12228c61cab793ecd659c09cfe565a845c30100df02000000000101d5bd4f8ebe63f0521f94e2d174b95d4327757a7e74fda3c9ff5c08796318f8d80100000000fdffffff025066350000000000160014e3aa82aa2e754507d5585c0b6db06cc0cb4927b7a037a000000000001600140719d12228c61cab793ecd659c09cfe565a845c302483045022100f42e27519bd2379c22951c16b038fa6d49164fe6802854f2fdc7ee87fe31a8bc02204ea71e9324781b44bf7fea2f318caf3bedc5b497cbd1b4313fa71f833500bcb7012103a7853e1ee02a1629c8e870ec694a1420aeb98e6f5d071815257028f62d6f78416985180001070001086b0247304402205106349e1644223b5128009376fc497477227172ac28a54942da58014869d4f502205aa60ba466f53b52c5933c39cfa1ab735c1722029039d7a5a7577789ae891389012102275b4fba18bb34e5198a9cfb3e940306658839079b3bda50d504a9cf2bae36f40001011fc0d8a70000000000160014aba1c9faecc3f8882e641583e8734a3f9d01b15a0100df0200000000010162ecbac2f0c8662f53505d9410fdc56c84c5642ddbd3358d9a27d564e26731130200000000fdffffff02c0d8a70000000000160014aba1c9faecc3f8882e641583e8734a3f9d01b15ab89ed5000000000016001470afbd97b2dc351bd167f714e294b2fd3b60aedf02483045022100c93449989510e279eb14a0193d5c262ae93034b81376a1f6be259c6080d3ba5d0220536ab394f7c20f301d7ec2ef11be6e7b6d492053dce56458931c1b54218ec0fd012103b8f5a11df8e68cf335848e83a41fdad3c7413dc42148248a3799b58c93919ca0108518000000000000",
                         partial_tx2)

        # wallet1 gets raw partial tx2, and signs
        tx2 = tx_from_any(partial_tx2)
        wallet1.sign_transaction(tx2, password=None)
        tx = tx_from_any(tx2.serialize_as_bytes().hex())  # simulates moving partial txn between cosigners

        self.assertTrue(tx.is_complete())
        self.assertTrue(tx.is_segwit())
        self.assertEqual("02000000000102e546bc0a7c9736e82a07df5c24fe6d05df58a310dc376cf09302842ca7264f930100000000fdffffffd5bd4f8ebe63f0521f94e2d174b95d4327757a7e74fda3c9ff5c08796318f8d80000000000fdffffff04988d07000000000016001453675a59be834aa6d139c3ebea56646a9b160c4cb82e0f0000000000160014250dbabd5761d7e0773d6147699938dd08ec2eb88096980000000000160014b93357242ad5a6fff8930ce9dadd8ba44a6c44498096980000000000160014e2672a59431c261903c9469aa082202f37a859a40247304402205106349e1644223b5128009376fc497477227172ac28a54942da58014869d4f502205aa60ba466f53b52c5933c39cfa1ab735c1722029039d7a5a7577789ae891389012102275b4fba18bb34e5198a9cfb3e940306658839079b3bda50d504a9cf2bae36f402473044022003010ece3471f7a23f31b2a0fd157f88f7d436c0c73ec408043c7f5dd2b7ccbb02204bd21f5829555c3f94fbd0b5295d1071f739c6b8f2682f8a688e34d0ad26c90101210205e8db1b1906219782fadb18e763c0874a3118a17ce931e01707cbde194e04156f851800",
                         str(tx))
        self.assertEqual('4a33546eeaed0e25f9e6a58968be92a804a7e70a5332360dabc79f93cd059752', tx.txid())
        self.assertEqual('32584f78479a1b6f7aeff4f4d0e0323b67c36ce155d010f9b324b6189b91a540', tx.wtxid())

        wallet1.adb.receive_tx_callback(tx, TX_HEIGHT_UNCONFIRMED)
        wallet2.adb.receive_tx_callback(tx, TX_HEIGHT_UNCONFIRMED)

        # wallet level checks
        self.assertEqual((0, 10995000, 0), wallet1.get_balance())
        self.assertEqual((0, 10495000, 0), wallet2.get_balance())

    @mock.patch.object(wallet.Abstract_Wallet, 'save_db')
    async def test_standard_wallet_cannot_sign_multisig_input_even_if_cosigner(self, mock_save_db):
        """Just because our keystore recognizes the pubkeys in a txin, if the prevout does not belong to the wallet,
        then wallet.is_mine and wallet.can_sign should return False (e.g. multisig input for single-sig wallet).
        (see issue #5948)
        """
        wallet_2of2 = WalletIntegrityHelper.create_multisig_wallet(
            [
                # seed: frost repair depend effort salon ring foam oak cancel receive save usage
                # convert_xkey(wallet.get_master_public_key(), "p2wsh")
                keystore.from_xpub('Vpub5gqF73Wpbp9ThwEgZKHLjBDthsatXjajYvrN8CVnkdBYeTR1M1sfZFQqQ5wpKHGhnwKhzgMhaWrtgKG2LthCzxjd653KqKVUAw7UrwYnbKQ'),
                # seed: bitter grass shiver impose acquire brush forget axis eager alone wine silver
                # convert_xkey(wallet.get_master_public_key(), "p2wsh")
                keystore.from_xpub('Vpub5gSKXzxK7FeKNi2WPNW9iuA48SbJRZvKFBwtgucpegMWPdohQPeK2DoR6XFtC7BBLsHhfWDAPKaiecqJ7jTzYSfeg5YATowmPcgCWxARabT')
            ],
            '2of2', gap_limit=2,
            config=self.config
        )
        wallet_frost = self.create_standard_wallet_from_seed('frost repair depend effort salon ring foam oak cancel receive save usage')

        # bootstrap wallet_2of2
        funding_tx = Transaction('020000000001018ed0132bb5f35d097572081524cd5e847c895e765b93d5af46b8a8bef621244a0100000000fdffffff0220a1070000000000220020302981db44eb5dad0dab3987134a985b360ae2227a7e7a10cfe8cffd23bacdc9b07912000000000016001442b423aab2aa803f957084832b10359beaa2469002473044022065c5e28900b4706487223357e8539e176552e3560e2081ac18de7c26e8e420ba02202755c7fc8177ff502634104c090e3fd4c4252bfa8566d4eb6605bb9e236e7839012103b63bbf85ec9e5e312e4d7a2b45e690f48b916a442e787a47a6092d6c052394c5966a1900')
        funding_txid = funding_tx.txid()
        self.assertEqual('0c2f5981981a6cb69d7b729feceb55be7962b16dc41e8aaf64e5203f7cb604d0', funding_txid)
        wallet_2of2.adb.receive_tx_callback(funding_tx, TX_HEIGHT_UNCONFIRMED)

        # create tx
        outputs = [PartialTxOutput.from_address_and_value('tb1qfrlx5pza9vmez6vpx7swt8yp0nmgz3qa7jjkuf', 100_000)]
        coins = wallet_2of2.get_spendable_coins(domain=None)
        tx = wallet_2of2.make_unsigned_transaction(coins=coins, outputs=outputs, fee=5000)
        tx.set_rbf(True)
        tx.locktime = 1665628

        partial_tx = tx.serialize_as_bytes().hex()
        self.assertEqual("70736274ff01007d0200000001d004b67c3f20e564af8a1ec46db16279be55ebec9f727b9db66c1a9881592f0c0000000000fdffffff02a08601000000000016001448fe6a045d2b3791698137a0e59c817cf681441df806060000000000220020eb428a0bdeca2c1b3731aedb81c0518456875a99755d177d204d6516d8f6b3075c6a19000001012b20a1070000000000220020302981db44eb5dad0dab3987134a985b360ae2227a7e7a10cfe8cffd23bacdc90100ea020000000001018ed0132bb5f35d097572081524cd5e847c895e765b93d5af46b8a8bef621244a0100000000fdffffff0220a1070000000000220020302981db44eb5dad0dab3987134a985b360ae2227a7e7a10cfe8cffd23bacdc9b07912000000000016001442b423aab2aa803f957084832b10359beaa2469002473044022065c5e28900b4706487223357e8539e176552e3560e2081ac18de7c26e8e420ba02202755c7fc8177ff502634104c090e3fd4c4252bfa8566d4eb6605bb9e236e7839012103b63bbf85ec9e5e312e4d7a2b45e690f48b916a442e787a47a6092d6c052394c5966a19000105475221028d4c44ca36d2c4bff3813df8d5d3c0278357521ecb892cd694c473c03970e4c521030faee9b4a25b7db82023ca989192712cdd4cb53d3d9338591c7909e581ae1c0c52ae2206028d4c44ca36d2c4bff3813df8d5d3c0278357521ecb892cd694c473c03970e4c510e8a903980000008000000000000000002206030faee9b4a25b7db82023ca989192712cdd4cb53d3d9338591c7909e581ae1c0c10b2e35a7d0000008000000000000000000000010147522102105dd9133f33cbd4e50443ef9af428c0be61f097f8942aaa916f50b530125aea21028584e789e39f41391b2f27852ca18abec06a5411c21be350fed61eec7120de5352ae220202105dd9133f33cbd4e50443ef9af428c0be61f097f8942aaa916f50b530125aea10e8a903980000008001000000000000002202028584e789e39f41391b2f27852ca18abec06a5411c21be350fed61eec7120de5310b2e35a7d00000080010000000000000000",
                         partial_tx)
        tx = tx_from_any(partial_tx)  # simulates moving partial txn between cosigners

        self.assertFalse(tx.is_complete())
        self.assertTrue(tx.is_segwit())
        self.assertEqual('652c1a903a659c9fabb9caf4a2281a9fbcc59cd598bf6edc88cd60f940c2352c', tx.txid())

        self.assertEqual('tb1qxq5crk6yadw66rdt8xr3xj5ctvmq4c3z0fl85yx0ar8l6ga6ehysk0rjrk', tx.inputs()[0].address)
        self.assertEqual('tb1qfrlx5pza9vmez6vpx7swt8yp0nmgz3qa7jjkuf',                     tx.outputs()[0].address)
        self.assertEqual('tb1qadpg5z77egkpkde34mdcrsz3s3tgwk5ew4w3wlfqf4j3dk8kkvrs3t3mn0', tx.outputs()[1].address)

        # check that wallet_frost does not mistakenly think tx is related to it in any way
        tx.add_info_from_wallet(wallet_frost)
        self.assertFalse(wallet_frost.can_sign(tx))
        self.assertFalse(any([wallet_frost.is_mine(txin.address) for txin in tx.inputs()]))
        self.assertFalse(any([wallet_frost.is_mine(txout.address) for txout in tx.outputs()]))

    @mock.patch.object(wallet.Abstract_Wallet, 'save_db')
    async def test_dscancel(self, mock_save_db):
        self.maxDiff = None
        config = SimpleConfig({'electrum_path': self.electrum_path})
        config.WALLET_COIN_CHOOSER_OUTPUT_ROUNDING = False

        for simulate_moving_txs in (False, True):
            with self.subTest(msg="_dscancel_when_all_outputs_are_ismine", simulate_moving_txs=simulate_moving_txs):
                await self._dscancel_when_all_outputs_are_ismine(
                    simulate_moving_txs=simulate_moving_txs,
                    config=config)
            with self.subTest(msg="_dscancel_p2wpkh_when_there_is_a_change_address", simulate_moving_txs=simulate_moving_txs):
                await self._dscancel_p2wpkh_when_there_is_a_change_address(
                    simulate_moving_txs=simulate_moving_txs,
                    config=config)
            with self.subTest(msg="_dscancel_when_user_sends_max", simulate_moving_txs=simulate_moving_txs):
                await self._dscancel_when_user_sends_max(
                    simulate_moving_txs=simulate_moving_txs,
                    config=config)
            with self.subTest(msg="_dscancel_when_not_all_inputs_are_ismine", simulate_moving_txs=simulate_moving_txs):
                await self._dscancel_when_not_all_inputs_are_ismine(
                    simulate_moving_txs=simulate_moving_txs,
                    config=config)

    async def _dscancel_when_all_outputs_are_ismine(self, *, simulate_moving_txs, config):
        wallet = self.create_standard_wallet_from_seed('fold object utility erase deputy output stadium feed stereo usage modify bean',
                                                       config=config)

        # bootstrap wallet
        funding_tx = Transaction('010000000001011f4db0ecd81f4388db316bc16efb4e9daf874cf4950d54ecb4c0fb372433d68500000000171600143d57fd9e88ef0e70cddb0d8b75ef86698cab0d44fdffffff0280969800000000001976a91472e34cebab371967b038ce41d0e8fa1fb983795e88ac86a0ae020000000017a9149188bc82bdcae077060ebb4f02201b73c806edc887024830450221008e0725d531bd7dee4d8d38a0f921d7b1213e5b16c05312a80464ecc2b649598d0220596d309cf66d5f47cb3df558dbb43c5023a7796a80f5a88b023287e45a4db6b9012102c34d61ceafa8c216f01e05707672354f8119334610f7933a3f80dd7fb6290296bd391400')
        funding_txid = funding_tx.txid()
        funding_output_value = 10000000
        self.assertEqual('03052739fcfa2ead5f8e57e26021b0c2c546bcd3d74c6e708d5046dc58d90762', funding_txid)
        wallet.adb.receive_tx_callback(funding_tx, TX_HEIGHT_UNCONFIRMED)

        # create tx
        outputs = [PartialTxOutput.from_address_and_value('miFLSDZBXUo4on8PGhTRTAufUn4mP61uoH', '!')]
        coins = wallet.get_spendable_coins(domain=None)
        tx = wallet.make_unsigned_transaction(coins=coins, outputs=outputs, fee=5000)
        tx.set_rbf(True)
        tx.locktime = 1859362
        tx.version = 2
        if simulate_moving_txs:
            partial_tx = tx.serialize_as_bytes().hex()
            self.assertEqual("70736274ff01005502000000016207d958dc46508d706e4cd7d3bc46c5c2b02160e2578e5fad2efafc392705030000000000fdffffff01f8829800000000001976a9141df43441a3a3ee563e560d3ddc7e07cc9f9c3cdb88ac225f1c00000100fa010000000001011f4db0ecd81f4388db316bc16efb4e9daf874cf4950d54ecb4c0fb372433d68500000000171600143d57fd9e88ef0e70cddb0d8b75ef86698cab0d44fdffffff0280969800000000001976a91472e34cebab371967b038ce41d0e8fa1fb983795e88ac86a0ae020000000017a9149188bc82bdcae077060ebb4f02201b73c806edc887024830450221008e0725d531bd7dee4d8d38a0f921d7b1213e5b16c05312a80464ecc2b649598d0220596d309cf66d5f47cb3df558dbb43c5023a7796a80f5a88b023287e45a4db6b9012102c34d61ceafa8c216f01e05707672354f8119334610f7933a3f80dd7fb6290296bd391400220602a807c07bd7975211078e916bdda061d97e98d59a3631a804aada2f9a3f5b587a0c8296e571000000000000000000220202a7536f0bfbc60c5a8e86e2b9df26431fc062f9f454016dbc26f2467e0bc98b3f0c8296e571000000000100000000",
                             partial_tx)
            tx = tx_from_any(partial_tx)  # simulates moving partial txn between cosigners
        wallet.sign_transaction(tx, password=None)

        self.assertTrue(tx.is_complete())
        self.assertFalse(tx.is_segwit())
        self.assertEqual(1, len(tx.inputs()))
        tx_copy = tx_from_any(tx.serialize())
        self.assertTrue(wallet.is_mine(wallet.adb.get_txin_address(tx_copy.inputs()[0])))

        self.assertEqual(tx.txid(), tx_copy.txid())
        self.assertEqual(tx.wtxid(), tx_copy.wtxid())
        self.assertEqual('02000000016207d958dc46508d706e4cd7d3bc46c5c2b02160e2578e5fad2efafc39270503000000006a47304402200c1ad6499cfd7a808c2463e211e0aaf503a571c85b679e69af215b76f05ad74d022066fccfec30164ad62686734ec3eca024e33e935b1bf30a98df85d87f01ba1b5f012102a807c07bd7975211078e916bdda061d97e98d59a3631a804aada2f9a3f5b587afdffffff01f8829800000000001976a9141df43441a3a3ee563e560d3ddc7e07cc9f9c3cdb88ac225f1c00',
                         str(tx_copy))
        self.assertEqual('200d5173d3113e9cec7a63e885b64836245572d93b6dda4035f3ed44341b6277', tx_copy.txid())
        self.assertEqual('200d5173d3113e9cec7a63e885b64836245572d93b6dda4035f3ed44341b6277', tx_copy.wtxid())

        wallet.adb.receive_tx_callback(tx, TX_HEIGHT_UNCONFIRMED)
        self.assertEqual((0, funding_output_value - 5000, 0), wallet.get_balance())

        # cancel tx
        tx_details = wallet.get_tx_info(tx_from_any(tx.serialize()))
        self.assertFalse(tx_details.can_dscancel)

    async def _dscancel_p2wpkh_when_there_is_a_change_address(self, *, simulate_moving_txs, config):
        wallet = self.create_standard_wallet_from_seed('frost repair depend effort salon ring foam oak cancel receive save usage',
                                                       config=config)

        # bootstrap wallet
        funding_tx = Transaction('01000000000102acd6459dec7c3c51048eb112630da756f5d4cb4752b8d39aa325407ae0885cba020000001716001455c7f5e0631d8e6f5f05dddb9f676cec48845532fdffffffd146691ef6a207b682b13da5f2388b1f0d2a2022c8cfb8dc27b65434ec9ec8f701000000171600147b3be8a7ceaf15f57d7df2a3d216bc3c259e3225fdffffff02a9875b000000000017a914ea5a99f83e71d1c1dfc5d0370e9755567fe4a141878096980000000000160014d4ca56fcbad98fb4dcafdc573a75d6a6fffb09b702483045022100dde1ba0c9a2862a65791b8d91295a6603207fb79635935a67890506c214dd96d022046c6616642ef5971103c1db07ac014e63fa3b0e15c5729eacdd3e77fcb7d2086012103a72410f185401bb5b10aaa30989c272b554dc6d53bda6da85a76f662723421af024730440220033d0be8f74e782fbcec2b396647c7715d2356076b442423f23552b617062312022063c95cafdc6d52ccf55c8ee0f9ceb0f57afb41ea9076eb74fe633f59c50c6377012103b96a4954d834fbcfb2bbf8cf7de7dc2b28bc3d661c1557d1fd1db1bfc123a94abb391400')
        funding_txid = funding_tx.txid()
        funding_output_value = 10000000
        self.assertEqual('52e669a20a26c8b3df5b41e5e6309b18bcde8e1ad7ea17a18f63b6dc6c8becc0', funding_txid)
        wallet.adb.receive_tx_callback(funding_tx, TX_HEIGHT_UNCONFIRMED)

        # create tx
        outputs = [PartialTxOutput.from_address_and_value('2N1VTMMFb91SH9SNRAkT7z8otP5eZEct4KL', 2500000)]
        coins = wallet.get_spendable_coins(domain=None)
        tx = wallet.make_unsigned_transaction(coins=coins, outputs=outputs, fee=5000)
        tx.set_rbf(True)
        tx.locktime = 1325499
        tx.version = 1
        if simulate_moving_txs:
            partial_tx = tx.serialize_as_bytes().hex()
            self.assertEqual("70736274ff0100720100000001c0ec8b6cdcb6638fa117ead71a8edebc189b30e6e5415bdfb3c8260aa269e6520100000000fdffffff02a02526000000000017a9145a71fc1a7a98ddd67be935ade1600981c0d066f987585d720000000000160014f0fe5c1867a174a12e70165e728a072619455ed5bb3914000001011f8096980000000000160014d4ca56fcbad98fb4dcafdc573a75d6a6fffb09b70100fda20101000000000102acd6459dec7c3c51048eb112630da756f5d4cb4752b8d39aa325407ae0885cba020000001716001455c7f5e0631d8e6f5f05dddb9f676cec48845532fdffffffd146691ef6a207b682b13da5f2388b1f0d2a2022c8cfb8dc27b65434ec9ec8f701000000171600147b3be8a7ceaf15f57d7df2a3d216bc3c259e3225fdffffff02a9875b000000000017a914ea5a99f83e71d1c1dfc5d0370e9755567fe4a141878096980000000000160014d4ca56fcbad98fb4dcafdc573a75d6a6fffb09b702483045022100dde1ba0c9a2862a65791b8d91295a6603207fb79635935a67890506c214dd96d022046c6616642ef5971103c1db07ac014e63fa3b0e15c5729eacdd3e77fcb7d2086012103a72410f185401bb5b10aaa30989c272b554dc6d53bda6da85a76f662723421af024730440220033d0be8f74e782fbcec2b396647c7715d2356076b442423f23552b617062312022063c95cafdc6d52ccf55c8ee0f9ceb0f57afb41ea9076eb74fe633f59c50c6377012103b96a4954d834fbcfb2bbf8cf7de7dc2b28bc3d661c1557d1fd1db1bfc123a94abb3914002206028d4c44ca36d2c4bff3813df8d5d3c0278357521ecb892cd694c473c03970e4c510e8a903980000008000000000000000000000220202105dd9133f33cbd4e50443ef9af428c0be61f097f8942aaa916f50b530125aea10e8a9039800000080010000000000000000",
                             partial_tx)
            tx = tx_from_any(partial_tx)  # simulates moving partial txn between cosigners
        wallet.sign_transaction(tx, password=None)

        self.assertTrue(tx.is_complete())
        self.assertTrue(tx.is_segwit())
        self.assertEqual(1, len(tx.inputs()))
        tx_copy = tx_from_any(tx.serialize())
        self.assertTrue(wallet.is_mine(wallet.adb.get_txin_address(tx_copy.inputs()[0])))

        self.assertEqual(tx.txid(), tx_copy.txid())
        self.assertEqual(tx.wtxid(), tx_copy.wtxid())
        self.assertEqual('01000000000101c0ec8b6cdcb6638fa117ead71a8edebc189b30e6e5415bdfb3c8260aa269e6520100000000fdffffff02a02526000000000017a9145a71fc1a7a98ddd67be935ade1600981c0d066f987585d720000000000160014f0fe5c1867a174a12e70165e728a072619455ed50247304402205442705e988abe74bf391b293bb1b886674284a92ed0788c33024f9336d60aef022013a93049d3bed693254cd31a704d70bb988a36750f0b74d0a5b4d9e29c54ca9d0121028d4c44ca36d2c4bff3813df8d5d3c0278357521ecb892cd694c473c03970e4c5bb391400',
                         str(tx_copy))
        self.assertEqual('b019bbad45a46ed25365e46e4cae6428fb12ae425977eb93011ffb294cb4977e', tx_copy.txid())
        self.assertEqual('ba87313e2b3b42f1cc478843d4d53c72d6e06f6c66ac8cfbe2a59cdac2fd532d', tx_copy.wtxid())

        wallet.adb.receive_tx_callback(tx, TX_HEIGHT_UNCONFIRMED)
        self.assertEqual((0, funding_output_value - 2500000 - 5000, 0), wallet.get_balance())

        # cancel tx
        tx_details = wallet.get_tx_info(tx_from_any(tx.serialize()))
        self.assertTrue(tx_details.can_dscancel)
        tx = wallet.dscancel(tx=tx_from_any(tx.serialize()), new_fee_rate=70.0)
        tx.locktime = 1859397
        tx.version = 2
        if simulate_moving_txs:
            partial_tx = tx.serialize_as_bytes().hex()
            self.assertEqual("70736274ff0100520200000001c0ec8b6cdcb6638fa117ead71a8edebc189b30e6e5415bdfb3c8260aa269e6520100000000fdffffff016c78980000000000160014f0fe5c1867a174a12e70165e728a072619455ed5455f1c000001011f8096980000000000160014d4ca56fcbad98fb4dcafdc573a75d6a6fffb09b70100fda20101000000000102acd6459dec7c3c51048eb112630da756f5d4cb4752b8d39aa325407ae0885cba020000001716001455c7f5e0631d8e6f5f05dddb9f676cec48845532fdffffffd146691ef6a207b682b13da5f2388b1f0d2a2022c8cfb8dc27b65434ec9ec8f701000000171600147b3be8a7ceaf15f57d7df2a3d216bc3c259e3225fdffffff02a9875b000000000017a914ea5a99f83e71d1c1dfc5d0370e9755567fe4a141878096980000000000160014d4ca56fcbad98fb4dcafdc573a75d6a6fffb09b702483045022100dde1ba0c9a2862a65791b8d91295a6603207fb79635935a67890506c214dd96d022046c6616642ef5971103c1db07ac014e63fa3b0e15c5729eacdd3e77fcb7d2086012103a72410f185401bb5b10aaa30989c272b554dc6d53bda6da85a76f662723421af024730440220033d0be8f74e782fbcec2b396647c7715d2356076b442423f23552b617062312022063c95cafdc6d52ccf55c8ee0f9ceb0f57afb41ea9076eb74fe633f59c50c6377012103b96a4954d834fbcfb2bbf8cf7de7dc2b28bc3d661c1557d1fd1db1bfc123a94abb3914002206028d4c44ca36d2c4bff3813df8d5d3c0278357521ecb892cd694c473c03970e4c510e8a9039800000080000000000000000000220202105dd9133f33cbd4e50443ef9af428c0be61f097f8942aaa916f50b530125aea10e8a9039800000080010000000000000000",
                             partial_tx)
            tx = tx_from_any(partial_tx)  # simulates moving partial txn between cosigners
        self.assertFalse(tx.is_complete())

        wallet.sign_transaction(tx, password=None)
        self.assertTrue(tx.is_complete())
        self.assertTrue(tx.is_segwit())
        tx_copy = tx_from_any(tx.serialize())
        self.assertEqual('02000000000101c0ec8b6cdcb6638fa117ead71a8edebc189b30e6e5415bdfb3c8260aa269e6520100000000fdffffff016c78980000000000160014f0fe5c1867a174a12e70165e728a072619455ed50247304402201e706f7ab50e4212a98782e483476102cd6579dad91196002b13dedec79a9a6302205ae30e6c3cf6dd8c566ddae090eeedaac09ba0adc4c0205dfa77bc627621a6b70121028d4c44ca36d2c4bff3813df8d5d3c0278357521ecb892cd694c473c03970e4c5455f1c00',
                         str(tx_copy))
        self.assertEqual('165f82b1440cd3a31c005cec660cf834917a1e0a89011805a620c702840fc46a', tx_copy.txid())
        self.assertEqual('a164fff4f4231a09e8745eb27d0fe636c5c291400b8506d932b0bde6ff8cf9ee', tx_copy.wtxid())

        wallet.adb.receive_tx_callback(tx, TX_HEIGHT_UNCONFIRMED)
        self.assertEqual((0, 9992300, 0), wallet.get_balance())

    async def _dscancel_when_user_sends_max(self, *, simulate_moving_txs, config):
        wallet = self.create_standard_wallet_from_seed('frost repair depend effort salon ring foam oak cancel receive save usage',
                                                       config=config)

        # bootstrap wallet
        funding_tx = Transaction('01000000000102acd6459dec7c3c51048eb112630da756f5d4cb4752b8d39aa325407ae0885cba020000001716001455c7f5e0631d8e6f5f05dddb9f676cec48845532fdffffffd146691ef6a207b682b13da5f2388b1f0d2a2022c8cfb8dc27b65434ec9ec8f701000000171600147b3be8a7ceaf15f57d7df2a3d216bc3c259e3225fdffffff02a9875b000000000017a914ea5a99f83e71d1c1dfc5d0370e9755567fe4a141878096980000000000160014d4ca56fcbad98fb4dcafdc573a75d6a6fffb09b702483045022100dde1ba0c9a2862a65791b8d91295a6603207fb79635935a67890506c214dd96d022046c6616642ef5971103c1db07ac014e63fa3b0e15c5729eacdd3e77fcb7d2086012103a72410f185401bb5b10aaa30989c272b554dc6d53bda6da85a76f662723421af024730440220033d0be8f74e782fbcec2b396647c7715d2356076b442423f23552b617062312022063c95cafdc6d52ccf55c8ee0f9ceb0f57afb41ea9076eb74fe633f59c50c6377012103b96a4954d834fbcfb2bbf8cf7de7dc2b28bc3d661c1557d1fd1db1bfc123a94abb391400')
        funding_txid = funding_tx.txid()
        self.assertEqual('52e669a20a26c8b3df5b41e5e6309b18bcde8e1ad7ea17a18f63b6dc6c8becc0', funding_txid)
        wallet.adb.receive_tx_callback(funding_tx, TX_HEIGHT_UNCONFIRMED)

        # create tx
        outputs = [PartialTxOutput.from_address_and_value('2N1VTMMFb91SH9SNRAkT7z8otP5eZEct4KL', '!')]
        coins = wallet.get_spendable_coins(domain=None)
        tx = wallet.make_unsigned_transaction(coins=coins, outputs=outputs, fee=5000)
        tx.set_rbf(True)
        tx.locktime = 1325499
        tx.version = 1
        if simulate_moving_txs:
            partial_tx = tx.serialize_as_bytes().hex()
            self.assertEqual("70736274ff0100530100000001c0ec8b6cdcb6638fa117ead71a8edebc189b30e6e5415bdfb3c8260aa269e6520100000000fdffffff01f88298000000000017a9145a71fc1a7a98ddd67be935ade1600981c0d066f987bb3914000001011f8096980000000000160014d4ca56fcbad98fb4dcafdc573a75d6a6fffb09b70100fda20101000000000102acd6459dec7c3c51048eb112630da756f5d4cb4752b8d39aa325407ae0885cba020000001716001455c7f5e0631d8e6f5f05dddb9f676cec48845532fdffffffd146691ef6a207b682b13da5f2388b1f0d2a2022c8cfb8dc27b65434ec9ec8f701000000171600147b3be8a7ceaf15f57d7df2a3d216bc3c259e3225fdffffff02a9875b000000000017a914ea5a99f83e71d1c1dfc5d0370e9755567fe4a141878096980000000000160014d4ca56fcbad98fb4dcafdc573a75d6a6fffb09b702483045022100dde1ba0c9a2862a65791b8d91295a6603207fb79635935a67890506c214dd96d022046c6616642ef5971103c1db07ac014e63fa3b0e15c5729eacdd3e77fcb7d2086012103a72410f185401bb5b10aaa30989c272b554dc6d53bda6da85a76f662723421af024730440220033d0be8f74e782fbcec2b396647c7715d2356076b442423f23552b617062312022063c95cafdc6d52ccf55c8ee0f9ceb0f57afb41ea9076eb74fe633f59c50c6377012103b96a4954d834fbcfb2bbf8cf7de7dc2b28bc3d661c1557d1fd1db1bfc123a94abb3914002206028d4c44ca36d2c4bff3813df8d5d3c0278357521ecb892cd694c473c03970e4c510e8a903980000008000000000000000000000",
                             partial_tx)
            tx = tx_from_any(partial_tx)  # simulates moving partial txn between cosigners
        wallet.sign_transaction(tx, password=None)

        self.assertTrue(tx.is_complete())
        self.assertTrue(tx.is_segwit())
        self.assertEqual(1, len(tx.inputs()))
        tx_copy = tx_from_any(tx.serialize())
        self.assertTrue(wallet.is_mine(wallet.adb.get_txin_address(tx_copy.inputs()[0])))

        self.assertEqual(tx.txid(), tx_copy.txid())
        self.assertEqual(tx.wtxid(), tx_copy.wtxid())
        self.assertEqual('01000000000101c0ec8b6cdcb6638fa117ead71a8edebc189b30e6e5415bdfb3c8260aa269e6520100000000fdffffff01f88298000000000017a9145a71fc1a7a98ddd67be935ade1600981c0d066f987024730440220520ab41536d5d0fac8ad44e6aa4a8258a266121bab1eb6599f1ee86bbc65719d02205944c2fb765fca4753a850beadac49f5305c6722410c347c08cec4d90e3eb4430121028d4c44ca36d2c4bff3813df8d5d3c0278357521ecb892cd694c473c03970e4c5bb391400',
                         str(tx_copy))
        self.assertEqual('dc4b622f3225f00edb886011fa02b74630cdbc24cebdd3210d5ea3b68bef5cc9', tx_copy.txid())
        self.assertEqual('a00340ee8c90673e05f2cf368601b6bba6a7f0513bd974feb218a326e39b1874', tx_copy.wtxid())

        wallet.adb.receive_tx_callback(tx, TX_HEIGHT_UNCONFIRMED)
        self.assertEqual((0, 0, 0), wallet.get_balance())

        # cancel tx
        tx_details = wallet.get_tx_info(tx_from_any(tx.serialize()))
        self.assertTrue(tx_details.can_dscancel)
        tx = wallet.dscancel(tx=tx_from_any(tx.serialize()), new_fee_rate=70.0)
        tx.locktime = 1859455
        tx.version = 2
        if simulate_moving_txs:
            partial_tx = tx.serialize_as_bytes().hex()
            self.assertEqual("70736274ff0100520200000001c0ec8b6cdcb6638fa117ead71a8edebc189b30e6e5415bdfb3c8260aa269e6520100000000fdffffff016c78980000000000160014f0fe5c1867a174a12e70165e728a072619455ed57f5f1c000001011f8096980000000000160014d4ca56fcbad98fb4dcafdc573a75d6a6fffb09b70100fda20101000000000102acd6459dec7c3c51048eb112630da756f5d4cb4752b8d39aa325407ae0885cba020000001716001455c7f5e0631d8e6f5f05dddb9f676cec48845532fdffffffd146691ef6a207b682b13da5f2388b1f0d2a2022c8cfb8dc27b65434ec9ec8f701000000171600147b3be8a7ceaf15f57d7df2a3d216bc3c259e3225fdffffff02a9875b000000000017a914ea5a99f83e71d1c1dfc5d0370e9755567fe4a141878096980000000000160014d4ca56fcbad98fb4dcafdc573a75d6a6fffb09b702483045022100dde1ba0c9a2862a65791b8d91295a6603207fb79635935a67890506c214dd96d022046c6616642ef5971103c1db07ac014e63fa3b0e15c5729eacdd3e77fcb7d2086012103a72410f185401bb5b10aaa30989c272b554dc6d53bda6da85a76f662723421af024730440220033d0be8f74e782fbcec2b396647c7715d2356076b442423f23552b617062312022063c95cafdc6d52ccf55c8ee0f9ceb0f57afb41ea9076eb74fe633f59c50c6377012103b96a4954d834fbcfb2bbf8cf7de7dc2b28bc3d661c1557d1fd1db1bfc123a94abb3914002206028d4c44ca36d2c4bff3813df8d5d3c0278357521ecb892cd694c473c03970e4c510e8a9039800000080000000000000000000220202105dd9133f33cbd4e50443ef9af428c0be61f097f8942aaa916f50b530125aea10e8a9039800000080010000000000000000",
                             partial_tx)
            tx = tx_from_any(partial_tx)  # simulates moving partial txn between cosigners
        self.assertFalse(tx.is_complete())

        wallet.sign_transaction(tx, password=None)
        self.assertTrue(tx.is_complete())
        self.assertTrue(tx.is_segwit())
        tx_copy = tx_from_any(tx.serialize())
        self.assertEqual('02000000000101c0ec8b6cdcb6638fa117ead71a8edebc189b30e6e5415bdfb3c8260aa269e6520100000000fdffffff016c78980000000000160014f0fe5c1867a174a12e70165e728a072619455ed502473044022013892ba1580bd8b35fe74cb7a0dceb6914b01ed5cfef6435b94ac0256866971c02200290d08d5f199fcdbba1a2dc4884f5cdea0177cb88e423d8588480d6a5fd62740121028d4c44ca36d2c4bff3813df8d5d3c0278357521ecb892cd694c473c03970e4c57f5f1c00',
                         str(tx_copy))
        self.assertEqual('42e222b8faff6cb7fcb82697e04f7bc88a5ed57293773a57a5e400ce0450203e', tx_copy.txid())
        self.assertEqual('0c6511d0c008604948ea68b0f8cb3da00966c5a97a08a220716ff47eecd4922d', tx_copy.wtxid())

        wallet.adb.receive_tx_callback(tx, TX_HEIGHT_UNCONFIRMED)
        self.assertEqual((0, 9992300, 0), wallet.get_balance())

    async def _dscancel_when_not_all_inputs_are_ismine(self, *, simulate_moving_txs, config):
        class NetworkMock:
            relay_fee = 1000
            async def get_transaction(self, txid, timeout=None):
                if txid == "597098f9077cd2a7bf5bb2a03c9ae5fcd9d1f07c0891cb42cbb129cf9eaf57fd":
                    return "02000000000102a5883f3de780d260e6f26cf85144403c7744a65a44cd38f9ff45aecadf010c540000000000fdffffffbdeb0175b1c51c96843d1952f7e1c49c1703717d7d020048d4de0a8eed94dad50000000000fdffffff03b2a00700000000001600140cd6c9f8ce0aa73d77fcf7f156c74f5cbec6906bb2a00700000000001600146435504ddc95e6019a90bb7dfc7ca81a88a8633106d790000000000016001444bd3017ee214370abf683abaa7f6204c9f40210024730440220652a04a2a301d9a031a034f3ae48174e204e17acf7bfc27f0dcab14243f73e2202207b29e964c434dfb2c515232d36566a40dccd4dd93ccb7fd15260ecbda10f0d9801210231994e564a0530068d17a9b0f85bec58d1352517a2861ea99e5b3070d2c5dbda02473044022072186473874919019da0e3d92b6e0aa4f88cba448ed5434615e5a3c8e2b7c42a02203ec05cef66960d5bc45d0f3d25675190cf8035b11a05ed4b719fd9c3a894899b012102f5fdca8c4e30ba0a1babf9cf9ebe62519b08aead351c349ed1ffc8316c24f542d7f61c00"
                else:
                    raise Exception("unexpected txid")
            def has_internet_connection(self):
                return True
            run_from_another_thread = Network.run_from_another_thread
            def get_local_height(self):
                return 0
            def blockchain(self):
                class BlockchainMock:
                    def is_tip_stale(self):
                        return True
                return BlockchainMock()

        wallet = self.create_standard_wallet_from_seed('mix total present junior leader live state athlete mistake crack wall valve',
                                                       config=config)
        wallet.network = NetworkMock()

        # bootstrap wallet
        funding_tx = Transaction('02000000000101a5883f3de780d260e6f26cf85144403c7744a65a44cd38f9ff45aecadf010c540100000000fdffffff0220a1070000000000160014db44724ac632ae47ee5765954d64796dd5fec72708de3c000000000016001424b32aadb42a89016c4de8f11741c3b29b15f21c02473044022045cc6c1cc875cbb0c0d8fe323dc1de9716e49ed5659741b0fb3dd9a196894066022077c242640071d12ec5763c5870f482a4823d8713e4bd14353dd621ed29a7f96d012102aea8d439a0f79d8b58e8d7bda83009f587e1f3da350adaa484329bf47cd03465fef61c00')
        funding_txid = funding_tx.txid()
        self.assertEqual('08557327673db61cc921e1a30826608599b86457836be3021105c13940d9a9a3', funding_txid)
        wallet.adb.receive_tx_callback(funding_tx, TX_HEIGHT_UNCONFIRMED)

        orig_rbf_tx = Transaction('02000000000102a3a9d94039c1051102e36b835764b89985602608a3e121c91cb63d67277355080000000000fdfffffffd57af9ecf29b1cb42cb91087cf0d1d9fce59a3ca0b25bbfa7d27c07f99870590200000000fdffffff03b2a00700000000001600145dc80fd43eb70fd21a6c4446e3ce043df94f100cb2a00700000000001600147db4ab480b7d2218fba561ff304178f4afcbc972be358900000000001600149d91f0053172fab394d277ae27e9fa5c5a49210902473044022003999f03be8b9e299b2cd3bc7bce05e273d5d9ce24fc47af8754f26a7a13e13f022004e668499a67061789f6ebd2932c969ece74417ae3f2307bf696428bbed4fe36012102a1c9b25b37aa31ccbb2d72caaffce81ec8253020a74017d92bbfc14a832fc9cb0247304402207121358a66c0e716e2ba2be928076736261c691b4fbf89ea8d255449a4f5837b022042cadf9fe1b4f3c03ede3cef6783b42f0ba319f2e0273b624009cd023488c4c1012103a5ba95fb1e0043428ed70680fc17db254b3f701dfccf91e48090aa17c1b7ea40fef61c00')
        orig_rbf_txid = orig_rbf_tx.txid()
        self.assertEqual('6057690010ddac93a371629e1f41866400623e13a9cd336d280fc3239086a983', orig_rbf_txid)
        wallet.adb.receive_tx_callback(orig_rbf_tx, TX_HEIGHT_UNCONFIRMED)

        # bump tx
        orig_rbf_tx = tx_from_any(orig_rbf_tx.serialize())
        orig_rbf_tx.add_info_from_wallet(wallet=wallet)
        await orig_rbf_tx.add_info_from_network(network=wallet.network)
        tx = wallet.dscancel(tx=orig_rbf_tx, new_fee_rate=70)
        tx.locktime = 1898278
        tx.version = 2
        if simulate_moving_txs:
            partial_tx = tx.serialize_as_bytes().hex()
            self.assertEqual("70736274ff0100520200000001a3a9d94039c1051102e36b835764b89985602608a3e121c91cb63d67277355080000000000fdffffff010c830700000000001600145dc80fd43eb70fd21a6c4446e3ce043df94f100c26f71c000001011f20a1070000000000160014db44724ac632ae47ee5765954d64796dd5fec7270100de02000000000101a5883f3de780d260e6f26cf85144403c7744a65a44cd38f9ff45aecadf010c540100000000fdffffff0220a1070000000000160014db44724ac632ae47ee5765954d64796dd5fec72708de3c000000000016001424b32aadb42a89016c4de8f11741c3b29b15f21c02473044022045cc6c1cc875cbb0c0d8fe323dc1de9716e49ed5659741b0fb3dd9a196894066022077c242640071d12ec5763c5870f482a4823d8713e4bd14353dd621ed29a7f96d012102aea8d439a0f79d8b58e8d7bda83009f587e1f3da350adaa484329bf47cd03465fef61c00220602a1c9b25b37aa31ccbb2d72caaffce81ec8253020a74017d92bbfc14a832fc9cb109c9fff980000008000000000000000000022020353becea8bbfe746452e5d2fa2e0688013e43ca6409c8e30b6cc99e7625ff2265109c9fff9800000080000000000100000000",
                             partial_tx)
            tx = tx_from_any(partial_tx)  # simulates moving partial txn between cosigners
        self.assertFalse(tx.is_complete())

        wallet.sign_transaction(tx, password=None)
        self.assertTrue(tx.is_complete())
        self.assertTrue(tx.is_segwit())
        tx_copy = tx_from_any(tx.serialize())
        self.assertEqual('02000000000101a3a9d94039c1051102e36b835764b89985602608a3e121c91cb63d67277355080000000000fdffffff010c830700000000001600145dc80fd43eb70fd21a6c4446e3ce043df94f100c0247304402202e75e1edceb8ce27d75814bc7895bc48a0d5c423b492b980b655908612485cc8022072a947c4516ab220d0825634efd8b1ad3a5503e63ed8fbb97700b5d73786c63f012102a1c9b25b37aa31ccbb2d72caaffce81ec8253020a74017d92bbfc14a832fc9cb26f71c00',
                         str(tx_copy))
        self.assertEqual('3021a4fe24e33af9d0ccdf25c478387c97df671fe1fd8b4db0de4255b3a348c5', tx_copy.txid())

    @mock.patch.object(wallet.Abstract_Wallet, 'save_db')
    async def test_wallet_history_chain_of_unsigned_transactions(self, mock_save_db):
        wallet = self.create_standard_wallet_from_seed('cross end slow expose giraffe fuel track awake turtle capital ranch pulp',
                                                       config=self.config, gap_limit=3)

        # bootstrap wallet
        funding_tx = Transaction('0200000000010132515e6aade1b79ec7dd3bac0896d8b32c56195d23d07d48e21659cef24301560100000000fdffffff0112841e000000000016001477fe6d2a27e8860c278d4d2cd90bad716bb9521a02473044022041ed68ef7ef122813ac6a5e996b8284f645c53fbe6823b8e430604a8915a867802203233f5f4d347a687eb19b2aa570829ab12aeeb29a24cc6d6d20b8b3d79e971ae012102bee0ee043817e50ac1bb31132770f7c41e35946ccdcb771750fb9696bdd1b307ad951d00')
        funding_txid = funding_tx.txid()
        self.assertEqual('db949963c3787c90a40fb689ffdc3146c27a9874a970d1fd20921afbe79a7aa9', funding_txid)
        wallet.adb.receive_tx_callback(funding_tx, TX_HEIGHT_UNCONFIRMED)

        # create tx1
        outputs = [PartialTxOutput.from_address_and_value('tb1qsfcddwf7yytl62e3catwv8hpl2hs9e36g2cqxl', 100000)]
        coins = wallet.get_spendable_coins(domain=None)
        tx = wallet.make_unsigned_transaction(coins=coins, outputs=outputs, fee=190)
        tx.set_rbf(True)
        tx.locktime = 1938861
        tx.version = 2
        self.assertEqual("70736274ff0100710200000001a97a9ae7fb1a9220fdd170a974987ac24631dcff89b60fa4907c78c3639994db0000000000fdffffff02a0860100000000001600148270d6b93e2117fd2b31c756e61ee1faaf02e63ab4fc1c0000000000160014b8e4fdc91593b67de2bf214694ef47e38dc2ee8ead951d000001011f12841e000000000016001477fe6d2a27e8860c278d4d2cd90bad716bb9521a0100bf0200000000010132515e6aade1b79ec7dd3bac0896d8b32c56195d23d07d48e21659cef24301560100000000fdffffff0112841e000000000016001477fe6d2a27e8860c278d4d2cd90bad716bb9521a02473044022041ed68ef7ef122813ac6a5e996b8284f645c53fbe6823b8e430604a8915a867802203233f5f4d347a687eb19b2aa570829ab12aeeb29a24cc6d6d20b8b3d79e971ae012102bee0ee043817e50ac1bb31132770f7c41e35946ccdcb771750fb9696bdd1b307ad951d002206026cc6a74c2b0e38661d341ffae48fe7dde5196ca4afe95d28b496673fa4cf6467105f83afb40000008000000000000000000022020312ea49b9b1eea28e3330316a5b7e6673b43e01da38f802c99a777d30b903fa5e105f83afb40000008000000000010000000022020349321bee98c012887997f26c6400018b0711dd254b702c038b96a30ebe2af1d2105f83afb400000080010000000000000000",
                         tx.serialize_as_bytes().hex())
        self.assertFalse(tx.is_complete())
        self.assertTrue(tx.is_segwit())
        wallet.adb.add_transaction(tx)

        # create tx2, which spends from unsigned tx1
        outputs = [PartialTxOutput.from_address_and_value('tb1qq0lm9esmq6pfjc3jls7v6twy93lnqcs85wlth3', '!')]
        coins = wallet.get_spendable_coins(domain=None)
        tx = wallet.make_unsigned_transaction(coins=coins, outputs=outputs, fee=5000)
        tx.set_rbf(True)
        tx.locktime = 1938863
        tx.version = 2
        self.assertEqual("70736274ff01007b020000000288234495e0ff1d8ac06038f6cc5d5a92738d719f4c15afd581366da94754478f0000000000fdffffff88234495e0ff1d8ac06038f6cc5d5a92738d719f4c15afd581366da94754478f0100000000fdffffff01cc6f1e000000000016001403ffb2e61b0682996232fc3ccd2dc42c7f306207af951d000001011fa0860100000000001600148270d6b93e2117fd2b31c756e61ee1faaf02e63a22060312ea49b9b1eea28e3330316a5b7e6673b43e01da38f802c99a777d30b903fa5e105f83afb40000008000000000010000000001011fb4fc1c0000000000160014b8e4fdc91593b67de2bf214694ef47e38dc2ee8e22060349321bee98c012887997f26c6400018b0711dd254b702c038b96a30ebe2af1d2105f83afb4000000800100000000000000002202036f9a5913f1c22742dbc9e7f3ac3064be8b125a23563fcc8a519f387e16c7244c105f83afb400000080000000000200000000",
                         tx.serialize_as_bytes().hex())
        self.assertFalse(tx.is_complete())
        self.assertTrue(tx.is_segwit())
        wallet.adb.add_transaction(tx)

        coins = wallet.get_spendable_coins(domain=None)
        self.assertEqual(1, len(coins))
        self.assertEqual("bf08206effded4126a95fbed375cedc0452b5e16a5d2025ac645dfae81addbe4:0",
                         coins[0].prevout.to_str())

    @mock.patch.object(wallet.Abstract_Wallet, 'save_db')
    async def test_wallet_does_not_create_zero_input_tx(self, mock_save_db):
        wallet = self.create_standard_wallet_from_seed('cross end slow expose giraffe fuel track awake turtle capital ranch pulp',
                                                       config=self.config, gap_limit=3)

        with self.subTest(msg="no coins to use as inputs, max output value, zero fee"):
            outputs = [PartialTxOutput.from_address_and_value('tb1qsfcddwf7yytl62e3catwv8hpl2hs9e36g2cqxl', '!')]
            coins = wallet.get_spendable_coins(domain=None)
            with self.assertRaises(NotEnoughFunds):
                tx = wallet.make_unsigned_transaction(coins=coins, outputs=outputs, fee=0)

        # bootstrap wallet
        funding_tx = Transaction('0200000000010132515e6aade1b79ec7dd3bac0896d8b32c56195d23d07d48e21659cef24301560100000000fdffffff0112841e000000000016001477fe6d2a27e8860c278d4d2cd90bad716bb9521a02473044022041ed68ef7ef122813ac6a5e996b8284f645c53fbe6823b8e430604a8915a867802203233f5f4d347a687eb19b2aa570829ab12aeeb29a24cc6d6d20b8b3d79e971ae012102bee0ee043817e50ac1bb31132770f7c41e35946ccdcb771750fb9696bdd1b307ad951d00')
        funding_txid = funding_tx.txid()
        self.assertEqual('db949963c3787c90a40fb689ffdc3146c27a9874a970d1fd20921afbe79a7aa9', funding_txid)
        wallet.adb.receive_tx_callback(funding_tx, TX_HEIGHT_UNCONFIRMED)

        with self.subTest(msg="funded wallet, zero output value, zero fee"):
            outputs = [PartialTxOutput.from_address_and_value('tb1qsfcddwf7yytl62e3catwv8hpl2hs9e36g2cqxl', 0)]
            coins = wallet.get_spendable_coins(domain=None)
            tx = wallet.make_unsigned_transaction(coins=coins, outputs=outputs, fee=0)
            self.assertEqual(1, len(tx.inputs()))
            self.assertEqual(2, len(tx.outputs()))

    @mock.patch.object(wallet.Abstract_Wallet, 'save_db')
    async def test_imported_wallet_usechange_off(self, mock_save_db):
        wallet = restore_wallet_from_text(
            "p2wpkh:cVcwSp488C8Riguq55Tuktgi6TpzuyLdDwUxkBDBz3yzV7FW4af2 p2wpkh:cPWyoPvnv2hiyyxbhMkhX3gPEENzB6DqoP9bbR8SDTg5njK5SL9n",
            path='if_this_exists_mocking_failed_648151893',
            config=self.config)['wallet']  # type: Abstract_Wallet

        # bootstrap wallet
        funding_tx = Transaction('02000000000101c6edaaf0157020a38de8b07810b22ffe331d5b79c83b680dad24da15c572ae7d0000000000fdffffff026080010000000000160014eabbd791df76eeeaa3ed273cac4e1dde3be295cca0860100000000001600147a65e09bb1da80abfc65d545388a2e61aab7c7210247304402203cb8b2f84ed4fb8de5f51a07b2159bc0d8d474e5dba0f77cc66ab641cf48621b022076fb3c6b4bc76aa06dd29ebe1dd081c063cdbd2949ffcf4ab4bd8bddae6c948b0121029f16b602a6b3c738b66a03dd5133abe810169a377bbc2fdf5c5363f59b8d9bdec3951e00')
        funding_txid = funding_tx.txid()
        self.assertEqual('9bed2a210b4154183295bc7b78c8841a3a6116197713f744e5cd95ab0c0c01ce', funding_txid)
        wallet.adb.receive_tx_callback(funding_tx, TX_HEIGHT_UNCONFIRMED)

        # imported wallets do not send change to change addresses by default
        # (they send it back to the "from address")
        self.assertFalse(wallet.use_change)

        outputs = [PartialTxOutput.from_address_and_value('tb1qq4pypzwxf5uanfyckmsu3ejxxf6rrvjqchza3v', 49646)]
        coins = wallet.get_spendable_coins(domain=None)
        tx = wallet.make_unsigned_transaction(coins=coins, outputs=outputs, fee=1000)
        tx.set_rbf(True)
        tx.locktime = 2004420
        tx.version = 2

        # check that change is sent back to the "from address"
        self.assertEqual(2, len(tx.outputs()))
        self.assertTrue(tx.output_value_for_address("tb1q0fj7pxa3m2q2hlr964zn3z3wvx4t03ep5fgnhy") > 0)
        self.assertEqual(49646, tx.output_value_for_address("tb1qq4pypzwxf5uanfyckmsu3ejxxf6rrvjqchza3v"))

        self.assertEqual("70736274ff0100710200000001ce010c0cab95cde544f713771916613a1a84c8787bbc95321854410b212aed9b0100000000fdffffff02cac00000000000001600147a65e09bb1da80abfc65d545388a2e61aab7c721eec100000000000016001405424089c64d39d9a498b6e1c8e646327431b240c4951e000001011fa0860100000000001600147a65e09bb1da80abfc65d545388a2e61aab7c7210100de02000000000101c6edaaf0157020a38de8b07810b22ffe331d5b79c83b680dad24da15c572ae7d0000000000fdffffff026080010000000000160014eabbd791df76eeeaa3ed273cac4e1dde3be295cca0860100000000001600147a65e09bb1da80abfc65d545388a2e61aab7c7210247304402203cb8b2f84ed4fb8de5f51a07b2159bc0d8d474e5dba0f77cc66ab641cf48621b022076fb3c6b4bc76aa06dd29ebe1dd081c063cdbd2949ffcf4ab4bd8bddae6c948b0121029f16b602a6b3c738b66a03dd5133abe810169a377bbc2fdf5c5363f59b8d9bdec3951e00000000",
                         tx.serialize_as_bytes().hex())
        wallet.sign_transaction(tx, password=None)
        tx_copy = tx_from_any(tx.serialize())
        self.assertEqual('02000000000101ce010c0cab95cde544f713771916613a1a84c8787bbc95321854410b212aed9b0100000000fdffffff02cac00000000000001600147a65e09bb1da80abfc65d545388a2e61aab7c721eec100000000000016001405424089c64d39d9a498b6e1c8e646327431b240024730440220526eac6c56cba19842b67f6c9e45af113b1a2d44fb229335bdeaf08cb2cc164e0220087fba65619016fd3f62f6c8717070e48f94b45743b86d8e0517698d2b9c3afc012102d67eaa10463f5c786271feb9ae3456c27d35c3cf6c7d881617e915d1f32cb875c4951e00',
                         str(tx_copy))

    @mock.patch.object(wallet.Abstract_Wallet, 'save_db')
    async def test_imported_wallet_usechange_on(self, mock_save_db):
        wallet = restore_wallet_from_text(
            "p2wpkh:cVcwSp488C8Riguq55Tuktgi6TpzuyLdDwUxkBDBz3yzV7FW4af2 p2wpkh:cPWyoPvnv2hiyyxbhMkhX3gPEENzB6DqoP9bbR8SDTg5njK5SL9n",
            path='if_this_exists_mocking_failed_648151893',
            config=self.config)['wallet']  # type: Abstract_Wallet

        # bootstrap wallet
        funding_tx = Transaction('02000000000101c6edaaf0157020a38de8b07810b22ffe331d5b79c83b680dad24da15c572ae7d0000000000fdffffff026080010000000000160014eabbd791df76eeeaa3ed273cac4e1dde3be295cca0860100000000001600147a65e09bb1da80abfc65d545388a2e61aab7c7210247304402203cb8b2f84ed4fb8de5f51a07b2159bc0d8d474e5dba0f77cc66ab641cf48621b022076fb3c6b4bc76aa06dd29ebe1dd081c063cdbd2949ffcf4ab4bd8bddae6c948b0121029f16b602a6b3c738b66a03dd5133abe810169a377bbc2fdf5c5363f59b8d9bdec3951e00')
        funding_txid = funding_tx.txid()
        self.assertEqual('9bed2a210b4154183295bc7b78c8841a3a6116197713f744e5cd95ab0c0c01ce', funding_txid)
        wallet.adb.receive_tx_callback(funding_tx, TX_HEIGHT_UNCONFIRMED)

        # instead of sending the change back to the "from address", we want it sent to another unused address
        wallet.use_change = True

        outputs = [PartialTxOutput.from_address_and_value('tb1qq4pypzwxf5uanfyckmsu3ejxxf6rrvjqchza3v', 49646)]
        coins = wallet.get_spendable_coins(domain=None)
        tx = wallet.make_unsigned_transaction(coins=coins, outputs=outputs, fee=1000)
        tx.set_rbf(True)
        tx.locktime = 2004420
        tx.version = 2

        # check that change is sent to another unused imported address
        self.assertEqual(2, len(tx.outputs()))
        self.assertTrue(tx.output_value_for_address("tb1qetcgdwuzlpdnt5fmzxxdpczjhadz06cynpttpv") > 0)
        self.assertEqual(49646, tx.output_value_for_address("tb1qq4pypzwxf5uanfyckmsu3ejxxf6rrvjqchza3v"))

        self.assertEqual("70736274ff0100710200000001ce010c0cab95cde544f713771916613a1a84c8787bbc95321854410b212aed9b0100000000fdffffff02cac0000000000000160014caf086bb82f85b35d13b118cd0e052bf5a27eb04eec100000000000016001405424089c64d39d9a498b6e1c8e646327431b240c4951e000001011fa0860100000000001600147a65e09bb1da80abfc65d545388a2e61aab7c7210100de02000000000101c6edaaf0157020a38de8b07810b22ffe331d5b79c83b680dad24da15c572ae7d0000000000fdffffff026080010000000000160014eabbd791df76eeeaa3ed273cac4e1dde3be295cca0860100000000001600147a65e09bb1da80abfc65d545388a2e61aab7c7210247304402203cb8b2f84ed4fb8de5f51a07b2159bc0d8d474e5dba0f77cc66ab641cf48621b022076fb3c6b4bc76aa06dd29ebe1dd081c063cdbd2949ffcf4ab4bd8bddae6c948b0121029f16b602a6b3c738b66a03dd5133abe810169a377bbc2fdf5c5363f59b8d9bdec3951e00000000",
                         tx.serialize_as_bytes().hex())
        wallet.sign_transaction(tx, password=None)
        tx_copy = tx_from_any(tx.serialize())
        self.assertEqual('02000000000101ce010c0cab95cde544f713771916613a1a84c8787bbc95321854410b212aed9b0100000000fdffffff02cac0000000000000160014caf086bb82f85b35d13b118cd0e052bf5a27eb04eec100000000000016001405424089c64d39d9a498b6e1c8e646327431b24002473044022006dfe30f851b0174e5c920fd5b2e294a25fe5d449b17b422f3fda485d514c39b022047a6760f9d6ddfac5273094bed1f640fc1622a42938ebfb0b5f61cce7b161a00012102d67eaa10463f5c786271feb9ae3456c27d35c3cf6c7d881617e915d1f32cb875c4951e00',
                         str(tx_copy))

    @mock.patch.object(wallet.Abstract_Wallet, 'save_db')
    async def test_imported_wallet_usechange_on__no_more_unused_addresses(self, mock_save_db):
        wallet = restore_wallet_from_text(
            "p2wpkh:cVcwSp488C8Riguq55Tuktgi6TpzuyLdDwUxkBDBz3yzV7FW4af2 p2wpkh:cPWyoPvnv2hiyyxbhMkhX3gPEENzB6DqoP9bbR8SDTg5njK5SL9n",
            path='if_this_exists_mocking_failed_648151893',
            config=self.config)['wallet']  # type: Abstract_Wallet

        # bootstrap wallet
        funding_tx = Transaction('02000000000101c6edaaf0157020a38de8b07810b22ffe331d5b79c83b680dad24da15c572ae7d0000000000fdffffff026080010000000000160014eabbd791df76eeeaa3ed273cac4e1dde3be295cca0860100000000001600147a65e09bb1da80abfc65d545388a2e61aab7c7210247304402203cb8b2f84ed4fb8de5f51a07b2159bc0d8d474e5dba0f77cc66ab641cf48621b022076fb3c6b4bc76aa06dd29ebe1dd081c063cdbd2949ffcf4ab4bd8bddae6c948b0121029f16b602a6b3c738b66a03dd5133abe810169a377bbc2fdf5c5363f59b8d9bdec3951e00')
        funding_txid = funding_tx.txid()
        self.assertEqual('9bed2a210b4154183295bc7b78c8841a3a6116197713f744e5cd95ab0c0c01ce', funding_txid)
        wallet.adb.receive_tx_callback(funding_tx, TX_HEIGHT_UNCONFIRMED)
        # add more txs so that all addresses become used
        _txs = [
            ("077c8f7a3b0cbb660192c3e35d01a65694f7b90b10e4c6434713912c44cdbfb7", "02000000000101bc125beec2014e3b89679207116e28bcf5bf85cab63ac2903119c8c21ab84cac0100000000fdffffff02daff000000000000160014caf086bb82f85b35d13b118cd0e052bf5a27eb04814201000000000016001491145275b4c4a4814b733fbd28f2a519a5874bad02473044022008ae14e4f7802639a34e92348db7eef95c9fb5d480d7a110d4b11e7d0c45a0cc02205d29414eebcdc76a07f5e2422ed3e560cd663de4b733a0f9c7b3ad7102a733510121030438b8bdbe8121b6a6508e54247b9d1b0547d9ac94c4d3154afd7d7376fe7ae6b6951e00"),
            ("5f8e17612ad4e04819f1b1cf9039509518e230db07140b2eec81582a8647f8d6", "02000000000101b7bfcd442c91134743c6e4100bb9f79456a6015de3c3920166bb0c3b7a8f7c070000000000fdffffff016cff0000000000001600146a84f3681e545d13fa41de090b6e404401198e7d0247304402204e16704d836cb6e1fffa34244c42578267853e8c3933a3d367bd6a236c24596a0220025a7be9483eeba06a433b96b5cb35a6a4b117ffa884569b09cedc4a5f3d6381012103c19caa2ced1b74bf31ba7885d83eeda35c0011e740273ebdf6750e0298588cc5c7951e00"),
        ]
        for txid, rawtx in _txs:
            tx = Transaction(rawtx)
            self.assertEqual(txid, tx.txid())
            wallet.adb.receive_tx_callback(tx, TX_HEIGHT_UNCONFIRMED)

        # instead of sending the change back to the "from address", we want it sent to another unused address.
        # (except all our addresses are used! so we expect change sent back to "from address")
        wallet.use_change = True

        outputs = [PartialTxOutput.from_address_and_value('tb1qq4pypzwxf5uanfyckmsu3ejxxf6rrvjqchza3v', 49646)]
        coins = wallet.get_spendable_coins(domain=None)
        tx = wallet.make_unsigned_transaction(coins=coins, outputs=outputs, fee=1000)
        tx.set_rbf(True)
        tx.locktime = 2004420
        tx.version = 2

        # check that change is sent back to the "from address"
        self.assertEqual(2, len(tx.outputs()))
        self.assertTrue(tx.output_value_for_address("tb1q0fj7pxa3m2q2hlr964zn3z3wvx4t03ep5fgnhy") > 0)
        self.assertEqual(49646, tx.output_value_for_address("tb1qq4pypzwxf5uanfyckmsu3ejxxf6rrvjqchza3v"))

        self.assertEqual("70736274ff0100710200000001ce010c0cab95cde544f713771916613a1a84c8787bbc95321854410b212aed9b0100000000fdffffff02cac00000000000001600147a65e09bb1da80abfc65d545388a2e61aab7c721eec100000000000016001405424089c64d39d9a498b6e1c8e646327431b240c4951e000001011fa0860100000000001600147a65e09bb1da80abfc65d545388a2e61aab7c7210100de02000000000101c6edaaf0157020a38de8b07810b22ffe331d5b79c83b680dad24da15c572ae7d0000000000fdffffff026080010000000000160014eabbd791df76eeeaa3ed273cac4e1dde3be295cca0860100000000001600147a65e09bb1da80abfc65d545388a2e61aab7c7210247304402203cb8b2f84ed4fb8de5f51a07b2159bc0d8d474e5dba0f77cc66ab641cf48621b022076fb3c6b4bc76aa06dd29ebe1dd081c063cdbd2949ffcf4ab4bd8bddae6c948b0121029f16b602a6b3c738b66a03dd5133abe810169a377bbc2fdf5c5363f59b8d9bdec3951e00000000",
                         tx.serialize_as_bytes().hex())
        wallet.sign_transaction(tx, password=None)
        tx_copy = tx_from_any(tx.serialize())
        self.assertEqual('02000000000101ce010c0cab95cde544f713771916613a1a84c8787bbc95321854410b212aed9b0100000000fdffffff02cac00000000000001600147a65e09bb1da80abfc65d545388a2e61aab7c721eec100000000000016001405424089c64d39d9a498b6e1c8e646327431b240024730440220526eac6c56cba19842b67f6c9e45af113b1a2d44fb229335bdeaf08cb2cc164e0220087fba65619016fd3f62f6c8717070e48f94b45743b86d8e0517698d2b9c3afc012102d67eaa10463f5c786271feb9ae3456c27d35c3cf6c7d881617e915d1f32cb875c4951e00',
                         str(tx_copy))

    @mock.patch.object(wallet.Abstract_Wallet, 'save_db')
    async def test_get_spendable_coins(self, mock_save_db):
        wallet = self.create_standard_wallet_from_seed('frost repair depend effort salon ring foam oak cancel receive save usage',
                                                       config=self.config)

        # bootstrap wallet (incoming funding_tx1)
        funding_tx1 = Transaction('01000000000102acd6459dec7c3c51048eb112630da756f5d4cb4752b8d39aa325407ae0885cba020000001716001455c7f5e0631d8e6f5f05dddb9f676cec48845532fdffffffd146691ef6a207b682b13da5f2388b1f0d2a2022c8cfb8dc27b65434ec9ec8f701000000171600147b3be8a7ceaf15f57d7df2a3d216bc3c259e3225fdffffff02a9875b000000000017a914ea5a99f83e71d1c1dfc5d0370e9755567fe4a141878096980000000000160014d4ca56fcbad98fb4dcafdc573a75d6a6fffb09b702483045022100dde1ba0c9a2862a65791b8d91295a6603207fb79635935a67890506c214dd96d022046c6616642ef5971103c1db07ac014e63fa3b0e15c5729eacdd3e77fcb7d2086012103a72410f185401bb5b10aaa30989c272b554dc6d53bda6da85a76f662723421af024730440220033d0be8f74e782fbcec2b396647c7715d2356076b442423f23552b617062312022063c95cafdc6d52ccf55c8ee0f9ceb0f57afb41ea9076eb74fe633f59c50c6377012103b96a4954d834fbcfb2bbf8cf7de7dc2b28bc3d661c1557d1fd1db1bfc123a94abb391400')
        funding_txid1 = funding_tx1.txid()
        self.assertEqual('52e669a20a26c8b3df5b41e5e6309b18bcde8e1ad7ea17a18f63b6dc6c8becc0', funding_txid1)
        wallet.adb.receive_tx_callback(funding_tx1, TX_HEIGHT_UNCONFIRMED)

        # another incoming transaction (funding_tx2)
        funding_tx2 = Transaction('01000000000101c0ec8b6cdcb6638fa117ead71a8edebc189b30e6e5415bdfb3c8260aa269e6520000000017160014ba9ca815474a674ff1efb3fc82cf0f3460de8c57fdffffff0230390f000000000017a9148b59abaca8215c0d4b18cbbf715550aa2b50c85b87404b4c000000000016001483c3bc7234f17a209cc5dcce14903b54ee4dab9002473044022038a05f7d38bcf810dfebb39f1feda5cc187da4cf5d6e56986957ddcccedc75d302203ab67ccf15431b4e2aeeab1582b9a5a7821e7ac4be8ebf512505dbfdc7e094fd0121032168234e0ba465b8cedc10173ea9391725c0f6d9fa517641af87926626a5144abd391400')
        funding_txid2 = funding_tx2.txid()
        self.assertEqual('c36a6e1cd54df108e69574f70bc9b88dc13beddc70cfad9feb7f8f6593255d4a', funding_txid2)
        wallet.adb.receive_tx_callback(funding_tx2, TX_HEIGHT_UNCONFIRMED)

        self.assertEqual((0, 15_000_000, 0), wallet.get_balance())
        self.assertEqual(
            {'c36a6e1cd54df108e69574f70bc9b88dc13beddc70cfad9feb7f8f6593255d4a:1',
             '52e669a20a26c8b3df5b41e5e6309b18bcde8e1ad7ea17a18f63b6dc6c8becc0:1'},
            {txi.prevout.to_str() for txi in wallet.get_spendable_coins()})
        self.assertEqual(
            {'52e669a20a26c8b3df5b41e5e6309b18bcde8e1ad7ea17a18f63b6dc6c8becc0:1'},
            {txi.prevout.to_str() for txi in wallet.get_spendable_coins(["tb1q6n99dl96mx8mfh90m3tn5awk5mllkzdh25dw7z"])})
        # test freezing an address
        wallet.set_frozen_state_of_addresses(["tb1q6n99dl96mx8mfh90m3tn5awk5mllkzdh25dw7z"], freeze=True)
        self.assertEqual(
            {'c36a6e1cd54df108e69574f70bc9b88dc13beddc70cfad9feb7f8f6593255d4a:1'},
            {txi.prevout.to_str() for txi in wallet.get_spendable_coins()})
        wallet.set_frozen_state_of_addresses(["tb1q6n99dl96mx8mfh90m3tn5awk5mllkzdh25dw7z"], freeze=False)
        self.assertEqual(
            {'c36a6e1cd54df108e69574f70bc9b88dc13beddc70cfad9feb7f8f6593255d4a:1',
             '52e669a20a26c8b3df5b41e5e6309b18bcde8e1ad7ea17a18f63b6dc6c8becc0:1'},
            {txi.prevout.to_str() for txi in wallet.get_spendable_coins()})

    @mock.patch.object(wallet.Abstract_Wallet, 'save_db')
    async def test_export_psbt_with_xpubs__multisig(self, mock_save_db):
        """When exporting a PSBT to be signed by a hw device, test that we populate
        the PSBT_GLOBAL_XPUB field with wallet xpubs.
        """
        wallet = WalletIntegrityHelper.create_multisig_wallet(
            [
                # bip39 seed: "pulse mixture jazz invite dune enrich minor weapon mosquito flight fly vapor"
                # der path: m/48'/1'/0'/2'
                keystore.from_xpub('Vpub5n73Y3mMpc5vXFt3EUzvWjLdTrsDw3X4ksZ7GxZHi8yrGc4zBEyd77VzKaC21A4FmGqDMKwcVKFpmLUSzFM6LG84HjMfcLcbvyM1oGj5LGd'),
                # bip39 seed: "treat dwarf wealth gasp brass outside high rent blood crowd make initial"
                # der path: m/9999'
                keystore.from_xpub('Vpub5gDjDJrhnjJRXQwyhugFGx8u9B88wQ2ZkDNPoTVtYzPvu2ykP75yVhVzqnJYukhiqZ8X5FpULWYEXTs3Ve3A1Zo2hgson1Q9qPzz8uxL63m')
            ],
            '2of2', gap_limit=2,
            config=self.config
        )

        # bootstrap wallet
        funding_tx = Transaction('02000000000102deab5844de4aadc177d992696fda2aa6e4692403633d31a4b4073710594d2fca0000000000fdffffffdeab5844de4aadc177d992696fda2aa6e4692403633d31a4b4073710594d2fca0100000000fdffffff02f49f070000000000160014473b34b7da0aa9f7add803019f649e0729fd39d220a10700000000002200207f50b9d6eb4d899c710d8c48903de33d966ff52445d5a57b5210d02a5dd7e3bf0247304402202a4ec3df7bf2b82505bcd4833eeb32875784b4e93d09ac3cf4a8981dc89a049b02205239bad290877fb810a12538a275d5467f3f6afc88d1e0be3d8f6dc4876e6793012103e48cae7f140e15440f4ad6b3d96cb0deb471bbb45daf527e6eb4d5f6c5e26ec802473044022031028192a8307e52829ad1428941000629de73726306ca71d18c5bcfcb98a4a602205ad0240f7dd6c83686ea257f3146ba595b787d7f68b514569962fd5d3692b07c0121033c8af340bd9abf4a56c7cf7554f52e84a1128e5206ffe5da166ca18a57a260077b4a2400')
        funding_txid = funding_tx.txid()
        self.assertEqual('98c039c9b528a8edf2c64e295bb50cf773ddbf418c98119ef54c31b60e73c322', funding_txid)
        wallet.adb.receive_tx_callback(funding_tx, TX_HEIGHT_UNCONFIRMED)

        outputs = [PartialTxOutput.from_address_and_value("tb1q0ezagv55krljkz9973fryeyczhj3dnlsgr02g7", 123456)]
        coins = wallet.get_spendable_coins(domain=None)

        # create spending tx
        tx = wallet.make_unsigned_transaction(coins=coins, outputs=outputs, fee=5000, rbf=True)
        tx.version = 2
        tx.locktime = 2378363
        self.assertEqual("04cf670cc809560ab6b1a362c119dbd59ea6a7621d00a4a05c0ef1839e65c035", tx.txid())
        self.assertEqual(
            "wsh(sortedmulti(2,[9559fbd1/9999h]tpubD9MoDeHnEQnU5EMgt9mc4yKU6SURbfq2ooMToY5GH95B8Li1CEsuo9dBKXM2sdjuDGq4KCXLuigss3y22fZULzVrfVuZDxEN55Sp6CcU9DK/0/0,[015148ee]tpubDFF7YPCSGHZy55HkQj6HJkXCR8DWbKKXpTYBH38fSHf6VuoEzNmZQZdAoKEVy36S8zXkbGeV4XQU6vaRXGsQfgptFYPR4HSpAenqkY7J7Lg/0/0))",
            tx.inputs()[0].script_descriptor.to_string_no_checksum())
        self.assertEqual({}, tx.to_json()['xpubs'])
        self.assertEqual(
            {'022c4338968f87a09b0fefd0aaac36f1b983bab237565d521944c60fdc48275049': ('9559fbd1', "m/9999h/0/0"),
             '03cf9a6ac058d36a6dc325b19715a2223c6416e1cef13bc047a99bded8c99463ca': ('015148ee', "m/0/0")},
            tx.inputs()[0].to_json()['bip32_paths'])
        self.assertEqual("70736274ff01007d020000000122c3730eb6314cf59e11988c41bfdd73f70cb55b294ec6f2eda828b5c939c0980100000000fdffffff0240e20100000000001600147e45d43294b0ff2b08a5f45232649815e516cff058ab05000000000022002014d2823afee4d75f0f83b91a9d625972df41be222c1373d28e068c3eaae9e00a7b4a24000001012b20a10700000000002200207f50b9d6eb4d899c710d8c48903de33d966ff52445d5a57b5210d02a5dd7e3bf0100fd7e0102000000000102deab5844de4aadc177d992696fda2aa6e4692403633d31a4b4073710594d2fca0000000000fdffffffdeab5844de4aadc177d992696fda2aa6e4692403633d31a4b4073710594d2fca0100000000fdffffff02f49f070000000000160014473b34b7da0aa9f7add803019f649e0729fd39d220a10700000000002200207f50b9d6eb4d899c710d8c48903de33d966ff52445d5a57b5210d02a5dd7e3bf0247304402202a4ec3df7bf2b82505bcd4833eeb32875784b4e93d09ac3cf4a8981dc89a049b02205239bad290877fb810a12538a275d5467f3f6afc88d1e0be3d8f6dc4876e6793012103e48cae7f140e15440f4ad6b3d96cb0deb471bbb45daf527e6eb4d5f6c5e26ec802473044022031028192a8307e52829ad1428941000629de73726306ca71d18c5bcfcb98a4a602205ad0240f7dd6c83686ea257f3146ba595b787d7f68b514569962fd5d3692b07c0121033c8af340bd9abf4a56c7cf7554f52e84a1128e5206ffe5da166ca18a57a260077b4a24000105475221022c4338968f87a09b0fefd0aaac36f1b983bab237565d521944c60fdc482750492103cf9a6ac058d36a6dc325b19715a2223c6416e1cef13bc047a99bded8c99463ca52ae2206022c4338968f87a09b0fefd0aaac36f1b983bab237565d521944c60fdc48275049109559fbd10f2700800000000000000000220603cf9a6ac058d36a6dc325b19715a2223c6416e1cef13bc047a99bded8c99463ca0c015148ee000000000000000000000101475221027f7f2eaf9a44316c2cd98b67584d1e71ccaced29a347673f3364efe16f5919e221028d9b8ff374e0f60fbc698c5a494c12d9a31a3ce364b1f81ae4a46f48ae45acdd52ae2202027f7f2eaf9a44316c2cd98b67584d1e71ccaced29a347673f3364efe16f5919e2109559fbd10f27008001000000000000002202028d9b8ff374e0f60fbc698c5a494c12d9a31a3ce364b1f81ae4a46f48ae45acdd0c015148ee010000000000000000",
                         tx.serialize_as_bytes().hex())
        await tx.prepare_for_export_for_hardware_device(wallet)
        # As the keystores were created from just xpubs, they are missing key origin information
        # (derivation prefix and root fingerprint).
        # Note that info for ks1 contains the expected bip32 path (m/9999') and fingerprint, but not ks0.
        # It just so happens that as the der prefix is shallow (<=1 deep) for ks1, we can read it from the xpub itself.
        # For ks0, as the der prefix is missing, we treat the given xpub as the root.
        # Note that xpub0 itself has to be changed as its serialisation includes depth/fp/child_num.
        self.assertEqual(
            {'tpubD6NzVbkrYhZ4WW1saJM1hDjGz1rm5swdKwbhcsx9hW5VVXDdbnt6GbXEQVXQq97dYsvGVeMEw5Ge2Zx4QGBy6W5KXahih4aTRs5hLqgy9c9': ('015148ee', 'm'),
             'tpubD9MoDeHnEQnU5EMgt9mc4yKU6SURbfq2ooMToY5GH95B8Li1CEsuo9dBKXM2sdjuDGq4KCXLuigss3y22fZULzVrfVuZDxEN55Sp6CcU9DK': ('9559fbd1', "m/9999h")},
            tx.to_json()['xpubs'])
        self.assertEqual("70736274ff01007d020000000122c3730eb6314cf59e11988c41bfdd73f70cb55b294ec6f2eda828b5c939c0980100000000fdffffff0240e20100000000001600147e45d43294b0ff2b08a5f45232649815e516cff058ab05000000000022002014d2823afee4d75f0f83b91a9d625972df41be222c1373d28e068c3eaae9e00a7b4a24004f01043587cf0000000000000000001044dcc4a72f0084f25ca3b7927abd5596715a515e2a59004ce10a51a17cf4b403a5b8b89c28c5a51832be51bb184749ac2ea6c561259bfc5bf58b852ad60f6fe404015148ee4f01043587cf019559fbd18000270f1b7a7db8a20f23be687941c8bcc8b330fd8823f19eea6ad5cb4af09b00cf6fd802db662ac8cf00e16cebe67e4d9f88b266eddbe0dfbb24b884bf3002b68ade721b089559fbd10f2700800001012b20a10700000000002200207f50b9d6eb4d899c710d8c48903de33d966ff52445d5a57b5210d02a5dd7e3bf0100fd7e0102000000000102deab5844de4aadc177d992696fda2aa6e4692403633d31a4b4073710594d2fca0000000000fdffffffdeab5844de4aadc177d992696fda2aa6e4692403633d31a4b4073710594d2fca0100000000fdffffff02f49f070000000000160014473b34b7da0aa9f7add803019f649e0729fd39d220a10700000000002200207f50b9d6eb4d899c710d8c48903de33d966ff52445d5a57b5210d02a5dd7e3bf0247304402202a4ec3df7bf2b82505bcd4833eeb32875784b4e93d09ac3cf4a8981dc89a049b02205239bad290877fb810a12538a275d5467f3f6afc88d1e0be3d8f6dc4876e6793012103e48cae7f140e15440f4ad6b3d96cb0deb471bbb45daf527e6eb4d5f6c5e26ec802473044022031028192a8307e52829ad1428941000629de73726306ca71d18c5bcfcb98a4a602205ad0240f7dd6c83686ea257f3146ba595b787d7f68b514569962fd5d3692b07c0121033c8af340bd9abf4a56c7cf7554f52e84a1128e5206ffe5da166ca18a57a260077b4a24000105475221022c4338968f87a09b0fefd0aaac36f1b983bab237565d521944c60fdc482750492103cf9a6ac058d36a6dc325b19715a2223c6416e1cef13bc047a99bded8c99463ca52ae2206022c4338968f87a09b0fefd0aaac36f1b983bab237565d521944c60fdc48275049109559fbd10f2700800000000000000000220603cf9a6ac058d36a6dc325b19715a2223c6416e1cef13bc047a99bded8c99463ca0c015148ee000000000000000000000101475221027f7f2eaf9a44316c2cd98b67584d1e71ccaced29a347673f3364efe16f5919e221028d9b8ff374e0f60fbc698c5a494c12d9a31a3ce364b1f81ae4a46f48ae45acdd52ae2202027f7f2eaf9a44316c2cd98b67584d1e71ccaced29a347673f3364efe16f5919e2109559fbd10f27008001000000000000002202028d9b8ff374e0f60fbc698c5a494c12d9a31a3ce364b1f81ae4a46f48ae45acdd0c015148ee010000000000000000",
                         tx.serialize_as_bytes().hex())

        # create spending tx again, but now we have full key origin info
        wallet.get_keystores()[0].add_key_origin(derivation_prefix="m/48'/1'/0'/2'", root_fingerprint="30cf1be5")
        tx = wallet.make_unsigned_transaction(coins=coins, outputs=outputs, fee=5000, rbf=True)
        tx.version = 2
        tx.locktime = 2378363
        self.assertEqual("04cf670cc809560ab6b1a362c119dbd59ea6a7621d00a4a05c0ef1839e65c035", tx.txid())
        self.assertEqual(
            "wsh(sortedmulti(2,[9559fbd1/9999h]tpubD9MoDeHnEQnU5EMgt9mc4yKU6SURbfq2ooMToY5GH95B8Li1CEsuo9dBKXM2sdjuDGq4KCXLuigss3y22fZULzVrfVuZDxEN55Sp6CcU9DK/0/0,[30cf1be5/48h/1h/0h/2h]tpubDFF7YPCSGHZy55HkQj6HJkXCR8DWbKKXpTYBH38fSHf6VuoEzNmZQZdAoKEVy36S8zXkbGeV4XQU6vaRXGsQfgptFYPR4HSpAenqkY7J7Lg/0/0))",
            tx.inputs()[0].script_descriptor.to_string_no_checksum())
        self.assertEqual({}, tx.to_json()['xpubs'])
        self.assertEqual(
            {'022c4338968f87a09b0fefd0aaac36f1b983bab237565d521944c60fdc48275049': ('9559fbd1', "m/9999h/0/0"),
             '03cf9a6ac058d36a6dc325b19715a2223c6416e1cef13bc047a99bded8c99463ca': ('30cf1be5', "m/48h/1h/0h/2h/0/0")},
            tx.inputs()[0].to_json()['bip32_paths'])
        self.assertEqual("70736274ff01007d020000000122c3730eb6314cf59e11988c41bfdd73f70cb55b294ec6f2eda828b5c939c0980100000000fdffffff0240e20100000000001600147e45d43294b0ff2b08a5f45232649815e516cff058ab05000000000022002014d2823afee4d75f0f83b91a9d625972df41be222c1373d28e068c3eaae9e00a7b4a24000001012b20a10700000000002200207f50b9d6eb4d899c710d8c48903de33d966ff52445d5a57b5210d02a5dd7e3bf0100fd7e0102000000000102deab5844de4aadc177d992696fda2aa6e4692403633d31a4b4073710594d2fca0000000000fdffffffdeab5844de4aadc177d992696fda2aa6e4692403633d31a4b4073710594d2fca0100000000fdffffff02f49f070000000000160014473b34b7da0aa9f7add803019f649e0729fd39d220a10700000000002200207f50b9d6eb4d899c710d8c48903de33d966ff52445d5a57b5210d02a5dd7e3bf0247304402202a4ec3df7bf2b82505bcd4833eeb32875784b4e93d09ac3cf4a8981dc89a049b02205239bad290877fb810a12538a275d5467f3f6afc88d1e0be3d8f6dc4876e6793012103e48cae7f140e15440f4ad6b3d96cb0deb471bbb45daf527e6eb4d5f6c5e26ec802473044022031028192a8307e52829ad1428941000629de73726306ca71d18c5bcfcb98a4a602205ad0240f7dd6c83686ea257f3146ba595b787d7f68b514569962fd5d3692b07c0121033c8af340bd9abf4a56c7cf7554f52e84a1128e5206ffe5da166ca18a57a260077b4a24000105475221022c4338968f87a09b0fefd0aaac36f1b983bab237565d521944c60fdc482750492103cf9a6ac058d36a6dc325b19715a2223c6416e1cef13bc047a99bded8c99463ca52ae2206022c4338968f87a09b0fefd0aaac36f1b983bab237565d521944c60fdc48275049109559fbd10f2700800000000000000000220603cf9a6ac058d36a6dc325b19715a2223c6416e1cef13bc047a99bded8c99463ca1c30cf1be530000080010000800000008002000080000000000000000000000101475221027f7f2eaf9a44316c2cd98b67584d1e71ccaced29a347673f3364efe16f5919e221028d9b8ff374e0f60fbc698c5a494c12d9a31a3ce364b1f81ae4a46f48ae45acdd52ae2202027f7f2eaf9a44316c2cd98b67584d1e71ccaced29a347673f3364efe16f5919e2109559fbd10f27008001000000000000002202028d9b8ff374e0f60fbc698c5a494c12d9a31a3ce364b1f81ae4a46f48ae45acdd1c30cf1be530000080010000800000008002000080010000000000000000",
                         tx.serialize_as_bytes().hex())
        await tx.prepare_for_export_for_hardware_device(wallet)
        self.assertEqual(
            {'tpubDFF7YPCSGHZy55HkQj6HJkXCR8DWbKKXpTYBH38fSHf6VuoEzNmZQZdAoKEVy36S8zXkbGeV4XQU6vaRXGsQfgptFYPR4HSpAenqkY7J7Lg': ('30cf1be5', "m/48h/1h/0h/2h"),
             'tpubD9MoDeHnEQnU5EMgt9mc4yKU6SURbfq2ooMToY5GH95B8Li1CEsuo9dBKXM2sdjuDGq4KCXLuigss3y22fZULzVrfVuZDxEN55Sp6CcU9DK': ('9559fbd1', "m/9999h")},
            tx.to_json()['xpubs'])
        self.assertEqual("70736274ff01007d020000000122c3730eb6314cf59e11988c41bfdd73f70cb55b294ec6f2eda828b5c939c0980100000000fdffffff0240e20100000000001600147e45d43294b0ff2b08a5f45232649815e516cff058ab05000000000022002014d2823afee4d75f0f83b91a9d625972df41be222c1373d28e068c3eaae9e00a7b4a24004f01043587cf04b5faa014800000021044dcc4a72f0084f25ca3b7927abd5596715a515e2a59004ce10a51a17cf4b403a5b8b89c28c5a51832be51bb184749ac2ea6c561259bfc5bf58b852ad60f6fe41430cf1be5300000800100008000000080020000804f01043587cf019559fbd18000270f1b7a7db8a20f23be687941c8bcc8b330fd8823f19eea6ad5cb4af09b00cf6fd802db662ac8cf00e16cebe67e4d9f88b266eddbe0dfbb24b884bf3002b68ade721b089559fbd10f2700800001012b20a10700000000002200207f50b9d6eb4d899c710d8c48903de33d966ff52445d5a57b5210d02a5dd7e3bf0100fd7e0102000000000102deab5844de4aadc177d992696fda2aa6e4692403633d31a4b4073710594d2fca0000000000fdffffffdeab5844de4aadc177d992696fda2aa6e4692403633d31a4b4073710594d2fca0100000000fdffffff02f49f070000000000160014473b34b7da0aa9f7add803019f649e0729fd39d220a10700000000002200207f50b9d6eb4d899c710d8c48903de33d966ff52445d5a57b5210d02a5dd7e3bf0247304402202a4ec3df7bf2b82505bcd4833eeb32875784b4e93d09ac3cf4a8981dc89a049b02205239bad290877fb810a12538a275d5467f3f6afc88d1e0be3d8f6dc4876e6793012103e48cae7f140e15440f4ad6b3d96cb0deb471bbb45daf527e6eb4d5f6c5e26ec802473044022031028192a8307e52829ad1428941000629de73726306ca71d18c5bcfcb98a4a602205ad0240f7dd6c83686ea257f3146ba595b787d7f68b514569962fd5d3692b07c0121033c8af340bd9abf4a56c7cf7554f52e84a1128e5206ffe5da166ca18a57a260077b4a24000105475221022c4338968f87a09b0fefd0aaac36f1b983bab237565d521944c60fdc482750492103cf9a6ac058d36a6dc325b19715a2223c6416e1cef13bc047a99bded8c99463ca52ae2206022c4338968f87a09b0fefd0aaac36f1b983bab237565d521944c60fdc48275049109559fbd10f2700800000000000000000220603cf9a6ac058d36a6dc325b19715a2223c6416e1cef13bc047a99bded8c99463ca1c30cf1be530000080010000800000008002000080000000000000000000000101475221027f7f2eaf9a44316c2cd98b67584d1e71ccaced29a347673f3364efe16f5919e221028d9b8ff374e0f60fbc698c5a494c12d9a31a3ce364b1f81ae4a46f48ae45acdd52ae2202027f7f2eaf9a44316c2cd98b67584d1e71ccaced29a347673f3364efe16f5919e2109559fbd10f27008001000000000000002202028d9b8ff374e0f60fbc698c5a494c12d9a31a3ce364b1f81ae4a46f48ae45acdd1c30cf1be530000080010000800000008002000080010000000000000000",
                         tx.serialize_as_bytes().hex())

    @mock.patch.object(wallet.Abstract_Wallet, 'save_db')
    async def test_export_psbt_with_xpubs__singlesig(self, mock_save_db):
        """When exporting a PSBT to be signed by a hw device, test that we populate
        the PSBT_GLOBAL_XPUB field with wallet xpubs.
        """
        root_seed = keystore.bip39_to_seed("pulse mixture jazz invite dune enrich minor weapon mosquito flight fly vapor", passphrase='')
        ks = keystore.from_bip43_rootseed(root_seed, derivation="m/84'/1'/0'")
        wallet = WalletIntegrityHelper.create_standard_wallet(ks, gap_limit=2, config=self.config)

        # bootstrap wallet
        funding_tx = Transaction('0200000000010122c3730eb6314cf59e11988c41bfdd73f70cb55b294ec6f2eda828b5c939c0980100000000fdffffff0196a007000000000016001413ce91db66299806c4f35b2b4f8426b0bd4f2cd704004730440220112840ce5486c6b2d15bc3b12e45c2a4518828e1b34f9bb0b3a78220c0cec52f02205b146a1f683289909ecbd3f53932d5acc321444101d8002e435b38a54adbf47201473044022058dfb4c75de119595119f35dcd7b1b2c28c40d7e2e746baeae83f09396c6bb9e02201c3c40fb684253638f12392af3934a90a6c6a512441aac861022f927473c952001475221022c4338968f87a09b0fefd0aaac36f1b983bab237565d521944c60fdc482750492103cf9a6ac058d36a6dc325b19715a2223c6416e1cef13bc047a99bded8c99463ca52ae4a4a2400')
        funding_txid = funding_tx.txid()
        self.assertEqual('c70d83827d09b334bb373738be25c93dbe7dd37186d09bb10cae80704da06f91', funding_txid)
        wallet.adb.receive_tx_callback(funding_tx, TX_HEIGHT_UNCONFIRMED)

        outputs = [PartialTxOutput.from_address_and_value("tb1q0ezagv55krljkz9973fryeyczhj3dnlsgr02g7", 123456)]
        coins = wallet.get_spendable_coins(domain=None)

        # create spending tx
        tx = wallet.make_unsigned_transaction(coins=coins, outputs=outputs, fee=5000, rbf=True)
        tx.version = 2
        tx.locktime = 2378367
        self.assertEqual("5c0d5eea8c2c12a383406bb37e6158167e44bfe6cd1ad590b7d97002cdfc9fff", tx.txid())
        self.assertEqual({}, tx.to_json()['xpubs'])
        self.assertEqual(
            {'029e65093d22877cbfcc27cb754c58d144ec96635af1fcc63e5a7b90b23bb6acb8': ('30cf1be5', "m/84h/1h/0h/0/0")},
            tx.inputs()[0].to_json()['bip32_paths'])
        self.assertEqual("70736274ff0100710200000001916fa04d7080ae0cb19bd08671d37dbe3dc925be383737bb34b3097d82830dc70000000000fdffffff0240e20100000000001600147e45d43294b0ff2b08a5f45232649815e516cff0ceaa05000000000016001456ec9cad206160ab578fa1dfbe13311b3be4a3107f4a24000001011f96a007000000000016001413ce91db66299806c4f35b2b4f8426b0bd4f2cd70100fd2e010200000000010122c3730eb6314cf59e11988c41bfdd73f70cb55b294ec6f2eda828b5c939c0980100000000fdffffff0196a007000000000016001413ce91db66299806c4f35b2b4f8426b0bd4f2cd704004730440220112840ce5486c6b2d15bc3b12e45c2a4518828e1b34f9bb0b3a78220c0cec52f02205b146a1f683289909ecbd3f53932d5acc321444101d8002e435b38a54adbf47201473044022058dfb4c75de119595119f35dcd7b1b2c28c40d7e2e746baeae83f09396c6bb9e02201c3c40fb684253638f12392af3934a90a6c6a512441aac861022f927473c952001475221022c4338968f87a09b0fefd0aaac36f1b983bab237565d521944c60fdc482750492103cf9a6ac058d36a6dc325b19715a2223c6416e1cef13bc047a99bded8c99463ca52ae4a4a24002206029e65093d22877cbfcc27cb754c58d144ec96635af1fcc63e5a7b90b23bb6acb81830cf1be5540000800100008000000080000000000000000000002202031503b2e74b21d4583b7f0d9e65b2c0ef19fd6e8aae7d0524fc770a1d2b2127501830cf1be5540000800100008000000080010000000000000000",
                         tx.serialize_as_bytes().hex())
        # if there are no multisig inputs, we never include xpubs in the psbt:
        await tx.prepare_for_export_for_hardware_device(wallet)
        self.assertEqual({}, tx.to_json()['xpubs'])
        self.assertEqual("70736274ff0100710200000001916fa04d7080ae0cb19bd08671d37dbe3dc925be383737bb34b3097d82830dc70000000000fdffffff0240e20100000000001600147e45d43294b0ff2b08a5f45232649815e516cff0ceaa05000000000016001456ec9cad206160ab578fa1dfbe13311b3be4a3107f4a24000001011f96a007000000000016001413ce91db66299806c4f35b2b4f8426b0bd4f2cd70100fd2e010200000000010122c3730eb6314cf59e11988c41bfdd73f70cb55b294ec6f2eda828b5c939c0980100000000fdffffff0196a007000000000016001413ce91db66299806c4f35b2b4f8426b0bd4f2cd704004730440220112840ce5486c6b2d15bc3b12e45c2a4518828e1b34f9bb0b3a78220c0cec52f02205b146a1f683289909ecbd3f53932d5acc321444101d8002e435b38a54adbf47201473044022058dfb4c75de119595119f35dcd7b1b2c28c40d7e2e746baeae83f09396c6bb9e02201c3c40fb684253638f12392af3934a90a6c6a512441aac861022f927473c952001475221022c4338968f87a09b0fefd0aaac36f1b983bab237565d521944c60fdc482750492103cf9a6ac058d36a6dc325b19715a2223c6416e1cef13bc047a99bded8c99463ca52ae4a4a24002206029e65093d22877cbfcc27cb754c58d144ec96635af1fcc63e5a7b90b23bb6acb81830cf1be5540000800100008000000080000000000000000000002202031503b2e74b21d4583b7f0d9e65b2c0ef19fd6e8aae7d0524fc770a1d2b2127501830cf1be5540000800100008000000080010000000000000000",
                         tx.serialize_as_bytes().hex())

    @mock.patch.object(wallet.Abstract_Wallet, 'save_db')
    async def test_export_psbt__rm_witness_utxo_from_non_segwit_input(self, mock_save_db):
        """We sometimes convert full utxo to witness_utxo in psbt inputs when using QR codes, to save space,
        even for non-segwit inputs (which goes against the spec).
        This tests that upon scanning the QR code, if we can add the full utxo to the input (e.g. via network),
        we remove the witness_utxo before e.g. re-exporting it. (see #8305)
        """
        wallet1a = WalletIntegrityHelper.create_multisig_wallet(
            [
                keystore.from_bip43_rootseed(
                    keystore.bip39_to_seed("income sample useless art skate lucky fold field bargain course hope chest", passphrase=''),
                    derivation="m/45h/0", xtype="standard"),
                keystore.from_xpub('tpubDC1y33c2iTcxCBFva3zxbQxUnbzBT1TPVrwLgwVHtqSnVRx2pbJsrHzNYmXnKEnrNqyKk9BERrpSatqVu4JHV4K4hepFQdqnMojA5NVKxcF'),
            ],
            '2of2', gap_limit=2,
            config=self.config,
        )
        wallet1a.get_keystores()[1].add_key_origin(derivation_prefix="m/45h/0", root_fingerprint="25750cf7")
        wallet1b = WalletIntegrityHelper.create_multisig_wallet(
            [
                keystore.from_xpub('tpubDAKtPDG6fezcwhB7rNJ9NVEWwGokNzowW3AaMVYFTS4WKoBTNESS1NpntWYDq2uABVYM1xa5cVmu8LD2xKYipMRVLy1VjBQeVe6pixJeBgr'),
                keystore.from_xpub('tpubDC1y33c2iTcxCBFva3zxbQxUnbzBT1TPVrwLgwVHtqSnVRx2pbJsrHzNYmXnKEnrNqyKk9BERrpSatqVu4JHV4K4hepFQdqnMojA5NVKxcF'),
            ],
            '2of2', gap_limit=2,
            config=self.config,
        )
        wallet1b.get_keystores()[0].add_key_origin(derivation_prefix="m/45h/0", root_fingerprint="18c2928f")
        wallet1b.get_keystores()[1].add_key_origin(derivation_prefix="m/45h/0", root_fingerprint="25750cf7")
        wallet1b_offline = WalletIntegrityHelper.create_multisig_wallet(
            [
                keystore.from_bip43_rootseed(
                    keystore.bip39_to_seed("wear wasp subject october amount essay maximum monkey excuse plastic ginger donor", passphrase=''),
                    derivation="m/45h/0", xtype="standard"),
                keystore.from_xpub('tpubDAKtPDG6fezcwhB7rNJ9NVEWwGokNzowW3AaMVYFTS4WKoBTNESS1NpntWYDq2uABVYM1xa5cVmu8LD2xKYipMRVLy1VjBQeVe6pixJeBgr'),
            ],
            '2of2', gap_limit=2,
            config=self.config,
        )
        wallet1b_offline.get_keystores()[1].add_key_origin(derivation_prefix="m/45h/0", root_fingerprint="18c2928f")

        # bootstrap wallet
        funding_tx = Transaction('0200000000010199b6eb9629c9763e9e95c49f2e81d7a9bda0c8e96165897ce42df0c7a4757aa60100000000fdffffff0220a107000000000017a91482e2921d413a7cad08f76d1d35565dbcc85088db8750560e000000000016001481e6fc4a427d0176373bdd7482b8c1d08f3563300247304402202cf7be624cc30640e2b928adeb25b21ed581f32149f78bc1b0fa9c01da785486022066fadccb1aef8d46841388e83386f85ca5776f50890b9921f165f093fabfd2800121022e43546769a51181fad61474a773b0813106895971b6e3f1d43278beb7154d0a1a112500')
        funding_txid = funding_tx.txid()
        self.assertEqual('e1a5465e813b51047e1ee95a2c635416f0105b52361084c7e005325f685f374e', funding_txid)
        wallet1a.adb.receive_tx_callback(funding_tx, TX_HEIGHT_UNCONFIRMED)
        wallet1b.adb.receive_tx_callback(funding_tx, TX_HEIGHT_UNCONFIRMED)

        # cosignerA creates and signs the tx
        outputs = [PartialTxOutput.from_address_and_value("tb1qgacvp0zvgtk3etggjayuezrc2mkql8veshv4xw", 200_000)]
        coins = wallet1a.get_spendable_coins(domain=None)
        tx = wallet1a.make_unsigned_transaction(coins=coins, outputs=outputs, fee=5000)
        tx.set_rbf(True)
        tx.locktime = 2429212
        tx.version = 2
        wallet1a.sign_transaction(tx, password=None)

        # cosignerA shares psbt with cosignerB
        orig_tx1 = tx
        for uses_qr_code1 in (False, True, ):
            with self.subTest(uses_qr_code1=uses_qr_code1):
                tx = copy.deepcopy(orig_tx1)
                if uses_qr_code1:
                    partial_tx, is_complete = tx.to_qr_data()
                    self.assertEqual("3PMZFRKS5WP6JMMK.-I6Z5JFJ+3ABTDQ.SEM2ATLOB0EF-5I3VH0+Z:P$3SWOO75P/P41QSRJ+4-P*V6MJLC0H.XH1CJ+066VC6IV/5+H1S0R*1NNW.EBSHKZ7IA3T$-$OTUQMP22B+ZVM4QSL/K/BIT8WOM1712MQWDH1DQA/0DEUH$YKYDYDC+/MO-$ZXBM:L+/8F83FD5*:N8HU45:9YULHULQ/P.HLIHVHFQR+WRVT7P.DTUE0BE91DK56:S$Y8+ZBJ0ZSSRRUPNE$I18Y.TXFRM.CTZSGVTSQWNX8Z+YLWR5F8.RVZ1039*U.H7BN6ZMHSBWS*PLY3SK+9LV/FBGJK4+YU3IGI3S4Z9RXS8$JVP+VZUZ:PDJI$KI-6DG2A//O5PRDLP3RUSX.KBFP.IY2JZV+B:DF3.C+R9LU0JUXF26W3SME9A*/WWNNH0-59RCI-YKG:SOO:U0F*SV5R5VERVP2J57EJMO*9.GH++/7P55YE/QTLU$MB8.KT*HD4S2ISP35+*R14HXP:SDUGWGGH$Y8O/NZSH0*CXQZ+H3G7E5:5HFFB8C-BA/O*04I/GF6.X0DKYETTJ:NO27RKHTL:/44U.PK/F/9+9V4D:N3*YS5OTA7+/:P70+L/JMB0OD7ZMO/HFJXRFCK7GS1-K464$96KODYGML8IJLR31-2W1EI0HXOWG:3N9M7QRTU83-NK*G:6SI.JU*71UW85MZ./Y:03L6KZTG7SJ.VKO3WFZU.XV+745QZ.OWET:VNV/.QNR-ETA2S/LTV-U-M2OC2LV7.*1AIN4XW3LR$*75/BVIV.KG1ZGMBJ7L0IE9F-7O4+1QSZ8JR$GECW6RZFKPZ516O+2GV9FTA:3L1C1QL/6YVSF*L8-38/7L1$**Y7K5FLOP-4T20.*1*8JK-M$C+:5U+S*KLZW3E3U0N$ODSMT",
                                     partial_tx)
                    self.assertFalse(is_complete)
                else:
                    partial_tx = tx.serialize_as_bytes().hex()
                    self.assertEqual("70736274ff01007202000000014e375f685f3205e0c7841036525b10f01654632c5ae91e7e04513b815e46a5e10000000000fdffffff02400d0300000000001600144770c0bc4c42ed1cad089749cc887856ec0f9d99588004000000000017a914493900cdec652a41c633436b53d574647e329b18871c112500000100df0200000000010199b6eb9629c9763e9e95c49f2e81d7a9bda0c8e96165897ce42df0c7a4757aa60100000000fdffffff0220a107000000000017a91482e2921d413a7cad08f76d1d35565dbcc85088db8750560e000000000016001481e6fc4a427d0176373bdd7482b8c1d08f3563300247304402202cf7be624cc30640e2b928adeb25b21ed581f32149f78bc1b0fa9c01da785486022066fadccb1aef8d46841388e83386f85ca5776f50890b9921f165f093fabfd2800121022e43546769a51181fad61474a773b0813106895971b6e3f1d43278beb7154d0a1a1125002202026addf5fd752c92e8a53955e430ca5964feb1b900ce569f968290f65ae7fecbfd4730440220414287f36a02b004d2e9a3892e1862edaf49c35d50b65ae10b601879b8c793ef0220073234c56d5a8ae9f4fcfeaecaa757e2724bf830d45aabfab8ffe37329ebf459010104475221026addf5fd752c92e8a53955e430ca5964feb1b900ce569f968290f65ae7fecbfd2103a8b896e5216fe7239516a494407c0cc90c6dc33918c7df04d1cda8d57a3bb98152ae2206026addf5fd752c92e8a53955e430ca5964feb1b900ce569f968290f65ae7fecbfd1418c2928f2d000080000000000000000000000000220603a8b896e5216fe7239516a494407c0cc90c6dc33918c7df04d1cda8d57a3bb9811425750cf72d000080000000000000000000000000000001004752210212de0581d6570d3cc432cdad2b07514807007dc80b792fafeb47bed69fe6276821028748a66f10b13944ccb14640ba36f65dc7a1f3462e9aca65ba8b05013842270b52ae22020212de0581d6570d3cc432cdad2b07514807007dc80b792fafeb47bed69fe627681425750cf72d0000800000000001000000000000002202028748a66f10b13944ccb14640ba36f65dc7a1f3462e9aca65ba8b05013842270b1418c2928f2d00008000000000010000000000000000",
                                     partial_tx)
                # load tx into cosignerB's online wallet
                tx = tx_from_any(partial_tx)
                self.assertFalse(tx.is_segwit())
                self.assertFalse(tx.is_complete())
                tx.add_info_from_wallet(wallet1b)

                # cosignerB moves psbt from his online wallet to offline wallet
                orig_tx2 = tx
                for uses_qr_code2 in (False, True, ):
                    with self.subTest(uses_qr_code2=uses_qr_code2):
                        tx = copy.deepcopy(orig_tx2)
                        if uses_qr_code2:
                            partial_tx, is_complete = tx.to_qr_data()
                            self.assertEqual("3PMZFRKS5WP6JMMK.-I6Z5JFJ+3ABTDQ.SEM2ATLOB0EF-5I3VH0+Z:P$3SWOO75P/P41QSRJ+4-P*V6MJLC0H.XH1CJ+066VC6IV/5+H1S0R*1NNW.EBSHKZ7IA3T$-$OTUQMP22B+ZVM4QSL/K/BIT8WOM1712MQWDH1DQA/0DEUH$YKYDYDC+/MO-$ZXBM:L+/8F83FD5*:N8HU45:9YULHULQ/P.HLIHVHFQR+WRVT7P.DTUE0BE91DK56:S$Y8+ZBJ0ZSSRRUPNE$I18Y.TXFRM.CTZSGVTSQWNX8Z+YLWR5F8.RVZ1039*U.H7BN6ZMHSBWS*PLY3SK+9LV/FBGJK4+YU3IGI3S4Z9RXS8$JVP+VZUZ:PDJI$KI-6DG2A//O5PRDLP3RUSX.KBFP.IY2JZV+B:DF3.C+R9LU0JUXF26W3SME9A*/WWNNH0-59RCI-YKG:SOO:U0F*SV5R5VERVP2J57EJMO*9.GH++/7P55YE/QTLU$MB8.KT*HD4S2ISP35+*R14HXP:SDUGWGGH$Y8O/NZSH0*CXQZ+H3G7E5:5HFFB8C-BA/O*04I/GF6.X0DKYETTJ:NO27RKHTL:/44U.PK/F/9+9V4D:N3*YS5OTA7+/:P70+L/JMB0OD7ZMO/HFJXRFCK7GS1-K464$96KODYGML8IJLR31-2W1EI0HXOWG:3N9M7QRTU83-NK*G:6SI.JU*71UW85MZ./Y:03L6KZTG7SJ.VKO3WFZU.XV+745QZ.OWET:VNV/.QNR-ETA2S/LTV-U-M2OC2LV7.*1AIN4XW3LR$*75/BVIV.KG1ZGMBJ7L0IE9F-7O4+1QSZ8JR$GECW6RZFKPZ516O+2GV9FTA:3L1C1QL/6YVSF*L8-38/7L1$**Y7K5FLOP-4T20.*1*8JK-M$C+:5U+S*KLZW3E3U0N$ODSMT",
                                             partial_tx)
                            self.assertFalse(is_complete)
                        else:
                            partial_tx = tx.serialize_as_bytes().hex()
                            self.assertEqual("70736274ff01007202000000014e375f685f3205e0c7841036525b10f01654632c5ae91e7e04513b815e46a5e10000000000fdffffff02400d0300000000001600144770c0bc4c42ed1cad089749cc887856ec0f9d99588004000000000017a914493900cdec652a41c633436b53d574647e329b18871c112500000100df0200000000010199b6eb9629c9763e9e95c49f2e81d7a9bda0c8e96165897ce42df0c7a4757aa60100000000fdffffff0220a107000000000017a91482e2921d413a7cad08f76d1d35565dbcc85088db8750560e000000000016001481e6fc4a427d0176373bdd7482b8c1d08f3563300247304402202cf7be624cc30640e2b928adeb25b21ed581f32149f78bc1b0fa9c01da785486022066fadccb1aef8d46841388e83386f85ca5776f50890b9921f165f093fabfd2800121022e43546769a51181fad61474a773b0813106895971b6e3f1d43278beb7154d0a1a1125002202026addf5fd752c92e8a53955e430ca5964feb1b900ce569f968290f65ae7fecbfd4730440220414287f36a02b004d2e9a3892e1862edaf49c35d50b65ae10b601879b8c793ef0220073234c56d5a8ae9f4fcfeaecaa757e2724bf830d45aabfab8ffe37329ebf459010104475221026addf5fd752c92e8a53955e430ca5964feb1b900ce569f968290f65ae7fecbfd2103a8b896e5216fe7239516a494407c0cc90c6dc33918c7df04d1cda8d57a3bb98152ae2206026addf5fd752c92e8a53955e430ca5964feb1b900ce569f968290f65ae7fecbfd1418c2928f2d000080000000000000000000000000220603a8b896e5216fe7239516a494407c0cc90c6dc33918c7df04d1cda8d57a3bb9811425750cf72d000080000000000000000000000000000001004752210212de0581d6570d3cc432cdad2b07514807007dc80b792fafeb47bed69fe6276821028748a66f10b13944ccb14640ba36f65dc7a1f3462e9aca65ba8b05013842270b52ae22020212de0581d6570d3cc432cdad2b07514807007dc80b792fafeb47bed69fe627681425750cf72d0000800000000001000000000000002202028748a66f10b13944ccb14640ba36f65dc7a1f3462e9aca65ba8b05013842270b1418c2928f2d00008000000000010000000000000000",
                                             partial_tx)
                        # load tx into cosignerB's offline wallet
                        tx = tx_from_any(partial_tx)
                        wallet1b_offline.sign_transaction(tx, password=None, ignore_warnings=True)

                        self.assertEqual('02000000014e375f685f3205e0c7841036525b10f01654632c5ae91e7e04513b815e46a5e100000000d9004730440220414287f36a02b004d2e9a3892e1862edaf49c35d50b65ae10b601879b8c793ef0220073234c56d5a8ae9f4fcfeaecaa757e2724bf830d45aabfab8ffe37329ebf4590147304402203ba7cc21e407ce31c1eecd11c367df716a5d47f06e0bf7109f08063ede25a364022039f6bef0dd401aa2c3103b8cbab57cc4fed3905ccb0a726dc6594bf5930ae0b401475221026addf5fd752c92e8a53955e430ca5964feb1b900ce569f968290f65ae7fecbfd2103a8b896e5216fe7239516a494407c0cc90c6dc33918c7df04d1cda8d57a3bb98152aefdffffff02400d0300000000001600144770c0bc4c42ed1cad089749cc887856ec0f9d99588004000000000017a914493900cdec652a41c633436b53d574647e329b18871c112500',
                                         str(tx))
                        self.assertEqual('d6823918ff82ed240995e9e6f02e0d2f3f15e0b942616ab34481ce8a3399dc72', tx.txid())
                        self.assertEqual('d6823918ff82ed240995e9e6f02e0d2f3f15e0b942616ab34481ce8a3399dc72', tx.wtxid())

                        # again, but raise on warnings (here: signing non-segwit inputs is risky)
                        tx = tx_from_any(partial_tx)
                        try:
                            wallet1b_offline.sign_transaction(tx, password=None)
                            self.assertFalse(uses_qr_code2)
                        except TransactionDangerousException:
                            raise
                        except TransactionPotentiallyDangerousException:
                            self.assertTrue(uses_qr_code2)

    @mock.patch.object(wallet.Abstract_Wallet, 'save_db')
    async def test_we_dont_sign_tx_including_dummy_address(self, mock_save_db):
        wallet1 = self.create_standard_wallet_from_seed('bitter grass shiver impose acquire brush forget axis eager alone wine silver')

        # bootstrap wallet1
        funding_tx = Transaction('01000000014576dacce264c24d81887642b726f5d64aa7825b21b350c7b75a57f337da6845010000006b483045022100a3f8b6155c71a98ad9986edd6161b20d24fad99b6463c23b463856c0ee54826d02200f606017fd987696ebbe5200daedde922eee264325a184d5bbda965ba5160821012102e5c473c051dae31043c335266d0ef89c1daab2f34d885cc7706b267f3269c609ffffffff0240420f00000000001600148a28bddb7f61864bdcf58b2ad13d5aeb3abc3c42a2ddb90e000000001976a914c384950342cb6f8df55175b48586838b03130fad88ac00000000')
        funding_txid = funding_tx.txid()
        self.assertEqual('add2535aedcbb5ba79cc2260868bb9e57f328738ca192937f2c92e0e94c19203', funding_txid)
        wallet1.adb.receive_tx_callback(funding_tx, TX_HEIGHT_UNCONFIRMED)

        # wallet1 -> dummy address
        outputs = [PartialTxOutput.from_address_and_value(bitcoin.DummyAddress.CHANNEL, 250000)]

        with self.assertRaises(bitcoin.DummyAddressUsedInTxException):
            tx = wallet1.create_transaction(outputs=outputs, password=None, fee=5000, tx_version=1, rbf=False)

        coins = wallet1.get_spendable_coins(domain=None)
        tx = wallet1.make_unsigned_transaction(coins=coins, outputs=outputs, fee=5000)
        with self.assertRaises(bitcoin.DummyAddressUsedInTxException):
            wallet1.sign_transaction(tx, password=None)

    @mock.patch.object(wallet.Abstract_Wallet, 'save_db')
    async def test_sighash_warnings(self, mock_save_db):
        wallet1 = self.create_standard_wallet_from_seed('bitter grass shiver impose acquire brush forget axis eager alone wine silver')

        # bootstrap wallet1
        funding_tx = Transaction('01000000014576dacce264c24d81887642b726f5d64aa7825b21b350c7b75a57f337da6845010000006b483045022100a3f8b6155c71a98ad9986edd6161b20d24fad99b6463c23b463856c0ee54826d02200f606017fd987696ebbe5200daedde922eee264325a184d5bbda965ba5160821012102e5c473c051dae31043c335266d0ef89c1daab2f34d885cc7706b267f3269c609ffffffff0240420f00000000001600148a28bddb7f61864bdcf58b2ad13d5aeb3abc3c42a2ddb90e000000001976a914c384950342cb6f8df55175b48586838b03130fad88ac00000000')
        self.assertEqual('add2535aedcbb5ba79cc2260868bb9e57f328738ca192937f2c92e0e94c19203', funding_tx.txid())
        wallet1.adb.receive_tx_callback(funding_tx, TX_HEIGHT_UNCONFIRMED)
        funding_tx = Transaction('0200000000010141f2de02db45f99c3618e4bfb51cd3e5ec64db096886cfd8253bdbaf0bba58c72c01000000fdffffff0220e00900000000001600144d46b4729c7bf894fa5c510d6e72bec1d02b1aa640420f0000000000160014284520c815980d426264766d8d930013dd20aa6002473044022078a86cd15acb981a5aa4948176cb66583a4a4f4b728962f1497fbdd5f323ae3e02205301e5e3b34232bc139ca311a795377a3416b109b7bb8c70f3f6bb3fcc40e589012103cf9ad82ebea31e5c1bf08219c38302cc0ce5eba2ff5eecd90b9d3a951eebfb1cca2c1800')
        self.assertEqual('9d221a69ca3997cbeaf5624d723e7dc5f829b1023078c177d37bdae95f37c539', funding_tx.txid())
        wallet1.adb.receive_tx_callback(funding_tx, TX_HEIGHT_UNCONFIRMED)

        outputs = [PartialTxOutput.from_address_and_value('tb1qgacvp0zvgtk3etggjayuezrc2mkql8veshv4xw', '!')]
        coins = wallet1.get_spendable_coins(domain=None)
        tx = wallet1.make_unsigned_transaction(coins=coins, outputs=outputs, fee=1000)
        self.assertEqual(2, len(tx.inputs()))

        tx.inputs()[0].sighash = Sighash.NONE
        tx.inputs()[1].sighash = Sighash.ALL
        self.assertEqual(TxSighashRiskLevel.INSANE_SIGHASH, wallet1.check_sighash(tx).risk_level)
        with self.assertRaises(TransactionDangerousException):
            wallet1.sign_transaction(tx, password=None)
        with self.assertRaises(TransactionDangerousException):
            wallet1.sign_transaction(tx, password=None, ignore_warnings=True)

        tx.inputs()[0].sighash = Sighash.ALL
        tx.inputs()[1].sighash = Sighash.SINGLE
        self.assertEqual(TxSighashRiskLevel.WEIRD_SIGHASH, wallet1.check_sighash(tx).risk_level)
        with self.assertRaises(TransactionPotentiallyDangerousException):
            wallet1.sign_transaction(tx, password=None)

        tx.inputs()[0].sighash = Sighash.ALL | Sighash.ANYONECANPAY
        tx.inputs()[1].sighash = Sighash.ALL
        self.assertEqual(TxSighashRiskLevel.WEIRD_SIGHASH, wallet1.check_sighash(tx).risk_level)
        with self.assertRaises(TransactionPotentiallyDangerousException):
            wallet1.sign_transaction(tx, password=None)

        tx.inputs()[0].sighash = Sighash.ALL
        tx.inputs()[1].sighash = Sighash.ALL
        self.assertEqual(TxSighashRiskLevel.SAFE, wallet1.check_sighash(tx).risk_level)
        self.assertFalse(tx.is_complete())
        wallet1.sign_transaction(tx, password=None)
        self.assertTrue(tx.is_complete())


class TestWalletOfflineSigning(ElectrumTestCase):
    TESTNET = True

    def setUp(self):
        super().setUp()
        self.config = SimpleConfig({'electrum_path': self.electrum_path})

    @mock.patch.object(wallet.Abstract_Wallet, 'save_db')
    async def test_sending_offline_old_electrum_seed_online_mpk(self, mock_save_db):
        wallet_offline = WalletIntegrityHelper.create_standard_wallet(
            keystore.from_seed('alone body father children lead goodbye phone twist exist grass kick join', passphrase='', for_multisig=False),
            gap_limit=4,
            config=self.config
        )
        wallet_online = WalletIntegrityHelper.create_standard_wallet(
            keystore.from_master_key('cd805ed20aec61c7a8b409c121c6ba60a9221f46d20edbc2be83ebd91460e97937cd7d782e77c1cb08364c6bc1c98bc040fdad53f22f29f7d3a85c8e51f9c875'),
            gap_limit=4,
            config=self.config
        )

        # bootstrap wallet_online
        funding_tx = Transaction('01000000000101161115f8d8110001aa0883989487f9c7a2faf4451038e4305c7594c5236cbb490100000000fdffffff0338117a0000000000160014c1d7b2ded7017cbde837aab36c1e7b2a3952a57800127a00000000001600143e2ab71fc9738ce16fbe6b3b1c210a68c12db84180969800000000001976a91424b64d981d621c227716b51479faf33019371f4688ac0247304402207a5efc6d970f6a5fdcd1933f68b353b4bf2904743f9f1dc3e9177d8754074baf02202eed707e661493bc450357f12cd7a8b8c610c7cb32ded10516c2933a2ba4346a01210287dce03f594fd889726b13a12970237992a0094a5c9f4eebcca6d50d454b39e9ff121600')
        funding_txid = funding_tx.txid()
        self.assertEqual('3b9e0581602f4656cb04633dac13662bc62d9f5191caa15cc901dcc76e430856', funding_txid)
        wallet_online.adb.receive_tx_callback(funding_tx, TX_HEIGHT_UNCONFIRMED)

        # create unsigned tx
        outputs = [PartialTxOutput.from_address_and_value('tb1qyw3c0rvn6kk2c688y3dygvckn57525y8qnxt3a', 2500000)]
        tx = wallet_online.create_transaction(outputs=outputs, password=None, fee=5000, rbf=True)
        tx.locktime = 1446655
        tx.version = 1

        self.assertFalse(tx.is_complete())
        self.assertEqual((0, 1), tx.signature_count())
        self.assertFalse(tx.is_segwit())
        self.assertEqual(1, len(tx.inputs()))
        partial_tx = tx.serialize_as_bytes().hex()
        self.assertEqual("70736274ff01007401000000015608436ec7dc01c95ca1ca91519f2dc62b6613ac3d6304cb56462f6081059e3b0200000000fdffffff02a02526000000000016001423a3878d93d5acac68e7245a4433169d3d455087585d7200000000001976a914b6a6bbbc4cf9da58786a8acc58291e218d52130688acff121600000100fd000101000000000101161115f8d8110001aa0883989487f9c7a2faf4451038e4305c7594c5236cbb490100000000fdffffff0338117a0000000000160014c1d7b2ded7017cbde837aab36c1e7b2a3952a57800127a00000000001600143e2ab71fc9738ce16fbe6b3b1c210a68c12db84180969800000000001976a91424b64d981d621c227716b51479faf33019371f4688ac0247304402207a5efc6d970f6a5fdcd1933f68b353b4bf2904743f9f1dc3e9177d8754074baf02202eed707e661493bc450357f12cd7a8b8c610c7cb32ded10516c2933a2ba4346a01210287dce03f594fd889726b13a12970237992a0094a5c9f4eebcca6d50d454b39e9ff121600420604e79eb77f2f3f989f5e9d090bc0af50afeb0d5bd6ec916f2022c5629ed022e84a87584ef647d69f073ea314a0f0c110ebe24ad64bc1922a10819ea264fc3f35f50c343ddcab000000000100000000004202048e2004ca581afcc54a5d9b3b47affdf48b3f89e16d5bd96774fc0f167f2d7873bac6264e3d1f1bb96f64d1530a54e026e0bd7d674151d146fba582e79f4ef5e80c343ddcab010000000000000000",
                         partial_tx)
        tx_copy = tx_from_any(partial_tx)  # simulates moving partial txn between cosigners
        self.assertTrue(wallet_online.is_mine(wallet_online.adb.get_txin_address(tx_copy.inputs()[0])))

        self.assertEqual(tx.txid(), tx_copy.txid())

        # sign tx
        tx = wallet_offline.sign_transaction(tx_copy, password=None)
        self.assertTrue(tx.is_complete())
        self.assertEqual((1, 1), tx.signature_count())
        self.assertFalse(tx.is_segwit())
        self.assertEqual('01000000015608436ec7dc01c95ca1ca91519f2dc62b6613ac3d6304cb56462f6081059e3b020000008a47304402206bed3e02af8a38f6ba2fa3bf5908cb8c643aa62e78e8de6d9af2e19dec55fafc0220039cc1d81d4e5e0292bbc54ea92b8ec4ec016d4828eedc8975a66952cedf13a1014104e79eb77f2f3f989f5e9d090bc0af50afeb0d5bd6ec916f2022c5629ed022e84a87584ef647d69f073ea314a0f0c110ebe24ad64bc1922a10819ea264fc3f35f5fdffffff02a02526000000000016001423a3878d93d5acac68e7245a4433169d3d455087585d7200000000001976a914b6a6bbbc4cf9da58786a8acc58291e218d52130688acff121600',
                         str(tx))
        self.assertEqual('06032230d0bf6a277bc4f8c39e3311a712e0e614626d0dea7cc9f592abfae5d8', tx.txid())
        self.assertEqual('06032230d0bf6a277bc4f8c39e3311a712e0e614626d0dea7cc9f592abfae5d8', tx.wtxid())

    @mock.patch.object(wallet.Abstract_Wallet, 'save_db')
    async def test_sending_offline_xprv_online_xpub_p2pkh(self, mock_save_db):
        wallet_offline = WalletIntegrityHelper.create_standard_wallet(
            # bip39: "qwe", der: m/44'/1'/0'
            keystore.from_xprv('tprv8gfKwjuAaqtHgqxMh1tosAQ28XvBMkcY5NeFRA3pZMpz6MR4H4YZ3MJM4fvNPnRKeXR1Td2vQGgjorNXfo94WvT5CYDsPAqjHxSn436G1Eu'),
            gap_limit=4,
            config=self.config
        )
        wallet_online = WalletIntegrityHelper.create_standard_wallet(
            keystore.from_xpub('tpubDDMN69wQjDZxaJz9afZQGa48hZS7X5oSegF2hg67yddNvqfpuTN9DqvDEp7YyVf7AzXnqBqHdLhzTAStHvsoMDDb8WoJQzNrcHgDJHVYgQF'),
            gap_limit=4,
            config=self.config
        )

        # bootstrap wallet_online
        funding_tx = Transaction('01000000000116e9c9dac2651672316aab3b9553257b6942c5f762c5d795776d9cfa504f183c000000000000fdffffff8085019852fada9da84b58dcf753d292dde314a19f5a5527f6588fa2566142130000000000fdffffffa4154a48db20ce538b28722a89c6b578bd5b5d60d6d7b52323976339e39405230000000000fdffffff0b5ef43f843a96364aebd708e25ea1bdcf2c7df7d0d995560b8b1be5f357b64f0100000000fdffffffd41dfe1199c76fdb3f20e9947ea31136d032d9da48c5e45d85c8f440e2351a510100000000fdffffff5bd015d17e4a1837b01c24ebb4a6b394e3da96a85442bd7dc6abddfbf16f20510000000000fdffffff13a3e7f80b1bd46e38f2abc9e2f335c18a4b0af1778133c7f1c3caae9504345c0200000000fdffffffdf4fc1ab21bca69d18544ddb10a913cd952dbc730ab3d236dd9471445ff405680100000000fdffffffe0424d78a30d5e60ac6b26e2274d7d6e7c6b78fe0b49bdc3ac4dd2147c9535750100000000fdffffff7ab6dd6b3c0d44b0fef0fdc9ab0ad6eee23eef799eee29c005d52bc4461998760000000000fdffffff48a77e5053a21acdf4f235ce00c82c9bc1704700f54d217f6a30704711b9737d0000000000fdffffff86918b39c1d9bb6f34d9b082182f73cedd15504331164dc2b186e95c568ccb870000000000fdffffff15a847356cbb44be67f345965bb3f2589e2fec1c9a0ada21fd28225dcc602e8f0100000000fdffffff9a2875297f81dfd3b77426d63f621db350c270cc28c634ad86b9969ee33ac6960000000000fdffffffd6eeb1d1833e00967083d1ab86fa5a2e44355bd613d9277135240fe6f60148a20100000000fdffffffd8a6e5a9b68a65ff88220ca33e36faf6f826ae8c5c8a13fe818a5e63828b68a40100000000fdffffff73aab8471f82092e45ed1b1afeffdb49ea1ec74ce4853f971812f6a72a7e85aa0000000000fdffffffacd6459dec7c3c51048eb112630da756f5d4cb4752b8d39aa325407ae0885cba0000000000fdffffff1eddd5e13bef1aba1ff151762b5860837daa9b39db1eae8ea8227c81a5a1c8ba0000000000fdffffff67a096ff7c343d39e96929798097f6d7a61156bbdb905fbe534ba36f273271d40100000000fdffffff109a671eb7daf6dcd07c0ceff99f2de65864ab36d64fb3a890bab951569adeee0100000000fdffffff4f1bdc64da8056d08f79db7f5348d1de55946e57aa7c8279499c703889b6e0fd0200000000fdffffff042f280000000000001600149c756aa33f4f89418b33872a973274b5445c727b80969800000000001600146c540c1c9f546004539f45318b8d9f4d7b4857ef80969800000000001976a91422a6daa4a7b695c8a2dd104d47c5dc73d655c96f88ac809698000000000017a914a6885437e0762013facbda93894202a0fe86e35f8702473044022075ef5f04d7a63347064938e15a0c74277a79e5c9d32a26e39e8a517a44d565cc022015246790fb5b29c9bf3eded1b95699b1635bcfc6d521886fddf1135ba1b988ec012102801bc7170efb82c490e243204d86970f15966aa3bce6a06bef5c09a83a5bfffe02473044022061aa9b0d9649ffd7259bc54b35f678565dbbe11507d348dd8885522eaf1fa70c02202cc79de09e8e63e8d57fde6ef66c079ddac4d9828e1936a9db833d4c142615c3012103a8f58fc1f5625f18293403104874f2d38c9279f777e512570e4199c7d292b81b0247304402207744dc1ab0bf77c081b58540c4321d090c0a24a32742a361aa55ad86f0c7c24e02201a9b0dd78b63b495ab5a0b5b161c54cb085d70683c90e188bb4dc2e41e142f6601210361fb354f8259abfcbfbdda36b7cb4c3b05a3ca3d68dd391fd8376e920d93870d0247304402204803e423c321acc6c12cb0ebf196d2906842fdfed6de977cc78277052ee5f15002200634670c1dc25e6b1787a65d3e09c8e6bb0340238d90b9d98887e8fd53944e080121031104c60d027123bf8676bcaefaa66c001a0d3d379dc4a9492a567a9e1004452d02473044022050e4b5348d30011a22b6ae8b43921d29249d88ea71b1fbaa2d9c22dfdef58b7002201c5d5e143aa8835454f61b0742226ebf8cd466bcc2cdcb1f77b92e473d3b13190121030496b9d49aa8efece4f619876c60a77d2c0dc846390ecdc5d9acbfa1bb3128760247304402204d6a9b986e1a0e3473e8aef84b3eb7052442a76dfd7631e35377f141496a55490220131ab342853c01e31f111436f8461e28bc95883b871ca0e01b5f57146e79d7bb012103262ffbc88e25296056a3c65c880e3686297e07f360e6b80f1219d65b0900e84e02483045022100c8ffacf92efa1dddef7e858a241af7a80adcc2489bcc325195970733b1f35fac022076f40c26023a228041a9665c5290b9918d06f03b716e4d8f6d47e79121c7eb37012102d9ba7e02d7cd7dd24302f823b3114c99da21549c663f72440dc87e8ba412120902483045022100b55545d84e43d001bbc10a981f184e7d3b98a7ed6689863716cab053b3655a2f0220537eb76a695fbe86bf020b4b6f7ae93b506d778bbd0885f0a61067616a2c8bce0121034a57f2fa2c32c9246691f6a922fb1ebdf1468792bae7eff253a99fc9f2a5023902483045022100f1d4408463dbfe257f9f778d5e9c8cdb97c8b1d395dbd2e180bc08cad306492c022002a024e19e1a406eaa24467f033659de09ab58822987281e28bb6359288337bd012103e91daa18d924eea62011ce596e15b6d683975cf724ea5bf69a8e2022c26fc12f0247304402204f1e12b923872f396e5e1a3aa94b0b2e86b4ce448f4349a017631db26d7dff8a022069899a05de2ad2bbd8e0202c56ab1025a7db9a4998eea70744e3c367d2a7eb71012103b0eee86792dbef1d4a49bc4ea32d197c8c15d27e6e0c5c33e58e409e26d4a39a0247304402201787dacdb92e0df6ad90226649f0e8321287d0bd8fddc536a297dd19b5fc103e022001fe89300a76e5b46d0e3f7e39e0ee26cc83b71d59a2a5da1dd7b13350cd0c07012103afb1e43d7ec6b7999ef0f1093069e68fe1dfe5d73fc6cfb4f7a5022f7098758c02483045022100acc1212bba0fe4fcc6c3ae5cf8e25f221f140c8444d3c08dfc53a93630ac25da02203f12982847244bd9421ef340293f3a38d2ab5d028af60769e46fcc7d81312e7e012102801bc7170efb82c490e243204d86970f15966aa3bce6a06bef5c09a83a5bfffe024830450221009c04934102402949484b21899271c3991c007b783b8efc85a3c3d24641ac7c24022006fb1895ce969d08a2cb29413e1a85427c7e85426f7a185108ca44b5a0328cb301210360248db4c7d7f76fe231998d2967104fee04df8d8da34f10101cc5523e82648c02483045022100b11fe61b393fa5dbe18ab98f65c249345b429b13f69ee2d1b1335725b24a0e73022010960cdc5565cbc81885c8ed95142435d3c202dfa5a3dc5f50f3914c106335ce0121029c878610c34c21381cda12f6f36ab88bf60f5f496c1b82c357b8ac448713e7b50247304402200ca080db069c15bbf98e1d4dff68d0aea51227ff5d17a8cf67ceae464c22bbb0022051e7331c0918cbb71bb2cef29ca62411454508a16180b0fb5df94248890840df0121028f0be0cde43ff047edbda42c91c37152449d69789eb812bb2e148e4f22472c0f0247304402201fefe258938a2c481d5a745ef3aa8d9f8124bbe7f1f8c693e2ddce4ddc9a927c02204049e0060889ede8fda975edf896c03782d71ba53feb51b04f5ae5897d7431dc012103946730b480f52a43218a9edce240e8b234790e21df5e96482703d81c3c19d3f1024730440220126a6a56dbe69af78d156626fc9cf41d6aac0c07b8b5f0f8491f68db5e89cb5002207ee6ed6f2f41da256f3c1e79679a3de6cf34cc08b940b82be14aefe7da031a6b012102801bc7170efb82c490e243204d86970f15966aa3bce6a06bef5c09a83a5bfffe024730440220363204a1586d7f13c148295122cbf9ec7939685e3cadab81d6d9e921436d21b7022044626b8c2bd4aa7c167d74bc4e9eb9d0744e29ce0ad906d78e10d6d854f23d170121037fb9c51716739bb4c146857fab5a783372f72a65987d61f3b58c74360f4328dd0247304402207925a4c2a3a6b76e10558717ee28fcb8c6fde161b9dc6382239af9f372ace99902204a58e31ce0b4a4804a42d2224331289311ded2748062c92c8aca769e81417a4c012102e18a8c235b48e41ef98265a8e07fa005d2602b96d585a61ad67168d74e7391cb02483045022100bbfe060479174a8d846b5a897526003eb2220ba307a5fee6e1e8de3e4e8b38fd02206723857301d447f67ac98a5a5c2b80ef6820e98fae213db1720f93d91161803b01210386728e2ac3ecee15f58d0505ee26f86a68f08c702941ffaf2fb7213e5026aea10247304402203a2613ae68f697eb02b5b7d18e3c4236966dac2b3a760e3021197d76e9ad4239022046f9067d3df650fcabbdfd250308c64f90757dec86f0b08813c979a42d06a6ec012102a1d7ee1cb4dc502f899aaafae0a2eb6cbf80d9a1073ae60ddcaabc3b1d1f15df02483045022100ab1bea2cc5388428fd126c7801550208701e21564bd4bd00cfd4407cfafc1acd0220508ee587f080f3c80a5c0b2175b58edd84b755e659e2135b3152044d75ebc4b501210236dd1b7f27a296447d0eb3750e1bdb2d53af50b31a72a45511dc1ec3fe7a684a19391400')
        funding_txid = funding_tx.txid()
        self.assertEqual('98574bc5f6e75769eb0c93d41453cc1dfbd15c14e63cc3c42f37cdbd08858762', funding_txid)
        wallet_online.adb.receive_tx_callback(funding_tx, TX_HEIGHT_UNCONFIRMED)

        # create unsigned tx
        outputs = [PartialTxOutput.from_address_and_value('tb1qp0mv2sxsyxxfj5gl0332f9uyez93su9cf26757', 2500000)]
        tx = wallet_online.create_transaction(outputs=outputs, password=None, fee=5000, rbf=True)
        tx.locktime = 1325340
        tx.version = 1

        self.assertFalse(tx.is_complete())
        self.assertFalse(tx.is_segwit())
        self.assertEqual(1, len(tx.inputs()))

        orig_tx = tx
        for uses_qr_code in (False, True):
            with self.subTest(msg="uses_qr_code", uses_qr_code=uses_qr_code):
                tx = copy.deepcopy(orig_tx)
                if uses_qr_code:
                    partial_tx, is_complete = tx.to_qr_data()
                    self.assertEqual("8VXO.MYW+UE2.+5LGGVQP.$087REZNQ8:6*U1CLU+NW7:.T7K04HTV.JW78BXOF$IM*4YYL6LWVSZ4QA0Q-1*8W38XJH833$K3EUK:87-TGQ86XAQ3/RD*PZKM1RLVRAVCFG/8.UHCF8IX*ED1HXNGI*WQ37K*HWJ:XXNKMU.M2A$IYUM-AR:*P34/.EGOQF-YUJ.F0UF$LMW-YXWQU$$CMXD4-L21B7X5/OL7MKXCAD5-9IL/TDP5J2$13KFIH2K5B0/2F*/-XCY:/G-+8K*+1U$56WUE3:J/8KOGSRAN66CNZLG7Y4IB$Y*.S64CC2A9Q/-P5TQFZCF7F+CYG+V363/ME.W0WTPXJM3BC.YPH+Y3K7VIF2+0D.O.JS4LYMZ",
                                     partial_tx)
                    self.assertFalse(is_complete)
                else:
                    partial_tx = tx.serialize_as_bytes().hex()
                    self.assertEqual("70736274ff010074010000000162878508bdcd372fc4c33ce6145cd1fb1dcc5314d4930ceb6957e7f6c54b57980200000000fdffffff02a0252600000000001600140bf6c540d0218c99511f7c62a49784c88b1870b8585d7200000000001976a9149b308d0b3efd4e3469441bc83c3521afde4072b988ac1c391400000100fd4c0d01000000000116e9c9dac2651672316aab3b9553257b6942c5f762c5d795776d9cfa504f183c000000000000fdffffff8085019852fada9da84b58dcf753d292dde314a19f5a5527f6588fa2566142130000000000fdffffffa4154a48db20ce538b28722a89c6b578bd5b5d60d6d7b52323976339e39405230000000000fdffffff0b5ef43f843a96364aebd708e25ea1bdcf2c7df7d0d995560b8b1be5f357b64f0100000000fdffffffd41dfe1199c76fdb3f20e9947ea31136d032d9da48c5e45d85c8f440e2351a510100000000fdffffff5bd015d17e4a1837b01c24ebb4a6b394e3da96a85442bd7dc6abddfbf16f20510000000000fdffffff13a3e7f80b1bd46e38f2abc9e2f335c18a4b0af1778133c7f1c3caae9504345c0200000000fdffffffdf4fc1ab21bca69d18544ddb10a913cd952dbc730ab3d236dd9471445ff405680100000000fdffffffe0424d78a30d5e60ac6b26e2274d7d6e7c6b78fe0b49bdc3ac4dd2147c9535750100000000fdffffff7ab6dd6b3c0d44b0fef0fdc9ab0ad6eee23eef799eee29c005d52bc4461998760000000000fdffffff48a77e5053a21acdf4f235ce00c82c9bc1704700f54d217f6a30704711b9737d0000000000fdffffff86918b39c1d9bb6f34d9b082182f73cedd15504331164dc2b186e95c568ccb870000000000fdffffff15a847356cbb44be67f345965bb3f2589e2fec1c9a0ada21fd28225dcc602e8f0100000000fdffffff9a2875297f81dfd3b77426d63f621db350c270cc28c634ad86b9969ee33ac6960000000000fdffffffd6eeb1d1833e00967083d1ab86fa5a2e44355bd613d9277135240fe6f60148a20100000000fdffffffd8a6e5a9b68a65ff88220ca33e36faf6f826ae8c5c8a13fe818a5e63828b68a40100000000fdffffff73aab8471f82092e45ed1b1afeffdb49ea1ec74ce4853f971812f6a72a7e85aa0000000000fdffffffacd6459dec7c3c51048eb112630da756f5d4cb4752b8d39aa325407ae0885cba0000000000fdffffff1eddd5e13bef1aba1ff151762b5860837daa9b39db1eae8ea8227c81a5a1c8ba0000000000fdffffff67a096ff7c343d39e96929798097f6d7a61156bbdb905fbe534ba36f273271d40100000000fdffffff109a671eb7daf6dcd07c0ceff99f2de65864ab36d64fb3a890bab951569adeee0100000000fdffffff4f1bdc64da8056d08f79db7f5348d1de55946e57aa7c8279499c703889b6e0fd0200000000fdffffff042f280000000000001600149c756aa33f4f89418b33872a973274b5445c727b80969800000000001600146c540c1c9f546004539f45318b8d9f4d7b4857ef80969800000000001976a91422a6daa4a7b695c8a2dd104d47c5dc73d655c96f88ac809698000000000017a914a6885437e0762013facbda93894202a0fe86e35f8702473044022075ef5f04d7a63347064938e15a0c74277a79e5c9d32a26e39e8a517a44d565cc022015246790fb5b29c9bf3eded1b95699b1635bcfc6d521886fddf1135ba1b988ec012102801bc7170efb82c490e243204d86970f15966aa3bce6a06bef5c09a83a5bfffe02473044022061aa9b0d9649ffd7259bc54b35f678565dbbe11507d348dd8885522eaf1fa70c02202cc79de09e8e63e8d57fde6ef66c079ddac4d9828e1936a9db833d4c142615c3012103a8f58fc1f5625f18293403104874f2d38c9279f777e512570e4199c7d292b81b0247304402207744dc1ab0bf77c081b58540c4321d090c0a24a32742a361aa55ad86f0c7c24e02201a9b0dd78b63b495ab5a0b5b161c54cb085d70683c90e188bb4dc2e41e142f6601210361fb354f8259abfcbfbdda36b7cb4c3b05a3ca3d68dd391fd8376e920d93870d0247304402204803e423c321acc6c12cb0ebf196d2906842fdfed6de977cc78277052ee5f15002200634670c1dc25e6b1787a65d3e09c8e6bb0340238d90b9d98887e8fd53944e080121031104c60d027123bf8676bcaefaa66c001a0d3d379dc4a9492a567a9e1004452d02473044022050e4b5348d30011a22b6ae8b43921d29249d88ea71b1fbaa2d9c22dfdef58b7002201c5d5e143aa8835454f61b0742226ebf8cd466bcc2cdcb1f77b92e473d3b13190121030496b9d49aa8efece4f619876c60a77d2c0dc846390ecdc5d9acbfa1bb3128760247304402204d6a9b986e1a0e3473e8aef84b3eb7052442a76dfd7631e35377f141496a55490220131ab342853c01e31f111436f8461e28bc95883b871ca0e01b5f57146e79d7bb012103262ffbc88e25296056a3c65c880e3686297e07f360e6b80f1219d65b0900e84e02483045022100c8ffacf92efa1dddef7e858a241af7a80adcc2489bcc325195970733b1f35fac022076f40c26023a228041a9665c5290b9918d06f03b716e4d8f6d47e79121c7eb37012102d9ba7e02d7cd7dd24302f823b3114c99da21549c663f72440dc87e8ba412120902483045022100b55545d84e43d001bbc10a981f184e7d3b98a7ed6689863716cab053b3655a2f0220537eb76a695fbe86bf020b4b6f7ae93b506d778bbd0885f0a61067616a2c8bce0121034a57f2fa2c32c9246691f6a922fb1ebdf1468792bae7eff253a99fc9f2a5023902483045022100f1d4408463dbfe257f9f778d5e9c8cdb97c8b1d395dbd2e180bc08cad306492c022002a024e19e1a406eaa24467f033659de09ab58822987281e28bb6359288337bd012103e91daa18d924eea62011ce596e15b6d683975cf724ea5bf69a8e2022c26fc12f0247304402204f1e12b923872f396e5e1a3aa94b0b2e86b4ce448f4349a017631db26d7dff8a022069899a05de2ad2bbd8e0202c56ab1025a7db9a4998eea70744e3c367d2a7eb71012103b0eee86792dbef1d4a49bc4ea32d197c8c15d27e6e0c5c33e58e409e26d4a39a0247304402201787dacdb92e0df6ad90226649f0e8321287d0bd8fddc536a297dd19b5fc103e022001fe89300a76e5b46d0e3f7e39e0ee26cc83b71d59a2a5da1dd7b13350cd0c07012103afb1e43d7ec6b7999ef0f1093069e68fe1dfe5d73fc6cfb4f7a5022f7098758c02483045022100acc1212bba0fe4fcc6c3ae5cf8e25f221f140c8444d3c08dfc53a93630ac25da02203f12982847244bd9421ef340293f3a38d2ab5d028af60769e46fcc7d81312e7e012102801bc7170efb82c490e243204d86970f15966aa3bce6a06bef5c09a83a5bfffe024830450221009c04934102402949484b21899271c3991c007b783b8efc85a3c3d24641ac7c24022006fb1895ce969d08a2cb29413e1a85427c7e85426f7a185108ca44b5a0328cb301210360248db4c7d7f76fe231998d2967104fee04df8d8da34f10101cc5523e82648c02483045022100b11fe61b393fa5dbe18ab98f65c249345b429b13f69ee2d1b1335725b24a0e73022010960cdc5565cbc81885c8ed95142435d3c202dfa5a3dc5f50f3914c106335ce0121029c878610c34c21381cda12f6f36ab88bf60f5f496c1b82c357b8ac448713e7b50247304402200ca080db069c15bbf98e1d4dff68d0aea51227ff5d17a8cf67ceae464c22bbb0022051e7331c0918cbb71bb2cef29ca62411454508a16180b0fb5df94248890840df0121028f0be0cde43ff047edbda42c91c37152449d69789eb812bb2e148e4f22472c0f0247304402201fefe258938a2c481d5a745ef3aa8d9f8124bbe7f1f8c693e2ddce4ddc9a927c02204049e0060889ede8fda975edf896c03782d71ba53feb51b04f5ae5897d7431dc012103946730b480f52a43218a9edce240e8b234790e21df5e96482703d81c3c19d3f1024730440220126a6a56dbe69af78d156626fc9cf41d6aac0c07b8b5f0f8491f68db5e89cb5002207ee6ed6f2f41da256f3c1e79679a3de6cf34cc08b940b82be14aefe7da031a6b012102801bc7170efb82c490e243204d86970f15966aa3bce6a06bef5c09a83a5bfffe024730440220363204a1586d7f13c148295122cbf9ec7939685e3cadab81d6d9e921436d21b7022044626b8c2bd4aa7c167d74bc4e9eb9d0744e29ce0ad906d78e10d6d854f23d170121037fb9c51716739bb4c146857fab5a783372f72a65987d61f3b58c74360f4328dd0247304402207925a4c2a3a6b76e10558717ee28fcb8c6fde161b9dc6382239af9f372ace99902204a58e31ce0b4a4804a42d2224331289311ded2748062c92c8aca769e81417a4c012102e18a8c235b48e41ef98265a8e07fa005d2602b96d585a61ad67168d74e7391cb02483045022100bbfe060479174a8d846b5a897526003eb2220ba307a5fee6e1e8de3e4e8b38fd02206723857301d447f67ac98a5a5c2b80ef6820e98fae213db1720f93d91161803b01210386728e2ac3ecee15f58d0505ee26f86a68f08c702941ffaf2fb7213e5026aea10247304402203a2613ae68f697eb02b5b7d18e3c4236966dac2b3a760e3021197d76e9ad4239022046f9067d3df650fcabbdfd250308c64f90757dec86f0b08813c979a42d06a6ec012102a1d7ee1cb4dc502f899aaafae0a2eb6cbf80d9a1073ae60ddcaabc3b1d1f15df02483045022100ab1bea2cc5388428fd126c7801550208701e21564bd4bd00cfd4407cfafc1acd0220508ee587f080f3c80a5c0b2175b58edd84b755e659e2135b3152044d75ebc4b501210236dd1b7f27a296447d0eb3750e1bdb2d53af50b31a72a45511dc1ec3fe7a684a19391400220602ab053d10eda769fab03ab52ee4f1692730288751369643290a8506e31d1e80f00c233d2ae40000000002000000000022020327295144ffff9943356c2d6625f5e2d6411bab77fd56dce571fda6234324e3d90c233d2ae4010000000000000000",
                                     partial_tx)
                tx_copy = tx_from_any(partial_tx)  # simulates moving partial txn between cosigners
                self.assertTrue(wallet_online.is_mine(wallet_online.adb.get_txin_address(tx_copy.inputs()[0])))

                self.assertEqual(tx.txid(), tx_copy.txid())

                # sign tx
                tx = wallet_offline.sign_transaction(tx_copy, password=None, ignore_warnings=True)
                self.assertTrue(tx.is_complete())
                self.assertFalse(tx.is_segwit())
                self.assertEqual('d9c21696eca80321933e7444ca928aaf25eeda81aaa2f4e5c085d4d0a9cf7aa7', tx.txid())
                self.assertEqual('d9c21696eca80321933e7444ca928aaf25eeda81aaa2f4e5c085d4d0a9cf7aa7', tx.wtxid())

    @mock.patch.object(wallet.Abstract_Wallet, 'save_db')
    async def test_sending_offline_xprv_online_xpub_p2wpkh_p2sh(self, mock_save_db):
        wallet_offline = WalletIntegrityHelper.create_standard_wallet(
            # bip39: "qwe", der: m/49'/1'/0'
            keystore.from_xprv('uprv8zHHrMQMQ26utWwNJ5MK2SXpB9hbmy7pbPaneii69xT8cZTyFpxQFxkknGWKP8dxBTZhzy7yP6cCnLrRCQjzJDk3G61SjZpxhFQuB2NR8a5'),
            gap_limit=4,
            config=self.config
        )
        wallet_online = WalletIntegrityHelper.create_standard_wallet(
            keystore.from_xpub('upub5DGeFrwFEPfD711qQ6tKPaUYjBY6BRqfxcWPT77hiHz7VMo7oNGeom5EdXoKXEazePyoN3ueJMqHBfp3MwmsaD8k9dFHoa8KGeVXev7Pbg2'),
            gap_limit=4,
            config=self.config
        )

        # bootstrap wallet_online
        funding_tx = Transaction('01000000000116e9c9dac2651672316aab3b9553257b6942c5f762c5d795776d9cfa504f183c000000000000fdffffff8085019852fada9da84b58dcf753d292dde314a19f5a5527f6588fa2566142130000000000fdffffffa4154a48db20ce538b28722a89c6b578bd5b5d60d6d7b52323976339e39405230000000000fdffffff0b5ef43f843a96364aebd708e25ea1bdcf2c7df7d0d995560b8b1be5f357b64f0100000000fdffffffd41dfe1199c76fdb3f20e9947ea31136d032d9da48c5e45d85c8f440e2351a510100000000fdffffff5bd015d17e4a1837b01c24ebb4a6b394e3da96a85442bd7dc6abddfbf16f20510000000000fdffffff13a3e7f80b1bd46e38f2abc9e2f335c18a4b0af1778133c7f1c3caae9504345c0200000000fdffffffdf4fc1ab21bca69d18544ddb10a913cd952dbc730ab3d236dd9471445ff405680100000000fdffffffe0424d78a30d5e60ac6b26e2274d7d6e7c6b78fe0b49bdc3ac4dd2147c9535750100000000fdffffff7ab6dd6b3c0d44b0fef0fdc9ab0ad6eee23eef799eee29c005d52bc4461998760000000000fdffffff48a77e5053a21acdf4f235ce00c82c9bc1704700f54d217f6a30704711b9737d0000000000fdffffff86918b39c1d9bb6f34d9b082182f73cedd15504331164dc2b186e95c568ccb870000000000fdffffff15a847356cbb44be67f345965bb3f2589e2fec1c9a0ada21fd28225dcc602e8f0100000000fdffffff9a2875297f81dfd3b77426d63f621db350c270cc28c634ad86b9969ee33ac6960000000000fdffffffd6eeb1d1833e00967083d1ab86fa5a2e44355bd613d9277135240fe6f60148a20100000000fdffffffd8a6e5a9b68a65ff88220ca33e36faf6f826ae8c5c8a13fe818a5e63828b68a40100000000fdffffff73aab8471f82092e45ed1b1afeffdb49ea1ec74ce4853f971812f6a72a7e85aa0000000000fdffffffacd6459dec7c3c51048eb112630da756f5d4cb4752b8d39aa325407ae0885cba0000000000fdffffff1eddd5e13bef1aba1ff151762b5860837daa9b39db1eae8ea8227c81a5a1c8ba0000000000fdffffff67a096ff7c343d39e96929798097f6d7a61156bbdb905fbe534ba36f273271d40100000000fdffffff109a671eb7daf6dcd07c0ceff99f2de65864ab36d64fb3a890bab951569adeee0100000000fdffffff4f1bdc64da8056d08f79db7f5348d1de55946e57aa7c8279499c703889b6e0fd0200000000fdffffff042f280000000000001600149c756aa33f4f89418b33872a973274b5445c727b80969800000000001600146c540c1c9f546004539f45318b8d9f4d7b4857ef80969800000000001976a91422a6daa4a7b695c8a2dd104d47c5dc73d655c96f88ac809698000000000017a914a6885437e0762013facbda93894202a0fe86e35f8702473044022075ef5f04d7a63347064938e15a0c74277a79e5c9d32a26e39e8a517a44d565cc022015246790fb5b29c9bf3eded1b95699b1635bcfc6d521886fddf1135ba1b988ec012102801bc7170efb82c490e243204d86970f15966aa3bce6a06bef5c09a83a5bfffe02473044022061aa9b0d9649ffd7259bc54b35f678565dbbe11507d348dd8885522eaf1fa70c02202cc79de09e8e63e8d57fde6ef66c079ddac4d9828e1936a9db833d4c142615c3012103a8f58fc1f5625f18293403104874f2d38c9279f777e512570e4199c7d292b81b0247304402207744dc1ab0bf77c081b58540c4321d090c0a24a32742a361aa55ad86f0c7c24e02201a9b0dd78b63b495ab5a0b5b161c54cb085d70683c90e188bb4dc2e41e142f6601210361fb354f8259abfcbfbdda36b7cb4c3b05a3ca3d68dd391fd8376e920d93870d0247304402204803e423c321acc6c12cb0ebf196d2906842fdfed6de977cc78277052ee5f15002200634670c1dc25e6b1787a65d3e09c8e6bb0340238d90b9d98887e8fd53944e080121031104c60d027123bf8676bcaefaa66c001a0d3d379dc4a9492a567a9e1004452d02473044022050e4b5348d30011a22b6ae8b43921d29249d88ea71b1fbaa2d9c22dfdef58b7002201c5d5e143aa8835454f61b0742226ebf8cd466bcc2cdcb1f77b92e473d3b13190121030496b9d49aa8efece4f619876c60a77d2c0dc846390ecdc5d9acbfa1bb3128760247304402204d6a9b986e1a0e3473e8aef84b3eb7052442a76dfd7631e35377f141496a55490220131ab342853c01e31f111436f8461e28bc95883b871ca0e01b5f57146e79d7bb012103262ffbc88e25296056a3c65c880e3686297e07f360e6b80f1219d65b0900e84e02483045022100c8ffacf92efa1dddef7e858a241af7a80adcc2489bcc325195970733b1f35fac022076f40c26023a228041a9665c5290b9918d06f03b716e4d8f6d47e79121c7eb37012102d9ba7e02d7cd7dd24302f823b3114c99da21549c663f72440dc87e8ba412120902483045022100b55545d84e43d001bbc10a981f184e7d3b98a7ed6689863716cab053b3655a2f0220537eb76a695fbe86bf020b4b6f7ae93b506d778bbd0885f0a61067616a2c8bce0121034a57f2fa2c32c9246691f6a922fb1ebdf1468792bae7eff253a99fc9f2a5023902483045022100f1d4408463dbfe257f9f778d5e9c8cdb97c8b1d395dbd2e180bc08cad306492c022002a024e19e1a406eaa24467f033659de09ab58822987281e28bb6359288337bd012103e91daa18d924eea62011ce596e15b6d683975cf724ea5bf69a8e2022c26fc12f0247304402204f1e12b923872f396e5e1a3aa94b0b2e86b4ce448f4349a017631db26d7dff8a022069899a05de2ad2bbd8e0202c56ab1025a7db9a4998eea70744e3c367d2a7eb71012103b0eee86792dbef1d4a49bc4ea32d197c8c15d27e6e0c5c33e58e409e26d4a39a0247304402201787dacdb92e0df6ad90226649f0e8321287d0bd8fddc536a297dd19b5fc103e022001fe89300a76e5b46d0e3f7e39e0ee26cc83b71d59a2a5da1dd7b13350cd0c07012103afb1e43d7ec6b7999ef0f1093069e68fe1dfe5d73fc6cfb4f7a5022f7098758c02483045022100acc1212bba0fe4fcc6c3ae5cf8e25f221f140c8444d3c08dfc53a93630ac25da02203f12982847244bd9421ef340293f3a38d2ab5d028af60769e46fcc7d81312e7e012102801bc7170efb82c490e243204d86970f15966aa3bce6a06bef5c09a83a5bfffe024830450221009c04934102402949484b21899271c3991c007b783b8efc85a3c3d24641ac7c24022006fb1895ce969d08a2cb29413e1a85427c7e85426f7a185108ca44b5a0328cb301210360248db4c7d7f76fe231998d2967104fee04df8d8da34f10101cc5523e82648c02483045022100b11fe61b393fa5dbe18ab98f65c249345b429b13f69ee2d1b1335725b24a0e73022010960cdc5565cbc81885c8ed95142435d3c202dfa5a3dc5f50f3914c106335ce0121029c878610c34c21381cda12f6f36ab88bf60f5f496c1b82c357b8ac448713e7b50247304402200ca080db069c15bbf98e1d4dff68d0aea51227ff5d17a8cf67ceae464c22bbb0022051e7331c0918cbb71bb2cef29ca62411454508a16180b0fb5df94248890840df0121028f0be0cde43ff047edbda42c91c37152449d69789eb812bb2e148e4f22472c0f0247304402201fefe258938a2c481d5a745ef3aa8d9f8124bbe7f1f8c693e2ddce4ddc9a927c02204049e0060889ede8fda975edf896c03782d71ba53feb51b04f5ae5897d7431dc012103946730b480f52a43218a9edce240e8b234790e21df5e96482703d81c3c19d3f1024730440220126a6a56dbe69af78d156626fc9cf41d6aac0c07b8b5f0f8491f68db5e89cb5002207ee6ed6f2f41da256f3c1e79679a3de6cf34cc08b940b82be14aefe7da031a6b012102801bc7170efb82c490e243204d86970f15966aa3bce6a06bef5c09a83a5bfffe024730440220363204a1586d7f13c148295122cbf9ec7939685e3cadab81d6d9e921436d21b7022044626b8c2bd4aa7c167d74bc4e9eb9d0744e29ce0ad906d78e10d6d854f23d170121037fb9c51716739bb4c146857fab5a783372f72a65987d61f3b58c74360f4328dd0247304402207925a4c2a3a6b76e10558717ee28fcb8c6fde161b9dc6382239af9f372ace99902204a58e31ce0b4a4804a42d2224331289311ded2748062c92c8aca769e81417a4c012102e18a8c235b48e41ef98265a8e07fa005d2602b96d585a61ad67168d74e7391cb02483045022100bbfe060479174a8d846b5a897526003eb2220ba307a5fee6e1e8de3e4e8b38fd02206723857301d447f67ac98a5a5c2b80ef6820e98fae213db1720f93d91161803b01210386728e2ac3ecee15f58d0505ee26f86a68f08c702941ffaf2fb7213e5026aea10247304402203a2613ae68f697eb02b5b7d18e3c4236966dac2b3a760e3021197d76e9ad4239022046f9067d3df650fcabbdfd250308c64f90757dec86f0b08813c979a42d06a6ec012102a1d7ee1cb4dc502f899aaafae0a2eb6cbf80d9a1073ae60ddcaabc3b1d1f15df02483045022100ab1bea2cc5388428fd126c7801550208701e21564bd4bd00cfd4407cfafc1acd0220508ee587f080f3c80a5c0b2175b58edd84b755e659e2135b3152044d75ebc4b501210236dd1b7f27a296447d0eb3750e1bdb2d53af50b31a72a45511dc1ec3fe7a684a19391400')
        funding_txid = funding_tx.txid()
        self.assertEqual('98574bc5f6e75769eb0c93d41453cc1dfbd15c14e63cc3c42f37cdbd08858762', funding_txid)
        wallet_online.adb.receive_tx_callback(funding_tx, TX_HEIGHT_UNCONFIRMED)

        # create unsigned tx
        outputs = [PartialTxOutput.from_address_and_value('tb1qp0mv2sxsyxxfj5gl0332f9uyez93su9cf26757', 2500000)]
        tx = wallet_online.create_transaction(outputs=outputs, password=None, fee=5000, rbf=True)
        tx.locktime = 1325341
        tx.version = 1

        self.assertFalse(tx.is_complete())
        self.assertTrue(tx.is_segwit())
        self.assertEqual(1, len(tx.inputs()))
        partial_tx = tx.serialize_as_bytes().hex()
        self.assertEqual("70736274ff010072010000000162878508bdcd372fc4c33ce6145cd1fb1dcc5314d4930ceb6957e7f6c54b57980300000000fdffffff02a0252600000000001600140bf6c540d0218c99511f7c62a49784c88b1870b8585d72000000000017a914191e7373ae7b4829532220e8f281f4581ed52638871d39140000010120809698000000000017a914a6885437e0762013facbda93894202a0fe86e35f870100fd4c0d01000000000116e9c9dac2651672316aab3b9553257b6942c5f762c5d795776d9cfa504f183c000000000000fdffffff8085019852fada9da84b58dcf753d292dde314a19f5a5527f6588fa2566142130000000000fdffffffa4154a48db20ce538b28722a89c6b578bd5b5d60d6d7b52323976339e39405230000000000fdffffff0b5ef43f843a96364aebd708e25ea1bdcf2c7df7d0d995560b8b1be5f357b64f0100000000fdffffffd41dfe1199c76fdb3f20e9947ea31136d032d9da48c5e45d85c8f440e2351a510100000000fdffffff5bd015d17e4a1837b01c24ebb4a6b394e3da96a85442bd7dc6abddfbf16f20510000000000fdffffff13a3e7f80b1bd46e38f2abc9e2f335c18a4b0af1778133c7f1c3caae9504345c0200000000fdffffffdf4fc1ab21bca69d18544ddb10a913cd952dbc730ab3d236dd9471445ff405680100000000fdffffffe0424d78a30d5e60ac6b26e2274d7d6e7c6b78fe0b49bdc3ac4dd2147c9535750100000000fdffffff7ab6dd6b3c0d44b0fef0fdc9ab0ad6eee23eef799eee29c005d52bc4461998760000000000fdffffff48a77e5053a21acdf4f235ce00c82c9bc1704700f54d217f6a30704711b9737d0000000000fdffffff86918b39c1d9bb6f34d9b082182f73cedd15504331164dc2b186e95c568ccb870000000000fdffffff15a847356cbb44be67f345965bb3f2589e2fec1c9a0ada21fd28225dcc602e8f0100000000fdffffff9a2875297f81dfd3b77426d63f621db350c270cc28c634ad86b9969ee33ac6960000000000fdffffffd6eeb1d1833e00967083d1ab86fa5a2e44355bd613d9277135240fe6f60148a20100000000fdffffffd8a6e5a9b68a65ff88220ca33e36faf6f826ae8c5c8a13fe818a5e63828b68a40100000000fdffffff73aab8471f82092e45ed1b1afeffdb49ea1ec74ce4853f971812f6a72a7e85aa0000000000fdffffffacd6459dec7c3c51048eb112630da756f5d4cb4752b8d39aa325407ae0885cba0000000000fdffffff1eddd5e13bef1aba1ff151762b5860837daa9b39db1eae8ea8227c81a5a1c8ba0000000000fdffffff67a096ff7c343d39e96929798097f6d7a61156bbdb905fbe534ba36f273271d40100000000fdffffff109a671eb7daf6dcd07c0ceff99f2de65864ab36d64fb3a890bab951569adeee0100000000fdffffff4f1bdc64da8056d08f79db7f5348d1de55946e57aa7c8279499c703889b6e0fd0200000000fdffffff042f280000000000001600149c756aa33f4f89418b33872a973274b5445c727b80969800000000001600146c540c1c9f546004539f45318b8d9f4d7b4857ef80969800000000001976a91422a6daa4a7b695c8a2dd104d47c5dc73d655c96f88ac809698000000000017a914a6885437e0762013facbda93894202a0fe86e35f8702473044022075ef5f04d7a63347064938e15a0c74277a79e5c9d32a26e39e8a517a44d565cc022015246790fb5b29c9bf3eded1b95699b1635bcfc6d521886fddf1135ba1b988ec012102801bc7170efb82c490e243204d86970f15966aa3bce6a06bef5c09a83a5bfffe02473044022061aa9b0d9649ffd7259bc54b35f678565dbbe11507d348dd8885522eaf1fa70c02202cc79de09e8e63e8d57fde6ef66c079ddac4d9828e1936a9db833d4c142615c3012103a8f58fc1f5625f18293403104874f2d38c9279f777e512570e4199c7d292b81b0247304402207744dc1ab0bf77c081b58540c4321d090c0a24a32742a361aa55ad86f0c7c24e02201a9b0dd78b63b495ab5a0b5b161c54cb085d70683c90e188bb4dc2e41e142f6601210361fb354f8259abfcbfbdda36b7cb4c3b05a3ca3d68dd391fd8376e920d93870d0247304402204803e423c321acc6c12cb0ebf196d2906842fdfed6de977cc78277052ee5f15002200634670c1dc25e6b1787a65d3e09c8e6bb0340238d90b9d98887e8fd53944e080121031104c60d027123bf8676bcaefaa66c001a0d3d379dc4a9492a567a9e1004452d02473044022050e4b5348d30011a22b6ae8b43921d29249d88ea71b1fbaa2d9c22dfdef58b7002201c5d5e143aa8835454f61b0742226ebf8cd466bcc2cdcb1f77b92e473d3b13190121030496b9d49aa8efece4f619876c60a77d2c0dc846390ecdc5d9acbfa1bb3128760247304402204d6a9b986e1a0e3473e8aef84b3eb7052442a76dfd7631e35377f141496a55490220131ab342853c01e31f111436f8461e28bc95883b871ca0e01b5f57146e79d7bb012103262ffbc88e25296056a3c65c880e3686297e07f360e6b80f1219d65b0900e84e02483045022100c8ffacf92efa1dddef7e858a241af7a80adcc2489bcc325195970733b1f35fac022076f40c26023a228041a9665c5290b9918d06f03b716e4d8f6d47e79121c7eb37012102d9ba7e02d7cd7dd24302f823b3114c99da21549c663f72440dc87e8ba412120902483045022100b55545d84e43d001bbc10a981f184e7d3b98a7ed6689863716cab053b3655a2f0220537eb76a695fbe86bf020b4b6f7ae93b506d778bbd0885f0a61067616a2c8bce0121034a57f2fa2c32c9246691f6a922fb1ebdf1468792bae7eff253a99fc9f2a5023902483045022100f1d4408463dbfe257f9f778d5e9c8cdb97c8b1d395dbd2e180bc08cad306492c022002a024e19e1a406eaa24467f033659de09ab58822987281e28bb6359288337bd012103e91daa18d924eea62011ce596e15b6d683975cf724ea5bf69a8e2022c26fc12f0247304402204f1e12b923872f396e5e1a3aa94b0b2e86b4ce448f4349a017631db26d7dff8a022069899a05de2ad2bbd8e0202c56ab1025a7db9a4998eea70744e3c367d2a7eb71012103b0eee86792dbef1d4a49bc4ea32d197c8c15d27e6e0c5c33e58e409e26d4a39a0247304402201787dacdb92e0df6ad90226649f0e8321287d0bd8fddc536a297dd19b5fc103e022001fe89300a76e5b46d0e3f7e39e0ee26cc83b71d59a2a5da1dd7b13350cd0c07012103afb1e43d7ec6b7999ef0f1093069e68fe1dfe5d73fc6cfb4f7a5022f7098758c02483045022100acc1212bba0fe4fcc6c3ae5cf8e25f221f140c8444d3c08dfc53a93630ac25da02203f12982847244bd9421ef340293f3a38d2ab5d028af60769e46fcc7d81312e7e012102801bc7170efb82c490e243204d86970f15966aa3bce6a06bef5c09a83a5bfffe024830450221009c04934102402949484b21899271c3991c007b783b8efc85a3c3d24641ac7c24022006fb1895ce969d08a2cb29413e1a85427c7e85426f7a185108ca44b5a0328cb301210360248db4c7d7f76fe231998d2967104fee04df8d8da34f10101cc5523e82648c02483045022100b11fe61b393fa5dbe18ab98f65c249345b429b13f69ee2d1b1335725b24a0e73022010960cdc5565cbc81885c8ed95142435d3c202dfa5a3dc5f50f3914c106335ce0121029c878610c34c21381cda12f6f36ab88bf60f5f496c1b82c357b8ac448713e7b50247304402200ca080db069c15bbf98e1d4dff68d0aea51227ff5d17a8cf67ceae464c22bbb0022051e7331c0918cbb71bb2cef29ca62411454508a16180b0fb5df94248890840df0121028f0be0cde43ff047edbda42c91c37152449d69789eb812bb2e148e4f22472c0f0247304402201fefe258938a2c481d5a745ef3aa8d9f8124bbe7f1f8c693e2ddce4ddc9a927c02204049e0060889ede8fda975edf896c03782d71ba53feb51b04f5ae5897d7431dc012103946730b480f52a43218a9edce240e8b234790e21df5e96482703d81c3c19d3f1024730440220126a6a56dbe69af78d156626fc9cf41d6aac0c07b8b5f0f8491f68db5e89cb5002207ee6ed6f2f41da256f3c1e79679a3de6cf34cc08b940b82be14aefe7da031a6b012102801bc7170efb82c490e243204d86970f15966aa3bce6a06bef5c09a83a5bfffe024730440220363204a1586d7f13c148295122cbf9ec7939685e3cadab81d6d9e921436d21b7022044626b8c2bd4aa7c167d74bc4e9eb9d0744e29ce0ad906d78e10d6d854f23d170121037fb9c51716739bb4c146857fab5a783372f72a65987d61f3b58c74360f4328dd0247304402207925a4c2a3a6b76e10558717ee28fcb8c6fde161b9dc6382239af9f372ace99902204a58e31ce0b4a4804a42d2224331289311ded2748062c92c8aca769e81417a4c012102e18a8c235b48e41ef98265a8e07fa005d2602b96d585a61ad67168d74e7391cb02483045022100bbfe060479174a8d846b5a897526003eb2220ba307a5fee6e1e8de3e4e8b38fd02206723857301d447f67ac98a5a5c2b80ef6820e98fae213db1720f93d91161803b01210386728e2ac3ecee15f58d0505ee26f86a68f08c702941ffaf2fb7213e5026aea10247304402203a2613ae68f697eb02b5b7d18e3c4236966dac2b3a760e3021197d76e9ad4239022046f9067d3df650fcabbdfd250308c64f90757dec86f0b08813c979a42d06a6ec012102a1d7ee1cb4dc502f899aaafae0a2eb6cbf80d9a1073ae60ddcaabc3b1d1f15df02483045022100ab1bea2cc5388428fd126c7801550208701e21564bd4bd00cfd4407cfafc1acd0220508ee587f080f3c80a5c0b2175b58edd84b755e659e2135b3152044d75ebc4b501210236dd1b7f27a296447d0eb3750e1bdb2d53af50b31a72a45511dc1ec3fe7a684a193914000104160014105db4dae7e5b8dd4dda7b7d3b1e588c9bf26f192206030dddd5d3c31738ca2d8b25391f648af6a8b08e6961e8f56d4173d03e9db82d3e0c105d19280000000002000000000001001600144f485261505d5cbd33dce02a723776c99240c28722020211ab9359cc49c95b3b9a87ee95fd4edf0cecce862f9e9f86ff63e10880baaba80c105d1928010000000000000000",
                         partial_tx)
        tx_copy = tx_from_any(partial_tx)  # simulates moving partial txn between cosigners
        self.assertTrue(wallet_online.is_mine(wallet_online.adb.get_txin_address(tx_copy.inputs()[0])))

        self.assertEqual('3f0d188519237478258ad2bf881643618635d11c2bb95512e830fcf2eda3c522', tx_copy.txid())
        self.assertEqual(tx.txid(), tx_copy.txid())

        # sign tx
        tx = wallet_offline.sign_transaction(tx_copy, password=None)
        self.assertTrue(tx.is_complete())
        self.assertTrue(tx.is_segwit())
        self.assertEqual('3f0d188519237478258ad2bf881643618635d11c2bb95512e830fcf2eda3c522', tx.txid())
        self.assertEqual('27b78ec072a403b0545258e7a1a8d494e4b6fd48bf77f4251a12160c92207cbc', tx.wtxid())

    @mock.patch.object(wallet.Abstract_Wallet, 'save_db')
    async def test_sending_offline_xprv_online_xpub_p2wpkh(self, mock_save_db):
        wallet_offline = WalletIntegrityHelper.create_standard_wallet(
            # bip39: "qwe", der: m/84'/1'/0'
            keystore.from_xprv('vprv9K9hbuA23Bidgj1KRSHUZMa59jJLeZBpXPVn4RP7sBLArNhZxJjw4AX7aQmVTErDt4YFC11ptMLjbwxgrsH8GLQ1cx77KggWeVPeDBjr9xM'),
            gap_limit=4,
            config=self.config
        )
        wallet_online = WalletIntegrityHelper.create_standard_wallet(
            keystore.from_xpub('vpub5Y941QgusZGvuD5nXTpUvVWohm8q41uftcRNronjRWs9jB2iVr4BbxqbRfAoQjWHgJtDCQEXChgfsPbEuBnidtkFztZSD3zDKTrtwXa2LCa'),
            gap_limit=4,
            config=self.config
        )

        # bootstrap wallet_online
        funding_tx = Transaction('01000000000116e9c9dac2651672316aab3b9553257b6942c5f762c5d795776d9cfa504f183c000000000000fdffffff8085019852fada9da84b58dcf753d292dde314a19f5a5527f6588fa2566142130000000000fdffffffa4154a48db20ce538b28722a89c6b578bd5b5d60d6d7b52323976339e39405230000000000fdffffff0b5ef43f843a96364aebd708e25ea1bdcf2c7df7d0d995560b8b1be5f357b64f0100000000fdffffffd41dfe1199c76fdb3f20e9947ea31136d032d9da48c5e45d85c8f440e2351a510100000000fdffffff5bd015d17e4a1837b01c24ebb4a6b394e3da96a85442bd7dc6abddfbf16f20510000000000fdffffff13a3e7f80b1bd46e38f2abc9e2f335c18a4b0af1778133c7f1c3caae9504345c0200000000fdffffffdf4fc1ab21bca69d18544ddb10a913cd952dbc730ab3d236dd9471445ff405680100000000fdffffffe0424d78a30d5e60ac6b26e2274d7d6e7c6b78fe0b49bdc3ac4dd2147c9535750100000000fdffffff7ab6dd6b3c0d44b0fef0fdc9ab0ad6eee23eef799eee29c005d52bc4461998760000000000fdffffff48a77e5053a21acdf4f235ce00c82c9bc1704700f54d217f6a30704711b9737d0000000000fdffffff86918b39c1d9bb6f34d9b082182f73cedd15504331164dc2b186e95c568ccb870000000000fdffffff15a847356cbb44be67f345965bb3f2589e2fec1c9a0ada21fd28225dcc602e8f0100000000fdffffff9a2875297f81dfd3b77426d63f621db350c270cc28c634ad86b9969ee33ac6960000000000fdffffffd6eeb1d1833e00967083d1ab86fa5a2e44355bd613d9277135240fe6f60148a20100000000fdffffffd8a6e5a9b68a65ff88220ca33e36faf6f826ae8c5c8a13fe818a5e63828b68a40100000000fdffffff73aab8471f82092e45ed1b1afeffdb49ea1ec74ce4853f971812f6a72a7e85aa0000000000fdffffffacd6459dec7c3c51048eb112630da756f5d4cb4752b8d39aa325407ae0885cba0000000000fdffffff1eddd5e13bef1aba1ff151762b5860837daa9b39db1eae8ea8227c81a5a1c8ba0000000000fdffffff67a096ff7c343d39e96929798097f6d7a61156bbdb905fbe534ba36f273271d40100000000fdffffff109a671eb7daf6dcd07c0ceff99f2de65864ab36d64fb3a890bab951569adeee0100000000fdffffff4f1bdc64da8056d08f79db7f5348d1de55946e57aa7c8279499c703889b6e0fd0200000000fdffffff042f280000000000001600149c756aa33f4f89418b33872a973274b5445c727b80969800000000001600146c540c1c9f546004539f45318b8d9f4d7b4857ef80969800000000001976a91422a6daa4a7b695c8a2dd104d47c5dc73d655c96f88ac809698000000000017a914a6885437e0762013facbda93894202a0fe86e35f8702473044022075ef5f04d7a63347064938e15a0c74277a79e5c9d32a26e39e8a517a44d565cc022015246790fb5b29c9bf3eded1b95699b1635bcfc6d521886fddf1135ba1b988ec012102801bc7170efb82c490e243204d86970f15966aa3bce6a06bef5c09a83a5bfffe02473044022061aa9b0d9649ffd7259bc54b35f678565dbbe11507d348dd8885522eaf1fa70c02202cc79de09e8e63e8d57fde6ef66c079ddac4d9828e1936a9db833d4c142615c3012103a8f58fc1f5625f18293403104874f2d38c9279f777e512570e4199c7d292b81b0247304402207744dc1ab0bf77c081b58540c4321d090c0a24a32742a361aa55ad86f0c7c24e02201a9b0dd78b63b495ab5a0b5b161c54cb085d70683c90e188bb4dc2e41e142f6601210361fb354f8259abfcbfbdda36b7cb4c3b05a3ca3d68dd391fd8376e920d93870d0247304402204803e423c321acc6c12cb0ebf196d2906842fdfed6de977cc78277052ee5f15002200634670c1dc25e6b1787a65d3e09c8e6bb0340238d90b9d98887e8fd53944e080121031104c60d027123bf8676bcaefaa66c001a0d3d379dc4a9492a567a9e1004452d02473044022050e4b5348d30011a22b6ae8b43921d29249d88ea71b1fbaa2d9c22dfdef58b7002201c5d5e143aa8835454f61b0742226ebf8cd466bcc2cdcb1f77b92e473d3b13190121030496b9d49aa8efece4f619876c60a77d2c0dc846390ecdc5d9acbfa1bb3128760247304402204d6a9b986e1a0e3473e8aef84b3eb7052442a76dfd7631e35377f141496a55490220131ab342853c01e31f111436f8461e28bc95883b871ca0e01b5f57146e79d7bb012103262ffbc88e25296056a3c65c880e3686297e07f360e6b80f1219d65b0900e84e02483045022100c8ffacf92efa1dddef7e858a241af7a80adcc2489bcc325195970733b1f35fac022076f40c26023a228041a9665c5290b9918d06f03b716e4d8f6d47e79121c7eb37012102d9ba7e02d7cd7dd24302f823b3114c99da21549c663f72440dc87e8ba412120902483045022100b55545d84e43d001bbc10a981f184e7d3b98a7ed6689863716cab053b3655a2f0220537eb76a695fbe86bf020b4b6f7ae93b506d778bbd0885f0a61067616a2c8bce0121034a57f2fa2c32c9246691f6a922fb1ebdf1468792bae7eff253a99fc9f2a5023902483045022100f1d4408463dbfe257f9f778d5e9c8cdb97c8b1d395dbd2e180bc08cad306492c022002a024e19e1a406eaa24467f033659de09ab58822987281e28bb6359288337bd012103e91daa18d924eea62011ce596e15b6d683975cf724ea5bf69a8e2022c26fc12f0247304402204f1e12b923872f396e5e1a3aa94b0b2e86b4ce448f4349a017631db26d7dff8a022069899a05de2ad2bbd8e0202c56ab1025a7db9a4998eea70744e3c367d2a7eb71012103b0eee86792dbef1d4a49bc4ea32d197c8c15d27e6e0c5c33e58e409e26d4a39a0247304402201787dacdb92e0df6ad90226649f0e8321287d0bd8fddc536a297dd19b5fc103e022001fe89300a76e5b46d0e3f7e39e0ee26cc83b71d59a2a5da1dd7b13350cd0c07012103afb1e43d7ec6b7999ef0f1093069e68fe1dfe5d73fc6cfb4f7a5022f7098758c02483045022100acc1212bba0fe4fcc6c3ae5cf8e25f221f140c8444d3c08dfc53a93630ac25da02203f12982847244bd9421ef340293f3a38d2ab5d028af60769e46fcc7d81312e7e012102801bc7170efb82c490e243204d86970f15966aa3bce6a06bef5c09a83a5bfffe024830450221009c04934102402949484b21899271c3991c007b783b8efc85a3c3d24641ac7c24022006fb1895ce969d08a2cb29413e1a85427c7e85426f7a185108ca44b5a0328cb301210360248db4c7d7f76fe231998d2967104fee04df8d8da34f10101cc5523e82648c02483045022100b11fe61b393fa5dbe18ab98f65c249345b429b13f69ee2d1b1335725b24a0e73022010960cdc5565cbc81885c8ed95142435d3c202dfa5a3dc5f50f3914c106335ce0121029c878610c34c21381cda12f6f36ab88bf60f5f496c1b82c357b8ac448713e7b50247304402200ca080db069c15bbf98e1d4dff68d0aea51227ff5d17a8cf67ceae464c22bbb0022051e7331c0918cbb71bb2cef29ca62411454508a16180b0fb5df94248890840df0121028f0be0cde43ff047edbda42c91c37152449d69789eb812bb2e148e4f22472c0f0247304402201fefe258938a2c481d5a745ef3aa8d9f8124bbe7f1f8c693e2ddce4ddc9a927c02204049e0060889ede8fda975edf896c03782d71ba53feb51b04f5ae5897d7431dc012103946730b480f52a43218a9edce240e8b234790e21df5e96482703d81c3c19d3f1024730440220126a6a56dbe69af78d156626fc9cf41d6aac0c07b8b5f0f8491f68db5e89cb5002207ee6ed6f2f41da256f3c1e79679a3de6cf34cc08b940b82be14aefe7da031a6b012102801bc7170efb82c490e243204d86970f15966aa3bce6a06bef5c09a83a5bfffe024730440220363204a1586d7f13c148295122cbf9ec7939685e3cadab81d6d9e921436d21b7022044626b8c2bd4aa7c167d74bc4e9eb9d0744e29ce0ad906d78e10d6d854f23d170121037fb9c51716739bb4c146857fab5a783372f72a65987d61f3b58c74360f4328dd0247304402207925a4c2a3a6b76e10558717ee28fcb8c6fde161b9dc6382239af9f372ace99902204a58e31ce0b4a4804a42d2224331289311ded2748062c92c8aca769e81417a4c012102e18a8c235b48e41ef98265a8e07fa005d2602b96d585a61ad67168d74e7391cb02483045022100bbfe060479174a8d846b5a897526003eb2220ba307a5fee6e1e8de3e4e8b38fd02206723857301d447f67ac98a5a5c2b80ef6820e98fae213db1720f93d91161803b01210386728e2ac3ecee15f58d0505ee26f86a68f08c702941ffaf2fb7213e5026aea10247304402203a2613ae68f697eb02b5b7d18e3c4236966dac2b3a760e3021197d76e9ad4239022046f9067d3df650fcabbdfd250308c64f90757dec86f0b08813c979a42d06a6ec012102a1d7ee1cb4dc502f899aaafae0a2eb6cbf80d9a1073ae60ddcaabc3b1d1f15df02483045022100ab1bea2cc5388428fd126c7801550208701e21564bd4bd00cfd4407cfafc1acd0220508ee587f080f3c80a5c0b2175b58edd84b755e659e2135b3152044d75ebc4b501210236dd1b7f27a296447d0eb3750e1bdb2d53af50b31a72a45511dc1ec3fe7a684a19391400')
        funding_txid = funding_tx.txid()
        self.assertEqual('98574bc5f6e75769eb0c93d41453cc1dfbd15c14e63cc3c42f37cdbd08858762', funding_txid)
        wallet_online.adb.receive_tx_callback(funding_tx, TX_HEIGHT_UNCONFIRMED)

        # create unsigned tx
        outputs = [PartialTxOutput.from_address_and_value('tb1qp0mv2sxsyxxfj5gl0332f9uyez93su9cf26757', 2500000)]
        tx = wallet_online.create_transaction(outputs=outputs, password=None, fee=5000, rbf=True)
        tx.locktime = 1325341
        tx.version = 1

        self.assertFalse(tx.is_complete())
        self.assertEqual((0, 1), tx.signature_count())
        self.assertTrue(tx.is_segwit())
        self.assertEqual(1, len(tx.inputs()))

        orig_tx = tx
        for uses_qr_code in (False, True):
            with self.subTest(msg="uses_qr_code", uses_qr_code=uses_qr_code):
                tx = copy.deepcopy(orig_tx)
                if uses_qr_code:
                    partial_tx, is_complete = tx.to_qr_data()
                    self.assertEqual("FP:A9SADM6+OGU/3KZ/RCI$7/Y2R7OZYNZXB1.$0Y9K69-BXZZ1EAWLM0/*SYX7G:1/0N9+E5YWF0KRPK/Y-GJSJ7TM/A0N0RO.H*S**8E*$W1P7-3RA-+I.1BA77$P8CSX55OHNIIG735$UEH5XTW5DDVD/HK*EQNTI:E3PO:K3$MSN4C3+LIR/-U91-Z9NS/AF*9BZ53VN.XPKD0$.GN*9HOFL3L7MA7ECA86IPZ1J-HJY:$EPZC*3D:+T-L195ULV7:DJ$$Q$H9:+UR:8:5X*S:YC9/HV-$+XQY8/*S1UN9UCE8R786.RW8V$TGQPUCP$KHFM-18I0Q7*RIHI-U0ULUSCG6L3YAS*O4:AEBQLHB37RHRI1E91",
                                     partial_tx)
                    self.assertFalse(is_complete)
                else:
                    partial_tx = tx.serialize_as_bytes().hex()
                    self.assertEqual("70736274ff010071010000000162878508bdcd372fc4c33ce6145cd1fb1dcc5314d4930ceb6957e7f6c54b57980100000000fdffffff02a0252600000000001600140bf6c540d0218c99511f7c62a49784c88b1870b8585d7200000000001600145543fe1a1364b806b27a5c9dc92ac9bbf0d42aa31d3914000001011f80969800000000001600146c540c1c9f546004539f45318b8d9f4d7b4857ef0100fd4c0d01000000000116e9c9dac2651672316aab3b9553257b6942c5f762c5d795776d9cfa504f183c000000000000fdffffff8085019852fada9da84b58dcf753d292dde314a19f5a5527f6588fa2566142130000000000fdffffffa4154a48db20ce538b28722a89c6b578bd5b5d60d6d7b52323976339e39405230000000000fdffffff0b5ef43f843a96364aebd708e25ea1bdcf2c7df7d0d995560b8b1be5f357b64f0100000000fdffffffd41dfe1199c76fdb3f20e9947ea31136d032d9da48c5e45d85c8f440e2351a510100000000fdffffff5bd015d17e4a1837b01c24ebb4a6b394e3da96a85442bd7dc6abddfbf16f20510000000000fdffffff13a3e7f80b1bd46e38f2abc9e2f335c18a4b0af1778133c7f1c3caae9504345c0200000000fdffffffdf4fc1ab21bca69d18544ddb10a913cd952dbc730ab3d236dd9471445ff405680100000000fdffffffe0424d78a30d5e60ac6b26e2274d7d6e7c6b78fe0b49bdc3ac4dd2147c9535750100000000fdffffff7ab6dd6b3c0d44b0fef0fdc9ab0ad6eee23eef799eee29c005d52bc4461998760000000000fdffffff48a77e5053a21acdf4f235ce00c82c9bc1704700f54d217f6a30704711b9737d0000000000fdffffff86918b39c1d9bb6f34d9b082182f73cedd15504331164dc2b186e95c568ccb870000000000fdffffff15a847356cbb44be67f345965bb3f2589e2fec1c9a0ada21fd28225dcc602e8f0100000000fdffffff9a2875297f81dfd3b77426d63f621db350c270cc28c634ad86b9969ee33ac6960000000000fdffffffd6eeb1d1833e00967083d1ab86fa5a2e44355bd613d9277135240fe6f60148a20100000000fdffffffd8a6e5a9b68a65ff88220ca33e36faf6f826ae8c5c8a13fe818a5e63828b68a40100000000fdffffff73aab8471f82092e45ed1b1afeffdb49ea1ec74ce4853f971812f6a72a7e85aa0000000000fdffffffacd6459dec7c3c51048eb112630da756f5d4cb4752b8d39aa325407ae0885cba0000000000fdffffff1eddd5e13bef1aba1ff151762b5860837daa9b39db1eae8ea8227c81a5a1c8ba0000000000fdffffff67a096ff7c343d39e96929798097f6d7a61156bbdb905fbe534ba36f273271d40100000000fdffffff109a671eb7daf6dcd07c0ceff99f2de65864ab36d64fb3a890bab951569adeee0100000000fdffffff4f1bdc64da8056d08f79db7f5348d1de55946e57aa7c8279499c703889b6e0fd0200000000fdffffff042f280000000000001600149c756aa33f4f89418b33872a973274b5445c727b80969800000000001600146c540c1c9f546004539f45318b8d9f4d7b4857ef80969800000000001976a91422a6daa4a7b695c8a2dd104d47c5dc73d655c96f88ac809698000000000017a914a6885437e0762013facbda93894202a0fe86e35f8702473044022075ef5f04d7a63347064938e15a0c74277a79e5c9d32a26e39e8a517a44d565cc022015246790fb5b29c9bf3eded1b95699b1635bcfc6d521886fddf1135ba1b988ec012102801bc7170efb82c490e243204d86970f15966aa3bce6a06bef5c09a83a5bfffe02473044022061aa9b0d9649ffd7259bc54b35f678565dbbe11507d348dd8885522eaf1fa70c02202cc79de09e8e63e8d57fde6ef66c079ddac4d9828e1936a9db833d4c142615c3012103a8f58fc1f5625f18293403104874f2d38c9279f777e512570e4199c7d292b81b0247304402207744dc1ab0bf77c081b58540c4321d090c0a24a32742a361aa55ad86f0c7c24e02201a9b0dd78b63b495ab5a0b5b161c54cb085d70683c90e188bb4dc2e41e142f6601210361fb354f8259abfcbfbdda36b7cb4c3b05a3ca3d68dd391fd8376e920d93870d0247304402204803e423c321acc6c12cb0ebf196d2906842fdfed6de977cc78277052ee5f15002200634670c1dc25e6b1787a65d3e09c8e6bb0340238d90b9d98887e8fd53944e080121031104c60d027123bf8676bcaefaa66c001a0d3d379dc4a9492a567a9e1004452d02473044022050e4b5348d30011a22b6ae8b43921d29249d88ea71b1fbaa2d9c22dfdef58b7002201c5d5e143aa8835454f61b0742226ebf8cd466bcc2cdcb1f77b92e473d3b13190121030496b9d49aa8efece4f619876c60a77d2c0dc846390ecdc5d9acbfa1bb3128760247304402204d6a9b986e1a0e3473e8aef84b3eb7052442a76dfd7631e35377f141496a55490220131ab342853c01e31f111436f8461e28bc95883b871ca0e01b5f57146e79d7bb012103262ffbc88e25296056a3c65c880e3686297e07f360e6b80f1219d65b0900e84e02483045022100c8ffacf92efa1dddef7e858a241af7a80adcc2489bcc325195970733b1f35fac022076f40c26023a228041a9665c5290b9918d06f03b716e4d8f6d47e79121c7eb37012102d9ba7e02d7cd7dd24302f823b3114c99da21549c663f72440dc87e8ba412120902483045022100b55545d84e43d001bbc10a981f184e7d3b98a7ed6689863716cab053b3655a2f0220537eb76a695fbe86bf020b4b6f7ae93b506d778bbd0885f0a61067616a2c8bce0121034a57f2fa2c32c9246691f6a922fb1ebdf1468792bae7eff253a99fc9f2a5023902483045022100f1d4408463dbfe257f9f778d5e9c8cdb97c8b1d395dbd2e180bc08cad306492c022002a024e19e1a406eaa24467f033659de09ab58822987281e28bb6359288337bd012103e91daa18d924eea62011ce596e15b6d683975cf724ea5bf69a8e2022c26fc12f0247304402204f1e12b923872f396e5e1a3aa94b0b2e86b4ce448f4349a017631db26d7dff8a022069899a05de2ad2bbd8e0202c56ab1025a7db9a4998eea70744e3c367d2a7eb71012103b0eee86792dbef1d4a49bc4ea32d197c8c15d27e6e0c5c33e58e409e26d4a39a0247304402201787dacdb92e0df6ad90226649f0e8321287d0bd8fddc536a297dd19b5fc103e022001fe89300a76e5b46d0e3f7e39e0ee26cc83b71d59a2a5da1dd7b13350cd0c07012103afb1e43d7ec6b7999ef0f1093069e68fe1dfe5d73fc6cfb4f7a5022f7098758c02483045022100acc1212bba0fe4fcc6c3ae5cf8e25f221f140c8444d3c08dfc53a93630ac25da02203f12982847244bd9421ef340293f3a38d2ab5d028af60769e46fcc7d81312e7e012102801bc7170efb82c490e243204d86970f15966aa3bce6a06bef5c09a83a5bfffe024830450221009c04934102402949484b21899271c3991c007b783b8efc85a3c3d24641ac7c24022006fb1895ce969d08a2cb29413e1a85427c7e85426f7a185108ca44b5a0328cb301210360248db4c7d7f76fe231998d2967104fee04df8d8da34f10101cc5523e82648c02483045022100b11fe61b393fa5dbe18ab98f65c249345b429b13f69ee2d1b1335725b24a0e73022010960cdc5565cbc81885c8ed95142435d3c202dfa5a3dc5f50f3914c106335ce0121029c878610c34c21381cda12f6f36ab88bf60f5f496c1b82c357b8ac448713e7b50247304402200ca080db069c15bbf98e1d4dff68d0aea51227ff5d17a8cf67ceae464c22bbb0022051e7331c0918cbb71bb2cef29ca62411454508a16180b0fb5df94248890840df0121028f0be0cde43ff047edbda42c91c37152449d69789eb812bb2e148e4f22472c0f0247304402201fefe258938a2c481d5a745ef3aa8d9f8124bbe7f1f8c693e2ddce4ddc9a927c02204049e0060889ede8fda975edf896c03782d71ba53feb51b04f5ae5897d7431dc012103946730b480f52a43218a9edce240e8b234790e21df5e96482703d81c3c19d3f1024730440220126a6a56dbe69af78d156626fc9cf41d6aac0c07b8b5f0f8491f68db5e89cb5002207ee6ed6f2f41da256f3c1e79679a3de6cf34cc08b940b82be14aefe7da031a6b012102801bc7170efb82c490e243204d86970f15966aa3bce6a06bef5c09a83a5bfffe024730440220363204a1586d7f13c148295122cbf9ec7939685e3cadab81d6d9e921436d21b7022044626b8c2bd4aa7c167d74bc4e9eb9d0744e29ce0ad906d78e10d6d854f23d170121037fb9c51716739bb4c146857fab5a783372f72a65987d61f3b58c74360f4328dd0247304402207925a4c2a3a6b76e10558717ee28fcb8c6fde161b9dc6382239af9f372ace99902204a58e31ce0b4a4804a42d2224331289311ded2748062c92c8aca769e81417a4c012102e18a8c235b48e41ef98265a8e07fa005d2602b96d585a61ad67168d74e7391cb02483045022100bbfe060479174a8d846b5a897526003eb2220ba307a5fee6e1e8de3e4e8b38fd02206723857301d447f67ac98a5a5c2b80ef6820e98fae213db1720f93d91161803b01210386728e2ac3ecee15f58d0505ee26f86a68f08c702941ffaf2fb7213e5026aea10247304402203a2613ae68f697eb02b5b7d18e3c4236966dac2b3a760e3021197d76e9ad4239022046f9067d3df650fcabbdfd250308c64f90757dec86f0b08813c979a42d06a6ec012102a1d7ee1cb4dc502f899aaafae0a2eb6cbf80d9a1073ae60ddcaabc3b1d1f15df02483045022100ab1bea2cc5388428fd126c7801550208701e21564bd4bd00cfd4407cfafc1acd0220508ee587f080f3c80a5c0b2175b58edd84b755e659e2135b3152044d75ebc4b501210236dd1b7f27a296447d0eb3750e1bdb2d53af50b31a72a45511dc1ec3fe7a684a19391400220603fd88f32a81e812af0187677fc0e7ac9b7fb63ca68c2d98c2afbcf99aa311ac060cdf758ae500000000020000000000220202ac05f54ef082ac98302d57d532e728653565bd55f46fcf03cacbddb168fd6c760cdf758ae5010000000000000000",
                                     partial_tx)
                tx_copy = tx_from_any(partial_tx)  # simulates moving partial txn between cosigners
                self.assertTrue(wallet_online.is_mine(wallet_online.adb.get_txin_address(tx_copy.inputs()[0])))

                self.assertEqual('ee76c0c6da87f0eb5ab4d1ae05d3942512dcd3c4c42518f9d3619e74400cfc1f', tx_copy.txid())
                self.assertEqual(tx.txid(), tx_copy.txid())

                # sign tx
                tx = wallet_offline.sign_transaction(tx_copy, password=None)
                self.assertTrue(tx.is_complete())
                self.assertEqual((1, 1), tx.signature_count())
                self.assertTrue(tx.is_segwit())
                self.assertEqual('ee76c0c6da87f0eb5ab4d1ae05d3942512dcd3c4c42518f9d3619e74400cfc1f', tx.txid())
                self.assertEqual('484e350beaa722a744bb3e2aa38de005baa8526d86536d6143e5814355acf775', tx.wtxid())

    @mock.patch.object(wallet.Abstract_Wallet, 'save_db')
    async def test_offline_signing_beyond_gap_limit(self, mock_save_db):
        wallet_offline = WalletIntegrityHelper.create_standard_wallet(
            # bip39: "qwe", der: m/84'/1'/0'
            keystore.from_xprv('vprv9K9hbuA23Bidgj1KRSHUZMa59jJLeZBpXPVn4RP7sBLArNhZxJjw4AX7aQmVTErDt4YFC11ptMLjbwxgrsH8GLQ1cx77KggWeVPeDBjr9xM'),
            gap_limit=1,  # gap limit of offline wallet intentionally set too low
            config=self.config
        )
        wallet_online = WalletIntegrityHelper.create_standard_wallet(
            keystore.from_xpub('vpub5Y941QgusZGvuD5nXTpUvVWohm8q41uftcRNronjRWs9jB2iVr4BbxqbRfAoQjWHgJtDCQEXChgfsPbEuBnidtkFztZSD3zDKTrtwXa2LCa'),
            gap_limit=4,
            config=self.config
        )

        # bootstrap wallet_online
        funding_tx = Transaction('01000000000116e9c9dac2651672316aab3b9553257b6942c5f762c5d795776d9cfa504f183c000000000000fdffffff8085019852fada9da84b58dcf753d292dde314a19f5a5527f6588fa2566142130000000000fdffffffa4154a48db20ce538b28722a89c6b578bd5b5d60d6d7b52323976339e39405230000000000fdffffff0b5ef43f843a96364aebd708e25ea1bdcf2c7df7d0d995560b8b1be5f357b64f0100000000fdffffffd41dfe1199c76fdb3f20e9947ea31136d032d9da48c5e45d85c8f440e2351a510100000000fdffffff5bd015d17e4a1837b01c24ebb4a6b394e3da96a85442bd7dc6abddfbf16f20510000000000fdffffff13a3e7f80b1bd46e38f2abc9e2f335c18a4b0af1778133c7f1c3caae9504345c0200000000fdffffffdf4fc1ab21bca69d18544ddb10a913cd952dbc730ab3d236dd9471445ff405680100000000fdffffffe0424d78a30d5e60ac6b26e2274d7d6e7c6b78fe0b49bdc3ac4dd2147c9535750100000000fdffffff7ab6dd6b3c0d44b0fef0fdc9ab0ad6eee23eef799eee29c005d52bc4461998760000000000fdffffff48a77e5053a21acdf4f235ce00c82c9bc1704700f54d217f6a30704711b9737d0000000000fdffffff86918b39c1d9bb6f34d9b082182f73cedd15504331164dc2b186e95c568ccb870000000000fdffffff15a847356cbb44be67f345965bb3f2589e2fec1c9a0ada21fd28225dcc602e8f0100000000fdffffff9a2875297f81dfd3b77426d63f621db350c270cc28c634ad86b9969ee33ac6960000000000fdffffffd6eeb1d1833e00967083d1ab86fa5a2e44355bd613d9277135240fe6f60148a20100000000fdffffffd8a6e5a9b68a65ff88220ca33e36faf6f826ae8c5c8a13fe818a5e63828b68a40100000000fdffffff73aab8471f82092e45ed1b1afeffdb49ea1ec74ce4853f971812f6a72a7e85aa0000000000fdffffffacd6459dec7c3c51048eb112630da756f5d4cb4752b8d39aa325407ae0885cba0000000000fdffffff1eddd5e13bef1aba1ff151762b5860837daa9b39db1eae8ea8227c81a5a1c8ba0000000000fdffffff67a096ff7c343d39e96929798097f6d7a61156bbdb905fbe534ba36f273271d40100000000fdffffff109a671eb7daf6dcd07c0ceff99f2de65864ab36d64fb3a890bab951569adeee0100000000fdffffff4f1bdc64da8056d08f79db7f5348d1de55946e57aa7c8279499c703889b6e0fd0200000000fdffffff042f280000000000001600149c756aa33f4f89418b33872a973274b5445c727b80969800000000001600146c540c1c9f546004539f45318b8d9f4d7b4857ef80969800000000001976a91422a6daa4a7b695c8a2dd104d47c5dc73d655c96f88ac809698000000000017a914a6885437e0762013facbda93894202a0fe86e35f8702473044022075ef5f04d7a63347064938e15a0c74277a79e5c9d32a26e39e8a517a44d565cc022015246790fb5b29c9bf3eded1b95699b1635bcfc6d521886fddf1135ba1b988ec012102801bc7170efb82c490e243204d86970f15966aa3bce6a06bef5c09a83a5bfffe02473044022061aa9b0d9649ffd7259bc54b35f678565dbbe11507d348dd8885522eaf1fa70c02202cc79de09e8e63e8d57fde6ef66c079ddac4d9828e1936a9db833d4c142615c3012103a8f58fc1f5625f18293403104874f2d38c9279f777e512570e4199c7d292b81b0247304402207744dc1ab0bf77c081b58540c4321d090c0a24a32742a361aa55ad86f0c7c24e02201a9b0dd78b63b495ab5a0b5b161c54cb085d70683c90e188bb4dc2e41e142f6601210361fb354f8259abfcbfbdda36b7cb4c3b05a3ca3d68dd391fd8376e920d93870d0247304402204803e423c321acc6c12cb0ebf196d2906842fdfed6de977cc78277052ee5f15002200634670c1dc25e6b1787a65d3e09c8e6bb0340238d90b9d98887e8fd53944e080121031104c60d027123bf8676bcaefaa66c001a0d3d379dc4a9492a567a9e1004452d02473044022050e4b5348d30011a22b6ae8b43921d29249d88ea71b1fbaa2d9c22dfdef58b7002201c5d5e143aa8835454f61b0742226ebf8cd466bcc2cdcb1f77b92e473d3b13190121030496b9d49aa8efece4f619876c60a77d2c0dc846390ecdc5d9acbfa1bb3128760247304402204d6a9b986e1a0e3473e8aef84b3eb7052442a76dfd7631e35377f141496a55490220131ab342853c01e31f111436f8461e28bc95883b871ca0e01b5f57146e79d7bb012103262ffbc88e25296056a3c65c880e3686297e07f360e6b80f1219d65b0900e84e02483045022100c8ffacf92efa1dddef7e858a241af7a80adcc2489bcc325195970733b1f35fac022076f40c26023a228041a9665c5290b9918d06f03b716e4d8f6d47e79121c7eb37012102d9ba7e02d7cd7dd24302f823b3114c99da21549c663f72440dc87e8ba412120902483045022100b55545d84e43d001bbc10a981f184e7d3b98a7ed6689863716cab053b3655a2f0220537eb76a695fbe86bf020b4b6f7ae93b506d778bbd0885f0a61067616a2c8bce0121034a57f2fa2c32c9246691f6a922fb1ebdf1468792bae7eff253a99fc9f2a5023902483045022100f1d4408463dbfe257f9f778d5e9c8cdb97c8b1d395dbd2e180bc08cad306492c022002a024e19e1a406eaa24467f033659de09ab58822987281e28bb6359288337bd012103e91daa18d924eea62011ce596e15b6d683975cf724ea5bf69a8e2022c26fc12f0247304402204f1e12b923872f396e5e1a3aa94b0b2e86b4ce448f4349a017631db26d7dff8a022069899a05de2ad2bbd8e0202c56ab1025a7db9a4998eea70744e3c367d2a7eb71012103b0eee86792dbef1d4a49bc4ea32d197c8c15d27e6e0c5c33e58e409e26d4a39a0247304402201787dacdb92e0df6ad90226649f0e8321287d0bd8fddc536a297dd19b5fc103e022001fe89300a76e5b46d0e3f7e39e0ee26cc83b71d59a2a5da1dd7b13350cd0c07012103afb1e43d7ec6b7999ef0f1093069e68fe1dfe5d73fc6cfb4f7a5022f7098758c02483045022100acc1212bba0fe4fcc6c3ae5cf8e25f221f140c8444d3c08dfc53a93630ac25da02203f12982847244bd9421ef340293f3a38d2ab5d028af60769e46fcc7d81312e7e012102801bc7170efb82c490e243204d86970f15966aa3bce6a06bef5c09a83a5bfffe024830450221009c04934102402949484b21899271c3991c007b783b8efc85a3c3d24641ac7c24022006fb1895ce969d08a2cb29413e1a85427c7e85426f7a185108ca44b5a0328cb301210360248db4c7d7f76fe231998d2967104fee04df8d8da34f10101cc5523e82648c02483045022100b11fe61b393fa5dbe18ab98f65c249345b429b13f69ee2d1b1335725b24a0e73022010960cdc5565cbc81885c8ed95142435d3c202dfa5a3dc5f50f3914c106335ce0121029c878610c34c21381cda12f6f36ab88bf60f5f496c1b82c357b8ac448713e7b50247304402200ca080db069c15bbf98e1d4dff68d0aea51227ff5d17a8cf67ceae464c22bbb0022051e7331c0918cbb71bb2cef29ca62411454508a16180b0fb5df94248890840df0121028f0be0cde43ff047edbda42c91c37152449d69789eb812bb2e148e4f22472c0f0247304402201fefe258938a2c481d5a745ef3aa8d9f8124bbe7f1f8c693e2ddce4ddc9a927c02204049e0060889ede8fda975edf896c03782d71ba53feb51b04f5ae5897d7431dc012103946730b480f52a43218a9edce240e8b234790e21df5e96482703d81c3c19d3f1024730440220126a6a56dbe69af78d156626fc9cf41d6aac0c07b8b5f0f8491f68db5e89cb5002207ee6ed6f2f41da256f3c1e79679a3de6cf34cc08b940b82be14aefe7da031a6b012102801bc7170efb82c490e243204d86970f15966aa3bce6a06bef5c09a83a5bfffe024730440220363204a1586d7f13c148295122cbf9ec7939685e3cadab81d6d9e921436d21b7022044626b8c2bd4aa7c167d74bc4e9eb9d0744e29ce0ad906d78e10d6d854f23d170121037fb9c51716739bb4c146857fab5a783372f72a65987d61f3b58c74360f4328dd0247304402207925a4c2a3a6b76e10558717ee28fcb8c6fde161b9dc6382239af9f372ace99902204a58e31ce0b4a4804a42d2224331289311ded2748062c92c8aca769e81417a4c012102e18a8c235b48e41ef98265a8e07fa005d2602b96d585a61ad67168d74e7391cb02483045022100bbfe060479174a8d846b5a897526003eb2220ba307a5fee6e1e8de3e4e8b38fd02206723857301d447f67ac98a5a5c2b80ef6820e98fae213db1720f93d91161803b01210386728e2ac3ecee15f58d0505ee26f86a68f08c702941ffaf2fb7213e5026aea10247304402203a2613ae68f697eb02b5b7d18e3c4236966dac2b3a760e3021197d76e9ad4239022046f9067d3df650fcabbdfd250308c64f90757dec86f0b08813c979a42d06a6ec012102a1d7ee1cb4dc502f899aaafae0a2eb6cbf80d9a1073ae60ddcaabc3b1d1f15df02483045022100ab1bea2cc5388428fd126c7801550208701e21564bd4bd00cfd4407cfafc1acd0220508ee587f080f3c80a5c0b2175b58edd84b755e659e2135b3152044d75ebc4b501210236dd1b7f27a296447d0eb3750e1bdb2d53af50b31a72a45511dc1ec3fe7a684a19391400')
        funding_txid = funding_tx.txid()
        self.assertEqual('98574bc5f6e75769eb0c93d41453cc1dfbd15c14e63cc3c42f37cdbd08858762', funding_txid)
        wallet_online.adb.receive_tx_callback(funding_tx, TX_HEIGHT_UNCONFIRMED)

        # create unsigned tx
        outputs = [PartialTxOutput.from_address_and_value('tb1qp0mv2sxsyxxfj5gl0332f9uyez93su9cf26757', 2500000)]
        tx = wallet_online.create_transaction(outputs=outputs, password=None, fee=5000, rbf=True)
        tx.locktime = 1325341
        tx.version = 1

        self.assertFalse(tx.is_complete())
        self.assertTrue(tx.is_segwit())
        self.assertEqual(1, len(tx.inputs()))
        partial_tx = tx.serialize_as_bytes().hex()
        self.assertEqual("70736274ff010071010000000162878508bdcd372fc4c33ce6145cd1fb1dcc5314d4930ceb6957e7f6c54b57980100000000fdffffff02a0252600000000001600140bf6c540d0218c99511f7c62a49784c88b1870b8585d7200000000001600145543fe1a1364b806b27a5c9dc92ac9bbf0d42aa31d3914000001011f80969800000000001600146c540c1c9f546004539f45318b8d9f4d7b4857ef0100fd4c0d01000000000116e9c9dac2651672316aab3b9553257b6942c5f762c5d795776d9cfa504f183c000000000000fdffffff8085019852fada9da84b58dcf753d292dde314a19f5a5527f6588fa2566142130000000000fdffffffa4154a48db20ce538b28722a89c6b578bd5b5d60d6d7b52323976339e39405230000000000fdffffff0b5ef43f843a96364aebd708e25ea1bdcf2c7df7d0d995560b8b1be5f357b64f0100000000fdffffffd41dfe1199c76fdb3f20e9947ea31136d032d9da48c5e45d85c8f440e2351a510100000000fdffffff5bd015d17e4a1837b01c24ebb4a6b394e3da96a85442bd7dc6abddfbf16f20510000000000fdffffff13a3e7f80b1bd46e38f2abc9e2f335c18a4b0af1778133c7f1c3caae9504345c0200000000fdffffffdf4fc1ab21bca69d18544ddb10a913cd952dbc730ab3d236dd9471445ff405680100000000fdffffffe0424d78a30d5e60ac6b26e2274d7d6e7c6b78fe0b49bdc3ac4dd2147c9535750100000000fdffffff7ab6dd6b3c0d44b0fef0fdc9ab0ad6eee23eef799eee29c005d52bc4461998760000000000fdffffff48a77e5053a21acdf4f235ce00c82c9bc1704700f54d217f6a30704711b9737d0000000000fdffffff86918b39c1d9bb6f34d9b082182f73cedd15504331164dc2b186e95c568ccb870000000000fdffffff15a847356cbb44be67f345965bb3f2589e2fec1c9a0ada21fd28225dcc602e8f0100000000fdffffff9a2875297f81dfd3b77426d63f621db350c270cc28c634ad86b9969ee33ac6960000000000fdffffffd6eeb1d1833e00967083d1ab86fa5a2e44355bd613d9277135240fe6f60148a20100000000fdffffffd8a6e5a9b68a65ff88220ca33e36faf6f826ae8c5c8a13fe818a5e63828b68a40100000000fdffffff73aab8471f82092e45ed1b1afeffdb49ea1ec74ce4853f971812f6a72a7e85aa0000000000fdffffffacd6459dec7c3c51048eb112630da756f5d4cb4752b8d39aa325407ae0885cba0000000000fdffffff1eddd5e13bef1aba1ff151762b5860837daa9b39db1eae8ea8227c81a5a1c8ba0000000000fdffffff67a096ff7c343d39e96929798097f6d7a61156bbdb905fbe534ba36f273271d40100000000fdffffff109a671eb7daf6dcd07c0ceff99f2de65864ab36d64fb3a890bab951569adeee0100000000fdffffff4f1bdc64da8056d08f79db7f5348d1de55946e57aa7c8279499c703889b6e0fd0200000000fdffffff042f280000000000001600149c756aa33f4f89418b33872a973274b5445c727b80969800000000001600146c540c1c9f546004539f45318b8d9f4d7b4857ef80969800000000001976a91422a6daa4a7b695c8a2dd104d47c5dc73d655c96f88ac809698000000000017a914a6885437e0762013facbda93894202a0fe86e35f8702473044022075ef5f04d7a63347064938e15a0c74277a79e5c9d32a26e39e8a517a44d565cc022015246790fb5b29c9bf3eded1b95699b1635bcfc6d521886fddf1135ba1b988ec012102801bc7170efb82c490e243204d86970f15966aa3bce6a06bef5c09a83a5bfffe02473044022061aa9b0d9649ffd7259bc54b35f678565dbbe11507d348dd8885522eaf1fa70c02202cc79de09e8e63e8d57fde6ef66c079ddac4d9828e1936a9db833d4c142615c3012103a8f58fc1f5625f18293403104874f2d38c9279f777e512570e4199c7d292b81b0247304402207744dc1ab0bf77c081b58540c4321d090c0a24a32742a361aa55ad86f0c7c24e02201a9b0dd78b63b495ab5a0b5b161c54cb085d70683c90e188bb4dc2e41e142f6601210361fb354f8259abfcbfbdda36b7cb4c3b05a3ca3d68dd391fd8376e920d93870d0247304402204803e423c321acc6c12cb0ebf196d2906842fdfed6de977cc78277052ee5f15002200634670c1dc25e6b1787a65d3e09c8e6bb0340238d90b9d98887e8fd53944e080121031104c60d027123bf8676bcaefaa66c001a0d3d379dc4a9492a567a9e1004452d02473044022050e4b5348d30011a22b6ae8b43921d29249d88ea71b1fbaa2d9c22dfdef58b7002201c5d5e143aa8835454f61b0742226ebf8cd466bcc2cdcb1f77b92e473d3b13190121030496b9d49aa8efece4f619876c60a77d2c0dc846390ecdc5d9acbfa1bb3128760247304402204d6a9b986e1a0e3473e8aef84b3eb7052442a76dfd7631e35377f141496a55490220131ab342853c01e31f111436f8461e28bc95883b871ca0e01b5f57146e79d7bb012103262ffbc88e25296056a3c65c880e3686297e07f360e6b80f1219d65b0900e84e02483045022100c8ffacf92efa1dddef7e858a241af7a80adcc2489bcc325195970733b1f35fac022076f40c26023a228041a9665c5290b9918d06f03b716e4d8f6d47e79121c7eb37012102d9ba7e02d7cd7dd24302f823b3114c99da21549c663f72440dc87e8ba412120902483045022100b55545d84e43d001bbc10a981f184e7d3b98a7ed6689863716cab053b3655a2f0220537eb76a695fbe86bf020b4b6f7ae93b506d778bbd0885f0a61067616a2c8bce0121034a57f2fa2c32c9246691f6a922fb1ebdf1468792bae7eff253a99fc9f2a5023902483045022100f1d4408463dbfe257f9f778d5e9c8cdb97c8b1d395dbd2e180bc08cad306492c022002a024e19e1a406eaa24467f033659de09ab58822987281e28bb6359288337bd012103e91daa18d924eea62011ce596e15b6d683975cf724ea5bf69a8e2022c26fc12f0247304402204f1e12b923872f396e5e1a3aa94b0b2e86b4ce448f4349a017631db26d7dff8a022069899a05de2ad2bbd8e0202c56ab1025a7db9a4998eea70744e3c367d2a7eb71012103b0eee86792dbef1d4a49bc4ea32d197c8c15d27e6e0c5c33e58e409e26d4a39a0247304402201787dacdb92e0df6ad90226649f0e8321287d0bd8fddc536a297dd19b5fc103e022001fe89300a76e5b46d0e3f7e39e0ee26cc83b71d59a2a5da1dd7b13350cd0c07012103afb1e43d7ec6b7999ef0f1093069e68fe1dfe5d73fc6cfb4f7a5022f7098758c02483045022100acc1212bba0fe4fcc6c3ae5cf8e25f221f140c8444d3c08dfc53a93630ac25da02203f12982847244bd9421ef340293f3a38d2ab5d028af60769e46fcc7d81312e7e012102801bc7170efb82c490e243204d86970f15966aa3bce6a06bef5c09a83a5bfffe024830450221009c04934102402949484b21899271c3991c007b783b8efc85a3c3d24641ac7c24022006fb1895ce969d08a2cb29413e1a85427c7e85426f7a185108ca44b5a0328cb301210360248db4c7d7f76fe231998d2967104fee04df8d8da34f10101cc5523e82648c02483045022100b11fe61b393fa5dbe18ab98f65c249345b429b13f69ee2d1b1335725b24a0e73022010960cdc5565cbc81885c8ed95142435d3c202dfa5a3dc5f50f3914c106335ce0121029c878610c34c21381cda12f6f36ab88bf60f5f496c1b82c357b8ac448713e7b50247304402200ca080db069c15bbf98e1d4dff68d0aea51227ff5d17a8cf67ceae464c22bbb0022051e7331c0918cbb71bb2cef29ca62411454508a16180b0fb5df94248890840df0121028f0be0cde43ff047edbda42c91c37152449d69789eb812bb2e148e4f22472c0f0247304402201fefe258938a2c481d5a745ef3aa8d9f8124bbe7f1f8c693e2ddce4ddc9a927c02204049e0060889ede8fda975edf896c03782d71ba53feb51b04f5ae5897d7431dc012103946730b480f52a43218a9edce240e8b234790e21df5e96482703d81c3c19d3f1024730440220126a6a56dbe69af78d156626fc9cf41d6aac0c07b8b5f0f8491f68db5e89cb5002207ee6ed6f2f41da256f3c1e79679a3de6cf34cc08b940b82be14aefe7da031a6b012102801bc7170efb82c490e243204d86970f15966aa3bce6a06bef5c09a83a5bfffe024730440220363204a1586d7f13c148295122cbf9ec7939685e3cadab81d6d9e921436d21b7022044626b8c2bd4aa7c167d74bc4e9eb9d0744e29ce0ad906d78e10d6d854f23d170121037fb9c51716739bb4c146857fab5a783372f72a65987d61f3b58c74360f4328dd0247304402207925a4c2a3a6b76e10558717ee28fcb8c6fde161b9dc6382239af9f372ace99902204a58e31ce0b4a4804a42d2224331289311ded2748062c92c8aca769e81417a4c012102e18a8c235b48e41ef98265a8e07fa005d2602b96d585a61ad67168d74e7391cb02483045022100bbfe060479174a8d846b5a897526003eb2220ba307a5fee6e1e8de3e4e8b38fd02206723857301d447f67ac98a5a5c2b80ef6820e98fae213db1720f93d91161803b01210386728e2ac3ecee15f58d0505ee26f86a68f08c702941ffaf2fb7213e5026aea10247304402203a2613ae68f697eb02b5b7d18e3c4236966dac2b3a760e3021197d76e9ad4239022046f9067d3df650fcabbdfd250308c64f90757dec86f0b08813c979a42d06a6ec012102a1d7ee1cb4dc502f899aaafae0a2eb6cbf80d9a1073ae60ddcaabc3b1d1f15df02483045022100ab1bea2cc5388428fd126c7801550208701e21564bd4bd00cfd4407cfafc1acd0220508ee587f080f3c80a5c0b2175b58edd84b755e659e2135b3152044d75ebc4b501210236dd1b7f27a296447d0eb3750e1bdb2d53af50b31a72a45511dc1ec3fe7a684a19391400220603fd88f32a81e812af0187677fc0e7ac9b7fb63ca68c2d98c2afbcf99aa311ac060cdf758ae500000000020000000000220202ac05f54ef082ac98302d57d532e728653565bd55f46fcf03cacbddb168fd6c760cdf758ae5010000000000000000",
                         partial_tx)
        tx_copy = tx_from_any(partial_tx)  # simulates moving partial txn between cosigners
        self.assertTrue(wallet_online.is_mine(wallet_online.adb.get_txin_address(tx_copy.inputs()[0])))

        self.assertEqual('ee76c0c6da87f0eb5ab4d1ae05d3942512dcd3c4c42518f9d3619e74400cfc1f', tx_copy.txid())
        self.assertEqual(tx.txid(), tx_copy.txid())

        # sign tx
        tx = wallet_offline.sign_transaction(tx_copy, password=None)
        self.assertTrue(tx.is_complete())
        self.assertTrue(tx.is_segwit())
        self.assertEqual('ee76c0c6da87f0eb5ab4d1ae05d3942512dcd3c4c42518f9d3619e74400cfc1f', tx.txid())
        self.assertEqual('484e350beaa722a744bb3e2aa38de005baa8526d86536d6143e5814355acf775', tx.wtxid())

    @mock.patch.object(wallet.Abstract_Wallet, 'save_db')
    async def test_signing_where_offline_ks_does_not_have_keyorigin_but_psbt_contains_it(self, mock_save_db):
        # keystore has intermediate xprv without root fp; tx contains root fp and full path.
        # tx has input with key beyond gap limit
        wallet_offline = WalletIntegrityHelper.create_standard_wallet(
            # bip39 seed: "brave scare company drastic consider confirm grow differ alter wide olympic utility"
            # der: m/84'/1'/0'
            keystore.from_xprv('vprv9KXDgRXYp3WCozCS3bMehASe2cJhY28DihCZ3KuyiTTjngopkfRC9QkH1SUREyCvnV7TSD6EgEHTTYa5yod7ZveBhVReEU1uDgfVASFqLNw'),
            gap_limit=4,
            config=self.config
        )

        tx = tx_from_any('70736274ff01005202000000017b748828553b1127b86674e71ad0cd4a2e5e8baeab8792a3c3263f7ea0ba86500000000000fdffffff01ad16010000000000160014d74b54300bc0d4b6e8f506fe540b47ce0da38b4a08f21c00000100bf0200000000010163a419b779be17167c54ff3acb1205e5347fbd72963f89fb1d66b5cf09f329c90000000000fdffffff011b17010000000000160014ed420532f0c33477b9b3fbb57431b4a1adce99c90247304402204e4ad4992fa8798e3b595d17c59961b905ca71c32dc3ba910ae14f139259ffbe02206ee2281f21499e46aa77f4bec2edce3674fea529d9dd340439365c2232bad35701210334080358ffdac08f83d6800a8e477e3512ad5c39ede553089db8c4bbe16f59aad7f11c00220602d137f257a96cbc58c7e60f2085cd65a311e242459e23d1efbed77dd8f372513818cc2bdaaa540000800100008000000080000000001e000000002202030671d324eeba0f85499a8749f783a4883103d23f5dedbe048391ff18c3da067818cc2bdaaa540000800100008000000080000000000100000000')
        self.assertEqual('065b6e0a5731107641828337f5e000c9ddd94a12d074708643b0bca517374c6a', tx.txid())

        # sign tx
        tx = wallet_offline.sign_transaction(tx, password=None)
        self.assertTrue(tx.is_complete())
        self.assertEqual('020000000001017b748828553b1127b86674e71ad0cd4a2e5e8baeab8792a3c3263f7ea0ba86500000000000fdffffff01ad16010000000000160014d74b54300bc0d4b6e8f506fe540b47ce0da38b4a0247304402203098741bf4d4f956e96f2706a517a1c0a63f67a242a50d155fbc56ad0bbac8b102207e535391c03bdab641f3205762311c1e6648b3459681e53d68fa44e63604a7f6012102d137f257a96cbc58c7e60f2085cd65a311e242459e23d1efbed77dd8f372513808f21c00',
                         str(tx))

    @mock.patch.object(wallet.Abstract_Wallet, 'save_db')
    async def test_sending_offline_wif_online_addr_p2pkh(self, mock_save_db):  # compressed pubkey
        wallet_offline = WalletIntegrityHelper.create_imported_wallet(privkeys=True, config=self.config)
        wallet_offline.import_private_key('p2pkh:cQDxbmQfwRV3vP1mdnVHq37nJekHLsuD3wdSQseBRA2ct4MFk5Pq', password=None)
        wallet_online = WalletIntegrityHelper.create_imported_wallet(privkeys=False, config=self.config)
        wallet_online.import_address('mg2jk6S5WGDhUPA8mLSxDLWpUoQnX1zzoG')

        # bootstrap wallet_online
        funding_tx = Transaction('01000000000101197a89cff51096b9dd4214cdee0eb90cb27a25477e739521d728a679724042730100000000fdffffff048096980000000000160014dab37af8fefbbb31887a0a5f9b2698f4a7b45f6a80969800000000001976a91405a20074ef7eb42c7c6fcd4f499faa699742783288ac809698000000000017a914b808938a8007bc54509cd946944c479c0fa6554f87131b2c0400000000160014a04dfdb9a9aeac3b3fada6f43c2a66886186e2440247304402204f5dbb9dda65eab26179f1ca7c37c8baf028153815085dd1bbb2b826296e3b870220379fcd825742d6e2bdff772f347b629047824f289a5499a501033f6c3495594901210363c9c98740fe0455c646215cea9b13807b758791c8af7b74e62968bef57ff8ae1e391400')
        funding_txid = funding_tx.txid()
        self.assertEqual('0a08ea26a49e2b80f253796d605b69e2d0403fac64bdf6f7db82ada4b7bb6b62', funding_txid)
        wallet_online.adb.receive_tx_callback(funding_tx, TX_HEIGHT_UNCONFIRMED)

        # create unsigned tx
        outputs = [PartialTxOutput.from_address_and_value('tb1quk7ahlhr3qmjndy0uvu9y9hxfesrtahtta9ghm', 2500000)]
        tx = wallet_online.create_transaction(outputs=outputs, password=None, fee=5000, rbf=True)
        tx.locktime = 1325340
        tx.version = 1

        self.assertFalse(tx.is_complete())
        self.assertEqual(1, len(tx.inputs()))
        partial_tx = tx.serialize_as_bytes().hex()
        self.assertEqual("70736274ff0100740100000001626bbbb7a4ad82dbf7f6bd64ac3f40d0e2695b606d7953f2802b9ea426ea080a0100000000fdffffff02a025260000000000160014e5bddbfee3883729b48fe3385216e64e6035f6eb585d7200000000001976a91405a20074ef7eb42c7c6fcd4f499faa699742783288ac1c391400000100fd200101000000000101197a89cff51096b9dd4214cdee0eb90cb27a25477e739521d728a679724042730100000000fdffffff048096980000000000160014dab37af8fefbbb31887a0a5f9b2698f4a7b45f6a80969800000000001976a91405a20074ef7eb42c7c6fcd4f499faa699742783288ac809698000000000017a914b808938a8007bc54509cd946944c479c0fa6554f87131b2c0400000000160014a04dfdb9a9aeac3b3fada6f43c2a66886186e2440247304402204f5dbb9dda65eab26179f1ca7c37c8baf028153815085dd1bbb2b826296e3b870220379fcd825742d6e2bdff772f347b629047824f289a5499a501033f6c3495594901210363c9c98740fe0455c646215cea9b13807b758791c8af7b74e62968bef57ff8ae1e391400000000",
                         partial_tx)
        tx_copy = tx_from_any(partial_tx)  # simulates moving partial txn between cosigners
        self.assertTrue(wallet_online.is_mine(wallet_online.adb.get_txin_address(tx_copy.inputs()[0])))

        self.assertEqual(None, tx_copy.txid())  # not segwit
        self.assertEqual(tx.txid(), tx_copy.txid())

        # sign tx
        tx = wallet_offline.sign_transaction(tx_copy, password=None)
        self.assertTrue(tx.is_complete())
        self.assertFalse(tx.is_segwit())
        self.assertEqual('e56da664631b8c666c6df38ec80c954c4ac3c4f56f040faf0070e4681e937fc4', tx.txid())
        self.assertEqual('e56da664631b8c666c6df38ec80c954c4ac3c4f56f040faf0070e4681e937fc4', tx.wtxid())

    @mock.patch.object(wallet.Abstract_Wallet, 'save_db')
    async def test_sending_offline_wif_online_addr_p2wpkh_p2sh(self, mock_save_db):
        wallet_offline = WalletIntegrityHelper.create_imported_wallet(privkeys=True, config=self.config)
        wallet_offline.import_private_key('p2wpkh-p2sh:cU9hVzhpvfn91u2zTVn8uqF2ymS7ucYH8V5TmsTDmuyMHgRk9WsJ', password=None)
        wallet_online = WalletIntegrityHelper.create_imported_wallet(privkeys=False, config=self.config)
        wallet_online.import_address('2NA2JbUVK7HGWUCK5RXSVNHrkgUYF8d9zV8')

        # bootstrap wallet_online
        funding_tx = Transaction('01000000000101197a89cff51096b9dd4214cdee0eb90cb27a25477e739521d728a679724042730100000000fdffffff048096980000000000160014dab37af8fefbbb31887a0a5f9b2698f4a7b45f6a80969800000000001976a91405a20074ef7eb42c7c6fcd4f499faa699742783288ac809698000000000017a914b808938a8007bc54509cd946944c479c0fa6554f87131b2c0400000000160014a04dfdb9a9aeac3b3fada6f43c2a66886186e2440247304402204f5dbb9dda65eab26179f1ca7c37c8baf028153815085dd1bbb2b826296e3b870220379fcd825742d6e2bdff772f347b629047824f289a5499a501033f6c3495594901210363c9c98740fe0455c646215cea9b13807b758791c8af7b74e62968bef57ff8ae1e391400')
        funding_txid = funding_tx.txid()
        self.assertEqual('0a08ea26a49e2b80f253796d605b69e2d0403fac64bdf6f7db82ada4b7bb6b62', funding_txid)
        wallet_online.adb.receive_tx_callback(funding_tx, TX_HEIGHT_UNCONFIRMED)

        # create unsigned tx
        outputs = [PartialTxOutput.from_address_and_value('tb1quk7ahlhr3qmjndy0uvu9y9hxfesrtahtta9ghm', 2500000)]
        tx = wallet_online.create_transaction(outputs=outputs, password=None, fee=5000, rbf=True)
        tx.locktime = 1325340
        tx.version = 1

        self.assertFalse(tx.is_complete())
        self.assertEqual(1, len(tx.inputs()))
        partial_tx = tx.serialize_as_bytes().hex()
        self.assertEqual("70736274ff0100720100000001626bbbb7a4ad82dbf7f6bd64ac3f40d0e2695b606d7953f2802b9ea426ea080a0200000000fdffffff02a025260000000000160014e5bddbfee3883729b48fe3385216e64e6035f6eb585d72000000000017a914b808938a8007bc54509cd946944c479c0fa6554f871c391400000100fd200101000000000101197a89cff51096b9dd4214cdee0eb90cb27a25477e739521d728a679724042730100000000fdffffff048096980000000000160014dab37af8fefbbb31887a0a5f9b2698f4a7b45f6a80969800000000001976a91405a20074ef7eb42c7c6fcd4f499faa699742783288ac809698000000000017a914b808938a8007bc54509cd946944c479c0fa6554f87131b2c0400000000160014a04dfdb9a9aeac3b3fada6f43c2a66886186e2440247304402204f5dbb9dda65eab26179f1ca7c37c8baf028153815085dd1bbb2b826296e3b870220379fcd825742d6e2bdff772f347b629047824f289a5499a501033f6c3495594901210363c9c98740fe0455c646215cea9b13807b758791c8af7b74e62968bef57ff8ae1e391400000000",
                         partial_tx)
        tx_copy = tx_from_any(partial_tx)  # simulates moving partial txn between cosigners
        self.assertTrue(wallet_online.is_mine(wallet_online.adb.get_txin_address(tx_copy.inputs()[0])))

        self.assertEqual(None, tx_copy.txid())  # redeem script not available
        self.assertEqual(tx.txid(), tx_copy.txid())

        # sign tx
        tx = wallet_offline.sign_transaction(tx_copy, password=None)
        self.assertEqual(
            "sh(wpkh(03845818239fe468a9e7c7ae1a3d3653a8333f89ff316a771a3acf6854b4d8c6db))",
            tx.inputs()[0].script_descriptor.to_string_no_checksum())
        self.assertTrue(tx.is_complete())
        self.assertTrue(tx.is_segwit())
        self.assertEqual('7642816d051aa3b333b6564bb6e44fe3a5885bfe7db9860dfbc9973a5c9a6562', tx.txid())
        self.assertEqual('9bb9949974954613945756c48ca5525cd5cba1b667ccb10c7a53e1ed076a1117', tx.wtxid())

    @mock.patch.object(wallet.Abstract_Wallet, 'save_db')
    async def test_sending_offline_wif_online_addr_p2wpkh(self, mock_save_db):
        wallet_offline = WalletIntegrityHelper.create_imported_wallet(privkeys=True, config=self.config)
        wallet_offline.import_private_key('p2wpkh:cPuQzcNEgbeYZ5at9VdGkCwkPA9r34gvEVJjuoz384rTfYpahfe7', password=None)
        wallet_online = WalletIntegrityHelper.create_imported_wallet(privkeys=False, config=self.config)
        wallet_online.import_address('tb1qm2eh4787lwanrzr6pf0ekf5c7jnmghm2y9k529')

        # bootstrap wallet_online
        funding_tx = Transaction('01000000000101197a89cff51096b9dd4214cdee0eb90cb27a25477e739521d728a679724042730100000000fdffffff048096980000000000160014dab37af8fefbbb31887a0a5f9b2698f4a7b45f6a80969800000000001976a91405a20074ef7eb42c7c6fcd4f499faa699742783288ac809698000000000017a914b808938a8007bc54509cd946944c479c0fa6554f87131b2c0400000000160014a04dfdb9a9aeac3b3fada6f43c2a66886186e2440247304402204f5dbb9dda65eab26179f1ca7c37c8baf028153815085dd1bbb2b826296e3b870220379fcd825742d6e2bdff772f347b629047824f289a5499a501033f6c3495594901210363c9c98740fe0455c646215cea9b13807b758791c8af7b74e62968bef57ff8ae1e391400')
        funding_txid = funding_tx.txid()
        self.assertEqual('0a08ea26a49e2b80f253796d605b69e2d0403fac64bdf6f7db82ada4b7bb6b62', funding_txid)
        wallet_online.adb.receive_tx_callback(funding_tx, TX_HEIGHT_UNCONFIRMED)

        # create unsigned tx
        outputs = [PartialTxOutput.from_address_and_value('tb1quk7ahlhr3qmjndy0uvu9y9hxfesrtahtta9ghm', 2500000)]
        tx = wallet_online.create_transaction(outputs=outputs, password=None, fee=5000, rbf=True)
        tx.locktime = 1325340
        tx.version = 1

        self.assertFalse(tx.is_complete())
        self.assertEqual(1, len(tx.inputs()))
        partial_tx = tx.serialize_as_bytes().hex()
        self.assertEqual("70736274ff0100710100000001626bbbb7a4ad82dbf7f6bd64ac3f40d0e2695b606d7953f2802b9ea426ea080a0000000000fdffffff02a025260000000000160014e5bddbfee3883729b48fe3385216e64e6035f6eb585d720000000000160014dab37af8fefbbb31887a0a5f9b2698f4a7b45f6a1c3914000001011f8096980000000000160014dab37af8fefbbb31887a0a5f9b2698f4a7b45f6a0100fd200101000000000101197a89cff51096b9dd4214cdee0eb90cb27a25477e739521d728a679724042730100000000fdffffff048096980000000000160014dab37af8fefbbb31887a0a5f9b2698f4a7b45f6a80969800000000001976a91405a20074ef7eb42c7c6fcd4f499faa699742783288ac809698000000000017a914b808938a8007bc54509cd946944c479c0fa6554f87131b2c0400000000160014a04dfdb9a9aeac3b3fada6f43c2a66886186e2440247304402204f5dbb9dda65eab26179f1ca7c37c8baf028153815085dd1bbb2b826296e3b870220379fcd825742d6e2bdff772f347b629047824f289a5499a501033f6c3495594901210363c9c98740fe0455c646215cea9b13807b758791c8af7b74e62968bef57ff8ae1e391400000000",
                         partial_tx)
        tx_copy = tx_from_any(partial_tx)  # simulates moving partial txn between cosigners
        self.assertTrue(wallet_online.is_mine(wallet_online.adb.get_txin_address(tx_copy.inputs()[0])))

        self.assertEqual('f8039bd85279f2b5698f15d47f2e338d067d09af391bd8a19467aa94d03f280c', tx_copy.txid())
        self.assertEqual(tx.txid(), tx_copy.txid())

        # sign tx
        tx = wallet_offline.sign_transaction(tx_copy, password=None)
        self.assertTrue(tx.is_complete())
        self.assertTrue(tx.is_segwit())
        self.assertEqual('f8039bd85279f2b5698f15d47f2e338d067d09af391bd8a19467aa94d03f280c', tx.txid())
        self.assertEqual('3b7cc3c3352bbb43ddc086487ac696e09f2863c3d9e8636721851b8008a83ffa', tx.wtxid())

    @mock.patch.object(wallet.Abstract_Wallet, 'save_db')
    async def test_sending_offline_xprv_online_addr_p2pkh(self, mock_save_db):  # compressed pubkey
        wallet_offline = WalletIntegrityHelper.create_standard_wallet(
            # bip39: "qwe", der: m/44'/1'/0'
            keystore.from_xprv('tprv8gfKwjuAaqtHgqxMh1tosAQ28XvBMkcY5NeFRA3pZMpz6MR4H4YZ3MJM4fvNPnRKeXR1Td2vQGgjorNXfo94WvT5CYDsPAqjHxSn436G1Eu'),
            gap_limit=4,
            config=self.config
        )
        wallet_online = WalletIntegrityHelper.create_imported_wallet(privkeys=False, config=self.config)
        wallet_online.import_address('mg2jk6S5WGDhUPA8mLSxDLWpUoQnX1zzoG')

        # bootstrap wallet_online
        funding_tx = Transaction('01000000000101197a89cff51096b9dd4214cdee0eb90cb27a25477e739521d728a679724042730100000000fdffffff048096980000000000160014dab37af8fefbbb31887a0a5f9b2698f4a7b45f6a80969800000000001976a91405a20074ef7eb42c7c6fcd4f499faa699742783288ac809698000000000017a914b808938a8007bc54509cd946944c479c0fa6554f87131b2c0400000000160014a04dfdb9a9aeac3b3fada6f43c2a66886186e2440247304402204f5dbb9dda65eab26179f1ca7c37c8baf028153815085dd1bbb2b826296e3b870220379fcd825742d6e2bdff772f347b629047824f289a5499a501033f6c3495594901210363c9c98740fe0455c646215cea9b13807b758791c8af7b74e62968bef57ff8ae1e391400')
        funding_txid = funding_tx.txid()
        self.assertEqual('0a08ea26a49e2b80f253796d605b69e2d0403fac64bdf6f7db82ada4b7bb6b62', funding_txid)
        wallet_online.adb.receive_tx_callback(funding_tx, TX_HEIGHT_UNCONFIRMED)

        # create unsigned tx
        outputs = [PartialTxOutput.from_address_and_value('tb1quk7ahlhr3qmjndy0uvu9y9hxfesrtahtta9ghm', 2500000)]
        tx = wallet_online.create_transaction(outputs=outputs, password=None, fee=5000, rbf=True)
        tx.locktime = 1325340
        tx.version = 1

        self.assertFalse(tx.is_complete())
        self.assertEqual(1, len(tx.inputs()))
        partial_tx = tx.serialize_as_bytes().hex()
        self.assertEqual("70736274ff0100740100000001626bbbb7a4ad82dbf7f6bd64ac3f40d0e2695b606d7953f2802b9ea426ea080a0100000000fdffffff02a025260000000000160014e5bddbfee3883729b48fe3385216e64e6035f6eb585d7200000000001976a91405a20074ef7eb42c7c6fcd4f499faa699742783288ac1c391400000100fd200101000000000101197a89cff51096b9dd4214cdee0eb90cb27a25477e739521d728a679724042730100000000fdffffff048096980000000000160014dab37af8fefbbb31887a0a5f9b2698f4a7b45f6a80969800000000001976a91405a20074ef7eb42c7c6fcd4f499faa699742783288ac809698000000000017a914b808938a8007bc54509cd946944c479c0fa6554f87131b2c0400000000160014a04dfdb9a9aeac3b3fada6f43c2a66886186e2440247304402204f5dbb9dda65eab26179f1ca7c37c8baf028153815085dd1bbb2b826296e3b870220379fcd825742d6e2bdff772f347b629047824f289a5499a501033f6c3495594901210363c9c98740fe0455c646215cea9b13807b758791c8af7b74e62968bef57ff8ae1e391400000000",
                         partial_tx)
        tx_copy = tx_from_any(partial_tx)  # simulates moving partial txn between cosigners
        self.assertTrue(wallet_online.is_mine(wallet_online.adb.get_txin_address(tx_copy.inputs()[0])))

        self.assertEqual(None, tx_copy.txid())  # not segwit
        self.assertEqual(tx.txid(), tx_copy.txid())

        # sign tx
        tx = wallet_offline.sign_transaction(tx_copy, password=None)
        self.assertEqual(
            "pkh([233d2ae4]tpubDDMN69wQjDZxaJz9afZQGa48hZS7X5oSegF2hg67yddNvqfpuTN9DqvDEp7YyVf7AzXnqBqHdLhzTAStHvsoMDDb8WoJQzNrcHgDJHVYgQF/0/1)",
            tx.inputs()[0].script_descriptor.to_string_no_checksum())
        self.assertTrue(tx.is_complete())
        self.assertFalse(tx.is_segwit())
        self.assertEqual('e56da664631b8c666c6df38ec80c954c4ac3c4f56f040faf0070e4681e937fc4', tx.txid())
        self.assertEqual('e56da664631b8c666c6df38ec80c954c4ac3c4f56f040faf0070e4681e937fc4', tx.wtxid())

    @mock.patch.object(wallet.Abstract_Wallet, 'save_db')
    async def test_sending_offline_xprv_online_addr_p2wpkh_p2sh(self, mock_save_db):
        wallet_offline = WalletIntegrityHelper.create_standard_wallet(
            # bip39: "qwe", der: m/49'/1'/0'
            keystore.from_xprv('uprv8zHHrMQMQ26utWwNJ5MK2SXpB9hbmy7pbPaneii69xT8cZTyFpxQFxkknGWKP8dxBTZhzy7yP6cCnLrRCQjzJDk3G61SjZpxhFQuB2NR8a5'),
            gap_limit=4,
            config=self.config
        )
        wallet_online = WalletIntegrityHelper.create_imported_wallet(privkeys=False, config=self.config)
        wallet_online.import_address('2NA2JbUVK7HGWUCK5RXSVNHrkgUYF8d9zV8')

        # bootstrap wallet_online
        funding_tx = Transaction('01000000000101197a89cff51096b9dd4214cdee0eb90cb27a25477e739521d728a679724042730100000000fdffffff048096980000000000160014dab37af8fefbbb31887a0a5f9b2698f4a7b45f6a80969800000000001976a91405a20074ef7eb42c7c6fcd4f499faa699742783288ac809698000000000017a914b808938a8007bc54509cd946944c479c0fa6554f87131b2c0400000000160014a04dfdb9a9aeac3b3fada6f43c2a66886186e2440247304402204f5dbb9dda65eab26179f1ca7c37c8baf028153815085dd1bbb2b826296e3b870220379fcd825742d6e2bdff772f347b629047824f289a5499a501033f6c3495594901210363c9c98740fe0455c646215cea9b13807b758791c8af7b74e62968bef57ff8ae1e391400')
        funding_txid = funding_tx.txid()
        self.assertEqual('0a08ea26a49e2b80f253796d605b69e2d0403fac64bdf6f7db82ada4b7bb6b62', funding_txid)
        wallet_online.adb.receive_tx_callback(funding_tx, TX_HEIGHT_UNCONFIRMED)

        # create unsigned tx
        outputs = [PartialTxOutput.from_address_and_value('tb1quk7ahlhr3qmjndy0uvu9y9hxfesrtahtta9ghm', 2500000)]
        tx = wallet_online.create_transaction(outputs=outputs, password=None, fee=5000, rbf=True)
        tx.locktime = 1325340
        tx.version = 1

        self.assertFalse(tx.is_complete())
        self.assertEqual(1, len(tx.inputs()))
        partial_tx = tx.serialize_as_bytes().hex()
        self.assertEqual("70736274ff0100720100000001626bbbb7a4ad82dbf7f6bd64ac3f40d0e2695b606d7953f2802b9ea426ea080a0200000000fdffffff02a025260000000000160014e5bddbfee3883729b48fe3385216e64e6035f6eb585d72000000000017a914b808938a8007bc54509cd946944c479c0fa6554f871c391400000100fd200101000000000101197a89cff51096b9dd4214cdee0eb90cb27a25477e739521d728a679724042730100000000fdffffff048096980000000000160014dab37af8fefbbb31887a0a5f9b2698f4a7b45f6a80969800000000001976a91405a20074ef7eb42c7c6fcd4f499faa699742783288ac809698000000000017a914b808938a8007bc54509cd946944c479c0fa6554f87131b2c0400000000160014a04dfdb9a9aeac3b3fada6f43c2a66886186e2440247304402204f5dbb9dda65eab26179f1ca7c37c8baf028153815085dd1bbb2b826296e3b870220379fcd825742d6e2bdff772f347b629047824f289a5499a501033f6c3495594901210363c9c98740fe0455c646215cea9b13807b758791c8af7b74e62968bef57ff8ae1e391400000000",
                         partial_tx)
        tx_copy = tx_from_any(partial_tx)  # simulates moving partial txn between cosigners
        self.assertTrue(wallet_online.is_mine(wallet_online.adb.get_txin_address(tx_copy.inputs()[0])))

        self.assertEqual(None, tx_copy.txid())  # redeem script not available
        self.assertEqual(tx.txid(), tx_copy.txid())

        # sign tx
        tx = wallet_offline.sign_transaction(tx_copy, password=None)
        self.assertTrue(tx.is_complete())
        self.assertTrue(tx.is_segwit())
        self.assertEqual('7642816d051aa3b333b6564bb6e44fe3a5885bfe7db9860dfbc9973a5c9a6562', tx.txid())
        self.assertEqual('9bb9949974954613945756c48ca5525cd5cba1b667ccb10c7a53e1ed076a1117', tx.wtxid())

    @mock.patch.object(wallet.Abstract_Wallet, 'save_db')
    async def test_sending_offline_xprv_online_addr_p2wpkh(self, mock_save_db):
        wallet_offline = WalletIntegrityHelper.create_standard_wallet(
            # bip39: "qwe", der: m/84'/1'/0'
            keystore.from_xprv('vprv9K9hbuA23Bidgj1KRSHUZMa59jJLeZBpXPVn4RP7sBLArNhZxJjw4AX7aQmVTErDt4YFC11ptMLjbwxgrsH8GLQ1cx77KggWeVPeDBjr9xM'),
            gap_limit=4,
            config=self.config
        )
        wallet_online = WalletIntegrityHelper.create_imported_wallet(privkeys=False, config=self.config)
        wallet_online.import_address('tb1qm2eh4787lwanrzr6pf0ekf5c7jnmghm2y9k529')

        # bootstrap wallet_online
        funding_tx = Transaction('01000000000101197a89cff51096b9dd4214cdee0eb90cb27a25477e739521d728a679724042730100000000fdffffff048096980000000000160014dab37af8fefbbb31887a0a5f9b2698f4a7b45f6a80969800000000001976a91405a20074ef7eb42c7c6fcd4f499faa699742783288ac809698000000000017a914b808938a8007bc54509cd946944c479c0fa6554f87131b2c0400000000160014a04dfdb9a9aeac3b3fada6f43c2a66886186e2440247304402204f5dbb9dda65eab26179f1ca7c37c8baf028153815085dd1bbb2b826296e3b870220379fcd825742d6e2bdff772f347b629047824f289a5499a501033f6c3495594901210363c9c98740fe0455c646215cea9b13807b758791c8af7b74e62968bef57ff8ae1e391400')
        funding_txid = funding_tx.txid()
        self.assertEqual('0a08ea26a49e2b80f253796d605b69e2d0403fac64bdf6f7db82ada4b7bb6b62', funding_txid)
        wallet_online.adb.receive_tx_callback(funding_tx, TX_HEIGHT_UNCONFIRMED)

        # create unsigned tx
        outputs = [PartialTxOutput.from_address_and_value('tb1quk7ahlhr3qmjndy0uvu9y9hxfesrtahtta9ghm', 2500000)]
        tx = wallet_online.create_transaction(outputs=outputs, password=None, fee=5000, rbf=True)
        tx.locktime = 1325340
        tx.version = 1

        self.assertFalse(tx.is_complete())
        self.assertEqual(1, len(tx.inputs()))
        partial_tx = tx.serialize_as_bytes().hex()
        self.assertEqual("70736274ff0100710100000001626bbbb7a4ad82dbf7f6bd64ac3f40d0e2695b606d7953f2802b9ea426ea080a0000000000fdffffff02a025260000000000160014e5bddbfee3883729b48fe3385216e64e6035f6eb585d720000000000160014dab37af8fefbbb31887a0a5f9b2698f4a7b45f6a1c3914000001011f8096980000000000160014dab37af8fefbbb31887a0a5f9b2698f4a7b45f6a0100fd200101000000000101197a89cff51096b9dd4214cdee0eb90cb27a25477e739521d728a679724042730100000000fdffffff048096980000000000160014dab37af8fefbbb31887a0a5f9b2698f4a7b45f6a80969800000000001976a91405a20074ef7eb42c7c6fcd4f499faa699742783288ac809698000000000017a914b808938a8007bc54509cd946944c479c0fa6554f87131b2c0400000000160014a04dfdb9a9aeac3b3fada6f43c2a66886186e2440247304402204f5dbb9dda65eab26179f1ca7c37c8baf028153815085dd1bbb2b826296e3b870220379fcd825742d6e2bdff772f347b629047824f289a5499a501033f6c3495594901210363c9c98740fe0455c646215cea9b13807b758791c8af7b74e62968bef57ff8ae1e391400000000",
                         partial_tx)
        tx_copy = tx_from_any(partial_tx)  # simulates moving partial txn between cosigners
        self.assertTrue(wallet_online.is_mine(wallet_online.adb.get_txin_address(tx_copy.inputs()[0])))

        self.assertEqual('f8039bd85279f2b5698f15d47f2e338d067d09af391bd8a19467aa94d03f280c', tx_copy.txid())
        self.assertEqual(tx.txid(), tx_copy.txid())

        # sign tx
        tx = wallet_offline.sign_transaction(tx_copy, password=None)
        self.assertTrue(tx.is_complete())
        self.assertTrue(tx.is_segwit())
        self.assertEqual('f8039bd85279f2b5698f15d47f2e338d067d09af391bd8a19467aa94d03f280c', tx.txid())
        self.assertEqual('3b7cc3c3352bbb43ddc086487ac696e09f2863c3d9e8636721851b8008a83ffa', tx.wtxid())

    @mock.patch.object(wallet.Abstract_Wallet, 'save_db')
    async def test_sending_offline_hd_multisig_online_addr_p2sh(self, mock_save_db):
        # 2-of-3 legacy p2sh multisig
        wallet_offline1 = WalletIntegrityHelper.create_multisig_wallet(
            [
                keystore.from_seed('blast uniform dragon fiscal ensure vast young utility dinosaur abandon rookie sure', passphrase='', for_multisig=True),
                keystore.from_xpub('tpubD6NzVbkrYhZ4YTPEgwk4zzr8wyo7pXGmbbVUnfYNtx6SgAMF5q3LN3Kch58P9hxGNsTmP7Dn49nnrmpE6upoRb1Xojg12FGLuLHkVpVtS44'),
                keystore.from_xpub('tpubD6NzVbkrYhZ4XJzYkhsCbDCcZRmDAKSD7bXi9mdCni7acVt45fxbTVZyU6jRGh29ULKTjoapkfFsSJvQHitcVKbQgzgkkYsAmaovcro7Mhf')
            ],
            '2of3', gap_limit=2,
            config=self.config
        )
        wallet_offline2 = WalletIntegrityHelper.create_multisig_wallet(
            [
                keystore.from_seed('cycle rocket west magnet parrot shuffle foot correct salt library feed song', passphrase='', for_multisig=True),
                keystore.from_xpub('tpubD6NzVbkrYhZ4YTPEgwk4zzr8wyo7pXGmbbVUnfYNtx6SgAMF5q3LN3Kch58P9hxGNsTmP7Dn49nnrmpE6upoRb1Xojg12FGLuLHkVpVtS44'),
                keystore.from_xpub('tpubD6NzVbkrYhZ4YARFMEZPckrqJkw59GZD1PXtQnw14ukvWDofR7Z1HMeSCxfYEZVvg4VdZ8zGok5VxHwdrLqew5cMdQntWc5mT7mh1CSgrnX')
            ],
            '2of3', gap_limit=2,
            config=self.config
        )
        wallet_online = WalletIntegrityHelper.create_imported_wallet(privkeys=False, config=self.config)
        wallet_online.import_address('2N4z38eTKcWTZnfugCCfRyXtXWMLnn8HDfw')

        # bootstrap wallet_online
        funding_tx = Transaction('010000000001016207d958dc46508d706e4cd7d3bc46c5c2b02160e2578e5fad2efafc3927050301000000171600147a4fc8cdc1c2cf7abbcd88ef6d880e59269797acfdffffff02809698000000000017a91480c2353f6a7bc3c71e99e062655b19adb3dd2e48870d0916020000000017a914703f83ef20f3a52d908475dcad00c5144164d5a2870247304402203b1a5cb48cadeee14fa6c7bbf2bc581ca63104762ec5c37c703df778884cc5b702203233fa53a2a0bfbd85617c636e415da72214e359282cce409019319d031766c50121021112c01a48cc7ea13cba70493c6bffebb3e805df10ff4611d2bf559d26e25c04bf391400')
        funding_txid = funding_tx.txid()
        self.assertEqual('c59913a1fa9b1ef1f6928f0db490be67eeb9d7cb05aa565ee647e859642f3532', funding_txid)
        wallet_online.adb.receive_tx_callback(funding_tx, TX_HEIGHT_UNCONFIRMED)

        # create unsigned tx
        outputs = [PartialTxOutput.from_address_and_value('2MuCQQHJNnrXzQzuqfUCfAwAjPqpyEHbgue', 2500000)]
        tx = wallet_online.create_transaction(outputs=outputs, password=None, fee=5000, rbf=True)
        tx.locktime = 1325503
        tx.version = 1

        self.assertFalse(tx.is_complete())
        self.assertEqual(1, len(tx.inputs()))
        partial_tx = tx.serialize_as_bytes().hex()
        self.assertEqual("70736274ff010073010000000132352f6459e847e65e56aa05cbd7b9ee67be90b40d8f92f6f11e9bfaa11399c50000000000fdffffff02a02526000000000017a9141567b2578f300fa618ef0033611fd67087aff6d187585d72000000000017a91480c2353f6a7bc3c71e99e062655b19adb3dd2e4887bf391400000100f7010000000001016207d958dc46508d706e4cd7d3bc46c5c2b02160e2578e5fad2efafc3927050301000000171600147a4fc8cdc1c2cf7abbcd88ef6d880e59269797acfdffffff02809698000000000017a91480c2353f6a7bc3c71e99e062655b19adb3dd2e48870d0916020000000017a914703f83ef20f3a52d908475dcad00c5144164d5a2870247304402203b1a5cb48cadeee14fa6c7bbf2bc581ca63104762ec5c37c703df778884cc5b702203233fa53a2a0bfbd85617c636e415da72214e359282cce409019319d031766c50121021112c01a48cc7ea13cba70493c6bffebb3e805df10ff4611d2bf559d26e25c04bf391400000000",
                         partial_tx)
        tx_copy = tx_from_any(partial_tx)  # simulates moving partial txn between cosigners
        self.assertTrue(wallet_online.is_mine(wallet_online.adb.get_txin_address(tx_copy.inputs()[0])))

        self.assertEqual(None, tx_copy.txid())  # not segwit
        self.assertEqual(tx.txid(), tx_copy.txid())

        # sign tx - first
        tx = wallet_offline1.sign_transaction(tx_copy, password=None)
        self.assertFalse(tx.is_complete())
        self.assertEqual((1, 2), tx.signature_count())
        partial_tx = tx.serialize_as_bytes().hex()
        self.assertEqual("70736274ff010073010000000132352f6459e847e65e56aa05cbd7b9ee67be90b40d8f92f6f11e9bfaa11399c50000000000fdffffff02a02526000000000017a9141567b2578f300fa618ef0033611fd67087aff6d187585d72000000000017a91480c2353f6a7bc3c71e99e062655b19adb3dd2e4887bf391400000100f7010000000001016207d958dc46508d706e4cd7d3bc46c5c2b02160e2578e5fad2efafc3927050301000000171600147a4fc8cdc1c2cf7abbcd88ef6d880e59269797acfdffffff02809698000000000017a91480c2353f6a7bc3c71e99e062655b19adb3dd2e48870d0916020000000017a914703f83ef20f3a52d908475dcad00c5144164d5a2870247304402203b1a5cb48cadeee14fa6c7bbf2bc581ca63104762ec5c37c703df778884cc5b702203233fa53a2a0bfbd85617c636e415da72214e359282cce409019319d031766c50121021112c01a48cc7ea13cba70493c6bffebb3e805df10ff4611d2bf559d26e25c04bf391400220202afb4af9a91264e1c6dce3ebe5312801723270ac0ba8134b7b49129328fcb0f284730440220451f77cb18224adcb4981492d9be2c3fa7537f94f4b29eb405992dbdd5df04aa022071e6759d40dde810caa01ca7f16bad3cb742d64428c419c8fb4bad6f1c3f718101010469522102afb4af9a91264e1c6dce3ebe5312801723270ac0ba8134b7b49129328fcb0f2821030b482838721a38d94847699fed8818b5c5f56500ef72f13489e365b65e5749cf2103e5db7969ae2f2576e6a061bf3bb2db16571e77ffb41e0b27170734359235cbce53ae220602afb4af9a91264e1c6dce3ebe5312801723270ac0ba8134b7b49129328fcb0f280c0036e9ac00000000000000002206030b482838721a38d94847699fed8818b5c5f56500ef72f13489e365b65e5749cf0c48adc7a00000000000000000220603e5db7969ae2f2576e6a061bf3bb2db16571e77ffb41e0b27170734359235cbce0cdb69242700000000000000000000010069522102afb4af9a91264e1c6dce3ebe5312801723270ac0ba8134b7b49129328fcb0f2821030b482838721a38d94847699fed8818b5c5f56500ef72f13489e365b65e5749cf2103e5db7969ae2f2576e6a061bf3bb2db16571e77ffb41e0b27170734359235cbce53ae220202afb4af9a91264e1c6dce3ebe5312801723270ac0ba8134b7b49129328fcb0f280c0036e9ac00000000000000002202030b482838721a38d94847699fed8818b5c5f56500ef72f13489e365b65e5749cf0c48adc7a00000000000000000220203e5db7969ae2f2576e6a061bf3bb2db16571e77ffb41e0b27170734359235cbce0cdb692427000000000000000000",
                         partial_tx)
        tx = tx_from_any(partial_tx)  # simulates moving partial txn between cosigners

        # sign tx - second
        tx = wallet_offline2.sign_transaction(tx, password=None)
        self.assertTrue(tx.is_complete())
        self.assertEqual((2, 2), tx.signature_count())
        tx = tx_from_any(tx.serialize())

        self.assertEqual('010000000132352f6459e847e65e56aa05cbd7b9ee67be90b40d8f92f6f11e9bfaa11399c500000000fc004730440220451f77cb18224adcb4981492d9be2c3fa7537f94f4b29eb405992dbdd5df04aa022071e6759d40dde810caa01ca7f16bad3cb742d64428c419c8fb4bad6f1c3f718101473044022052980154bdf2e43d6bd8775316cc220ef5ae13b4b9574a7a904a691ee3c5efd3022069b3eddf904cc645bd8fc8b2aaa7aaf7eb5bbfb7bbbd3b6e6cd89b37dfb2856c014c69522102afb4af9a91264e1c6dce3ebe5312801723270ac0ba8134b7b49129328fcb0f2821030b482838721a38d94847699fed8818b5c5f56500ef72f13489e365b65e5749cf2103e5db7969ae2f2576e6a061bf3bb2db16571e77ffb41e0b27170734359235cbce53aefdffffff02a02526000000000017a9141567b2578f300fa618ef0033611fd67087aff6d187585d72000000000017a91480c2353f6a7bc3c71e99e062655b19adb3dd2e4887bf391400',
                         str(tx))
        self.assertEqual('0e8fdc8257a85ebe7eeab14a53c2c258c61a511f64176b7f8fc016bc2263d307', tx.txid())
        self.assertEqual('0e8fdc8257a85ebe7eeab14a53c2c258c61a511f64176b7f8fc016bc2263d307', tx.wtxid())

    @mock.patch.object(wallet.Abstract_Wallet, 'save_db')
    async def test_sending_offline_hd_multisig_online_addr_p2wsh_p2sh(self, mock_save_db):
        # 2-of-2 p2sh-embedded segwit multisig
        wallet_offline1 = WalletIntegrityHelper.create_multisig_wallet(
            [
                # bip39: finish seminar arrange erosion sunny coil insane together pretty lunch lunch rose, der: m/1234'/1'/0', p2wsh-p2sh multisig
                keystore.from_xprv('Uprv9CvELvByqm8k2dpecJVjgLMX1z5DufEjY4fBC5YvdGF5WjGCa7GVJJ2fYni1tyuF7Hw83E6W2ZBjAhaFLZv2ri3rEsubkCd5avg4EHKoDBN'),
                keystore.from_xpub('Upub5Qb8ik4Cnu8g97KLXKgVXHqY6tH8emQvqtBncjSKsyfTZuorPtTZgX7ovKKZHuuVGBVd1MTTBkWez1XXt2weN1sWBz6SfgRPQYEkNgz81QF')
            ],
            '2of2', gap_limit=2,
            config=self.config
        )
        wallet_offline2 = WalletIntegrityHelper.create_multisig_wallet(
            [
                # bip39: square page wood spy oil story rebel give milk screen slide shuffle, der: m/1234'/1'/0', p2wsh-p2sh multisig
                keystore.from_xprv('Uprv9BbnKEXJxXaNvdEsRJ9VA9toYrSeFJh5UfGBpM2iKe8Uh7UhrM9K8ioL53s8gvCoGfirHHaqpABDAE7VUNw8LNU1DMJKVoWyeNKu9XcDC19'),
                keystore.from_xpub('Upub5RuakRisg8h3F7u7iL2k3UJFa1uiK7xauHamzTxYBbn4PXbM7eajr6M9Q2VCr6cVGhfhqWQqxnABvtSATuVM1xzxk4nA189jJwzaMn1QX7V')
            ],
            '2of2', gap_limit=2,
            config=self.config
        )
        wallet_online = WalletIntegrityHelper.create_imported_wallet(privkeys=False, config=self.config)
        wallet_online.import_address('2MsHQRm1pNi6VsmXYRxYMcCTdPu7Xa1RyFe')

        # bootstrap wallet_online
        funding_tx = Transaction('0100000000010118d494d28e5c3bf61566ca0313e22c3b561b888a317d689cc8b47b947adebd440000000017160014aec84704ea8508ddb94a3c6e53f0992d33a2a529fdffffff020f0925000000000017a91409f7aae0265787a02de22839d41e9c927768230287809698000000000017a91400698bd11c38f887f17c99846d9be96321fbf989870247304402206b906369f4075ebcfc149f7429dcfc34e11e1b7bbfc85d1185d5e9c324be0d3702203ce7fc12fd3131920fbcbb733250f05dbf7d03e18a4656232ee69d5c54dd46bd0121028a4b697a37f3f57f6e53f90db077fa9696095b277454fda839c211d640d48649c0391400')
        funding_txid = funding_tx.txid()
        self.assertEqual('54356de9e156b85c8516fd4d51bdb68b5513f58b4a6147483978ae254627ee3e', funding_txid)
        wallet_online.adb.receive_tx_callback(funding_tx, TX_HEIGHT_UNCONFIRMED)

        # create unsigned tx
        outputs = [PartialTxOutput.from_address_and_value('2N8CtJRwxb2GCaiWWdSHLZHHLoZy53CCyxf', 2500000)]
        tx = wallet_online.create_transaction(outputs=outputs, password=None, fee=5000, rbf=True)
        tx.locktime = 1325504
        tx.version = 1

        self.assertFalse(tx.is_complete())
        self.assertEqual(1, len(tx.inputs()))
        partial_tx = tx.serialize_as_bytes().hex()
        self.assertEqual("70736274ff01007301000000013eee274625ae78394847614a8bf513558bb6bd514dfd16855cb856e1e96d35540100000000fdffffff02a02526000000000017a914a4189ef02c95cfe36f8e880c6cb54dff0837b22687585d72000000000017a91400698bd11c38f887f17c99846d9be96321fbf98987c0391400000100f70100000000010118d494d28e5c3bf61566ca0313e22c3b561b888a317d689cc8b47b947adebd440000000017160014aec84704ea8508ddb94a3c6e53f0992d33a2a529fdffffff020f0925000000000017a91409f7aae0265787a02de22839d41e9c927768230287809698000000000017a91400698bd11c38f887f17c99846d9be96321fbf989870247304402206b906369f4075ebcfc149f7429dcfc34e11e1b7bbfc85d1185d5e9c324be0d3702203ce7fc12fd3131920fbcbb733250f05dbf7d03e18a4656232ee69d5c54dd46bd0121028a4b697a37f3f57f6e53f90db077fa9696095b277454fda839c211d640d48649c0391400000000",
                         partial_tx)
        tx_copy = tx_from_any(partial_tx)  # simulates moving partial txn between cosigners
        self.assertTrue(wallet_online.is_mine(wallet_online.adb.get_txin_address(tx_copy.inputs()[0])))

        self.assertEqual(None, tx_copy.txid())  # redeem script not available
        self.assertEqual(tx.txid(), tx_copy.txid())

        # sign tx - first
        tx = wallet_offline1.sign_transaction(tx_copy, password=None)
        self.assertFalse(tx.is_complete())
        self.assertEqual('6a58a51591142429203b62b6ddf6b799a6926882efac229998c51bee6c3573eb', tx.txid())
        partial_tx = tx.serialize_as_bytes().hex()
        # note re PSBT: online wallet had put a NON-WITNESS UTXO for input0, as they did not know if it was segwit.
        #               offline wallet now replaced this with a WITNESS-UTXO.
        #               this switch is needed to interop with bitcoin core... https://github.com/bitcoin/bitcoin/blob/fba574c908bb61eff1a0e83c935f3526ba9035f2/src/psbt.cpp#L163
        self.assertEqual("70736274ff01007301000000013eee274625ae78394847614a8bf513558bb6bd514dfd16855cb856e1e96d35540100000000fdffffff02a02526000000000017a914a4189ef02c95cfe36f8e880c6cb54dff0837b22687585d72000000000017a91400698bd11c38f887f17c99846d9be96321fbf98987c0391400000100f70100000000010118d494d28e5c3bf61566ca0313e22c3b561b888a317d689cc8b47b947adebd440000000017160014aec84704ea8508ddb94a3c6e53f0992d33a2a529fdffffff020f0925000000000017a91409f7aae0265787a02de22839d41e9c927768230287809698000000000017a91400698bd11c38f887f17c99846d9be96321fbf989870247304402206b906369f4075ebcfc149f7429dcfc34e11e1b7bbfc85d1185d5e9c324be0d3702203ce7fc12fd3131920fbcbb733250f05dbf7d03e18a4656232ee69d5c54dd46bd0121028a4b697a37f3f57f6e53f90db077fa9696095b277454fda839c211d640d48649c0391400220202d3f47041b424a84898e315cc8ef58190f6aec79c178c12de0790890ba7166e9c4730440220234f6648c5741eb195f0f4cd645298a10ce02f6ef557d05df93331e21c4f58cb022058ce2af0de1c238c4a8dd3b3c7a9a0da6e381ddad7593cddfc0480f9fe5baadf0101042200206ee8d4bb1277b7dbe1d4e49b880993aa993f417a9101cb23865c7c7258732704010547522102975c00f6af579f9a1d283f1e5a43032deadbab2308aef30fb307c0cfe54777462102d3f47041b424a84898e315cc8ef58190f6aec79c178c12de0790890ba7166e9c52ae220602975c00f6af579f9a1d283f1e5a43032deadbab2308aef30fb307c0cfe54777460c17cea9140000000001000000220602d3f47041b424a84898e315cc8ef58190f6aec79c178c12de0790890ba7166e9c0cd1dbcc210000000001000000000001002200206ee8d4bb1277b7dbe1d4e49b880993aa993f417a9101cb23865c7c7258732704010147522102975c00f6af579f9a1d283f1e5a43032deadbab2308aef30fb307c0cfe54777462102d3f47041b424a84898e315cc8ef58190f6aec79c178c12de0790890ba7166e9c52ae220202975c00f6af579f9a1d283f1e5a43032deadbab2308aef30fb307c0cfe54777460c17cea9140000000001000000220202d3f47041b424a84898e315cc8ef58190f6aec79c178c12de0790890ba7166e9c0cd1dbcc21000000000100000000",
                         partial_tx)
        tx = tx_from_any(partial_tx)  # simulates moving partial txn between cosigners

        # sign tx - second
        tx = wallet_offline2.sign_transaction(tx, password=None)
        self.assertTrue(tx.is_complete())
        tx = tx_from_any(tx.serialize())

        self.assertEqual('010000000001013eee274625ae78394847614a8bf513558bb6bd514dfd16855cb856e1e96d355401000000232200206ee8d4bb1277b7dbe1d4e49b880993aa993f417a9101cb23865c7c7258732704fdffffff02a02526000000000017a914a4189ef02c95cfe36f8e880c6cb54dff0837b22687585d72000000000017a91400698bd11c38f887f17c99846d9be96321fbf98987040047304402205a9dd9eb5676196893fb08f60079a2e9f567ee39614075d8c5d9fab0f11cbbc7022039640855188ebb7bccd9e3f00b397a888766d42d00d006f1ca7457c15449285f014730440220234f6648c5741eb195f0f4cd645298a10ce02f6ef557d05df93331e21c4f58cb022058ce2af0de1c238c4a8dd3b3c7a9a0da6e381ddad7593cddfc0480f9fe5baadf0147522102975c00f6af579f9a1d283f1e5a43032deadbab2308aef30fb307c0cfe54777462102d3f47041b424a84898e315cc8ef58190f6aec79c178c12de0790890ba7166e9c52aec0391400',
                         str(tx))
        self.assertEqual('6a58a51591142429203b62b6ddf6b799a6926882efac229998c51bee6c3573eb', tx.txid())
        self.assertEqual('96d0bca1001778c54e4c3a07929fab5562c5b5a23fd1ca3aa3870cc5df2bf97d', tx.wtxid())

    @mock.patch.object(wallet.Abstract_Wallet, 'save_db')
    async def test_sending_offline_hd_multisig_online_addr_p2wsh(self, mock_save_db):
        # 2-of-3 p2wsh multisig
        wallet_offline1 = WalletIntegrityHelper.create_multisig_wallet(
            [
                keystore.from_seed('bitter grass shiver impose acquire brush forget axis eager alone wine silver', passphrase='', for_multisig=True),
                keystore.from_xpub('Vpub5fcdcgEwTJmbmqAktuK8Kyq92fMf7sWkcP6oqAii2tG47dNbfkGEGUbfS9NuZaRywLkHE6EmUksrqo32ZL3ouLN1HTar6oRiHpDzKMAF1tf'),
                keystore.from_xpub('Vpub5fjkKyYnvSS4wBuakWTkNvZDaBM2vQ1MeXWq368VJHNr2eT8efqhpmZ6UUkb7s2dwCXv2Vuggjdhk4vZVyiAQTwUftvff73XcUGq2NQmWra')
            ],
            '2of3', gap_limit=2,
            config=self.config
        )
        wallet_offline2 = WalletIntegrityHelper.create_multisig_wallet(
            [
                keystore.from_seed('snow nest raise royal more walk demise rotate smooth spirit canyon gun', passphrase='', for_multisig=True),
                keystore.from_xpub('Vpub5fjkKyYnvSS4wBuakWTkNvZDaBM2vQ1MeXWq368VJHNr2eT8efqhpmZ6UUkb7s2dwCXv2Vuggjdhk4vZVyiAQTwUftvff73XcUGq2NQmWra'),
                keystore.from_xpub('Vpub5gSKXzxK7FeKQedu2q1z9oJWxqvX72AArW3HSWpEhc8othDH8xMDu28gr7gf17sp492BuJod8Tn7anjvJrKpETwqnQqX7CS8fcYyUtedEMk')
            ],
            '2of3', gap_limit=2,
            config=self.config
        )
        # ^ third seed: hedgehog sunset update estate number jungle amount piano friend donate upper wool
        wallet_online = WalletIntegrityHelper.create_imported_wallet(privkeys=False, config=self.config)
        wallet_online.import_address('tb1q83p6eqxkuvq4eumcha46crpzg4nj84s9p0hnynkxg8nhvfzqcc7q4erju6')

        # bootstrap wallet_online
        funding_tx = Transaction('0100000000010132352f6459e847e65e56aa05cbd7b9ee67be90b40d8f92f6f11e9bfaa11399c501000000171600142e5d579693b2a7679622935df94d9f3c84909b24fdffffff0280969800000000002200203c43ac80d6e3015cf378bf6bac0c22456723d6050bef324ec641e7762440c63c83717d010000000017a91441b772909ad301b41b76f4a3c5058888a7fe6f9a8702483045022100de54689f74b8efcce7fdc91e40761084686003bcd56c886ee97e75a7e803526102204dea51ae5e7d01bd56a8c336c64841f7fe02a8b101fa892e13f2d079bb14e6bf012102024e2f73d632c49f4b821ccd3b6da66b155427b1e5b1c4688cefd5a4b4bfa404c1391400')
        funding_txid = funding_tx.txid()
        self.assertEqual('643a7ab9083d0227dd9df314ce56b18d279e6018ff975079dfaab82cd7a66fa3', funding_txid)
        wallet_online.adb.receive_tx_callback(funding_tx, TX_HEIGHT_UNCONFIRMED)

        # create unsigned tx
        outputs = [PartialTxOutput.from_address_and_value('2MyoZVy8T1t94yLmyKu8DP1SmbWvnxbkwRA', 2500000)]
        tx = wallet_online.create_transaction(outputs=outputs, password=None, fee=5000, rbf=True)
        tx.locktime = 1325505
        tx.version = 1

        self.assertFalse(tx.is_complete())
        self.assertEqual(1, len(tx.inputs()))
        partial_tx = tx.serialize_as_bytes().hex()
        self.assertEqual("70736274ff01007e0100000001a36fa6d72cb8aadf795097ff18609e278db156ce14f39ddd27023d08b97a3a640000000000fdffffff02a02526000000000017a91447ee5a659f6ffb53f7e3afc1681b6415f3c00fa187585d7200000000002200203c43ac80d6e3015cf378bf6bac0c22456723d6050bef324ec641e7762440c63cc13914000001012b80969800000000002200203c43ac80d6e3015cf378bf6bac0c22456723d6050bef324ec641e7762440c63c0100fd03010100000000010132352f6459e847e65e56aa05cbd7b9ee67be90b40d8f92f6f11e9bfaa11399c501000000171600142e5d579693b2a7679622935df94d9f3c84909b24fdffffff0280969800000000002200203c43ac80d6e3015cf378bf6bac0c22456723d6050bef324ec641e7762440c63c83717d010000000017a91441b772909ad301b41b76f4a3c5058888a7fe6f9a8702483045022100de54689f74b8efcce7fdc91e40761084686003bcd56c886ee97e75a7e803526102204dea51ae5e7d01bd56a8c336c64841f7fe02a8b101fa892e13f2d079bb14e6bf012102024e2f73d632c49f4b821ccd3b6da66b155427b1e5b1c4688cefd5a4b4bfa404c1391400000000",
                         partial_tx)
        tx_copy = tx_from_any(partial_tx)  # simulates moving partial txn between cosigners
        self.assertTrue(wallet_online.is_mine(wallet_online.adb.get_txin_address(tx_copy.inputs()[0])))

        self.assertEqual('32e946761b4e718c1fa8d044db9e72d5831f6395eb284faf2fb5c4af0743e501', tx_copy.txid())
        self.assertEqual(tx.txid(), tx_copy.txid())

        # sign tx - first
        tx = wallet_offline1.sign_transaction(tx_copy, password=None)
        self.assertFalse(tx.is_complete())
        self.assertEqual('32e946761b4e718c1fa8d044db9e72d5831f6395eb284faf2fb5c4af0743e501', tx.txid())
        partial_tx = tx.serialize_as_bytes().hex()
        self.assertEqual("70736274ff01007e0100000001a36fa6d72cb8aadf795097ff18609e278db156ce14f39ddd27023d08b97a3a640000000000fdffffff02a02526000000000017a91447ee5a659f6ffb53f7e3afc1681b6415f3c00fa187585d7200000000002200203c43ac80d6e3015cf378bf6bac0c22456723d6050bef324ec641e7762440c63cc13914000001012b80969800000000002200203c43ac80d6e3015cf378bf6bac0c22456723d6050bef324ec641e7762440c63c0100fd03010100000000010132352f6459e847e65e56aa05cbd7b9ee67be90b40d8f92f6f11e9bfaa11399c501000000171600142e5d579693b2a7679622935df94d9f3c84909b24fdffffff0280969800000000002200203c43ac80d6e3015cf378bf6bac0c22456723d6050bef324ec641e7762440c63c83717d010000000017a91441b772909ad301b41b76f4a3c5058888a7fe6f9a8702483045022100de54689f74b8efcce7fdc91e40761084686003bcd56c886ee97e75a7e803526102204dea51ae5e7d01bd56a8c336c64841f7fe02a8b101fa892e13f2d079bb14e6bf012102024e2f73d632c49f4b821ccd3b6da66b155427b1e5b1c4688cefd5a4b4bfa404c139140022020223f815ab09f6bfc8519165c5232947ae89d9d43d678fb3486f3b28382a2371fa4730440220629d89626585f563202e6b38ceddc26ccd00737e0b7ee4239b9266ef9174ea2f02200b74828399a2e35ed46c9b484af4817438d5fea890606ebb201b821944db1fdc0101056952210223f815ab09f6bfc8519165c5232947ae89d9d43d678fb3486f3b28382a2371fa210273c529c2c9a99592f2066cebc2172a48991af2b471cb726b9df78c6497ce984e2102aa8fc578b445a1e4257be6b978fcece92980def98dce0e1eb89e7364635ae94153ae22060223f815ab09f6bfc8519165c5232947ae89d9d43d678fb3486f3b28382a2371fa10b2e35a7d01000080000000000000000022060273c529c2c9a99592f2066cebc2172a48991af2b471cb726b9df78c6497ce984e1053b77ddb010000800000000000000000220602aa8fc578b445a1e4257be6b978fcece92980def98dce0e1eb89e7364635ae9411043067d63010000800000000000000000000001016952210223f815ab09f6bfc8519165c5232947ae89d9d43d678fb3486f3b28382a2371fa210273c529c2c9a99592f2066cebc2172a48991af2b471cb726b9df78c6497ce984e2102aa8fc578b445a1e4257be6b978fcece92980def98dce0e1eb89e7364635ae94153ae22020223f815ab09f6bfc8519165c5232947ae89d9d43d678fb3486f3b28382a2371fa10b2e35a7d01000080000000000000000022020273c529c2c9a99592f2066cebc2172a48991af2b471cb726b9df78c6497ce984e1053b77ddb010000800000000000000000220202aa8fc578b445a1e4257be6b978fcece92980def98dce0e1eb89e7364635ae9411043067d6301000080000000000000000000",
                         partial_tx)
        tx = tx_from_any(partial_tx)  # simulates moving partial txn between cosigners

        # sign tx - second
        tx = wallet_offline2.sign_transaction(tx, password=None)
        self.assertTrue(tx.is_complete())
        tx = tx_from_any(tx.serialize())

        self.assertEqual('01000000000101a36fa6d72cb8aadf795097ff18609e278db156ce14f39ddd27023d08b97a3a640000000000fdffffff02a02526000000000017a91447ee5a659f6ffb53f7e3afc1681b6415f3c00fa187585d7200000000002200203c43ac80d6e3015cf378bf6bac0c22456723d6050bef324ec641e7762440c63c04004730440220629d89626585f563202e6b38ceddc26ccd00737e0b7ee4239b9266ef9174ea2f02200b74828399a2e35ed46c9b484af4817438d5fea890606ebb201b821944db1fdc0147304402205d1a59c84c419992069e9764a7992abca6a812cc5dfd4f0d6515d4283e660ce802202597a38899f31545aaf305629bd488f36bf54e4a05fe983932cafbb3906efb8f016952210223f815ab09f6bfc8519165c5232947ae89d9d43d678fb3486f3b28382a2371fa210273c529c2c9a99592f2066cebc2172a48991af2b471cb726b9df78c6497ce984e2102aa8fc578b445a1e4257be6b978fcece92980def98dce0e1eb89e7364635ae94153aec1391400',
                         str(tx))
        self.assertEqual('32e946761b4e718c1fa8d044db9e72d5831f6395eb284faf2fb5c4af0743e501', tx.txid())
        self.assertEqual('4376fa5f1f6cb37b1f3956175d3bd4ef6882169294802b250a3c672f3ff431c1', tx.wtxid())


class TestWalletCreationChecks(ElectrumTestCase):
    TESTNET = True

    def setUp(self):
        super().setUp()
        self.config = SimpleConfig({'electrum_path': self.electrum_path})

    @mock.patch.object(wallet.Abstract_Wallet, 'save_db')
    async def test_duplicate_masterkeys_in_multisig(self, mock_save_db):
        # ks1 (seed) and ks2 have same xpub
        with self.assertRaises(Exception) as ctx1:
            w1 = WalletIntegrityHelper.create_multisig_wallet(
                [
                    keystore.from_seed('bitter grass shiver impose acquire brush forget axis eager alone wine silver', passphrase='', for_multisig=True),
                    keystore.from_xpub('Vpub5gSKXzxK7FeKQedu2q1z9oJWxqvX72AArW3HSWpEhc8othDH8xMDu28gr7gf17sp492BuJod8Tn7anjvJrKpETwqnQqX7CS8fcYyUtedEMk'),  # collides with seed
                    keystore.from_xpub('Vpub5fjkKyYnvSS4wBuakWTkNvZDaBM2vQ1MeXWq368VJHNr2eT8efqhpmZ6UUkb7s2dwCXv2Vuggjdhk4vZVyiAQTwUftvff73XcUGq2NQmWra'),
                ],
                '2of3', gap_limit=2,
                config=self.config
            )
        self.assertIn('duplicate xpubs in multisig', ctx1.exception.args[0])
        # ks2 and ks3 have same xpub
        with self.assertRaises(Exception) as ctx2:
            w2 = WalletIntegrityHelper.create_multisig_wallet(
                [
                    keystore.from_seed('bitter grass shiver impose acquire brush forget axis eager alone wine silver', passphrase='', for_multisig=True),
                    keystore.from_xpub('Vpub5fcdcgEwTJmbmqAktuK8Kyq92fMf7sWkcP6oqAii2tG47dNbfkGEGUbfS9NuZaRywLkHE6EmUksrqo32ZL3ouLN1HTar6oRiHpDzKMAF1tf'),
                    keystore.from_xpub('Vpub5fcdcgEwTJmbmqAktuK8Kyq92fMf7sWkcP6oqAii2tG47dNbfkGEGUbfS9NuZaRywLkHE6EmUksrqo32ZL3ouLN1HTar6oRiHpDzKMAF1tf'),
                ],
                '2of3', gap_limit=2,
                config=self.config
            )
        self.assertIn('duplicate xpubs in multisig', ctx2.exception.args[0])
        # all xpubs different. should not raise.
        w3 = WalletIntegrityHelper.create_multisig_wallet(
            [
                keystore.from_seed('bitter grass shiver impose acquire brush forget axis eager alone wine silver', passphrase='', for_multisig=True),
                keystore.from_xpub('Vpub5fcdcgEwTJmbmqAktuK8Kyq92fMf7sWkcP6oqAii2tG47dNbfkGEGUbfS9NuZaRywLkHE6EmUksrqo32ZL3ouLN1HTar6oRiHpDzKMAF1tf'),
                keystore.from_xpub('Vpub5fjkKyYnvSS4wBuakWTkNvZDaBM2vQ1MeXWq368VJHNr2eT8efqhpmZ6UUkb7s2dwCXv2Vuggjdhk4vZVyiAQTwUftvff73XcUGq2NQmWra'),
            ],
            '2of3', gap_limit=2,
            config=self.config
        )

    @mock.patch.object(wallet.Abstract_Wallet, 'save_db')
    async def test_heterogeneous_xpub_types_in_multisig(self, mock_save_db):
        # tpub + vpub
        with self.assertRaises(Exception) as ctx1:
            w1 = WalletIntegrityHelper.create_multisig_wallet(
                [
                    keystore.from_xpub('tpubD6NzVbkrYhZ4XYdbWCGSusTDQRAX4UnuqcikJAkqMYxBkvnGfUBvXBE84eyQS6e4To3Pz1xwLrEuxGgQayn4dqVXwNM7dWh4U4DgHai2scz'),
                    keystore.from_xpub('vpub5VmsevU91fpRaJkfa8b6c9MK53gKY8rSzZjrZdp6dkHZjnFhM1HN74ezHY96JCgFnbQJhRbeUyr5S1vzdcTB6qUKrrG7GBuwPYDTzBjLQmv'),
                ],
                '2of2', gap_limit=2,
                config=self.config
            )
        self.assertIn('multisig wallet needs to have homogeneous xpub types', ctx1.exception.args[0])
        # tpub + "segwit" seed
        with self.assertRaises(Exception) as ctx2:
            w1 = WalletIntegrityHelper.create_multisig_wallet(
                [
                    keystore.from_xpub('tpubD6NzVbkrYhZ4XYdbWCGSusTDQRAX4UnuqcikJAkqMYxBkvnGfUBvXBE84eyQS6e4To3Pz1xwLrEuxGgQayn4dqVXwNM7dWh4U4DgHai2scz'),
                    keystore.from_seed('bitter grass shiver impose acquire brush forget axis eager alone wine silver', passphrase='', for_multisig=True),
                ],
                '2of2', gap_limit=2,
                config=self.config
            )
        self.assertIn('multisig wallet needs to have homogeneous xpub types', ctx2.exception.args[0])
        # "standard" seed + "segwit" seed
        with self.assertRaises(Exception) as ctx3:
            w1 = WalletIntegrityHelper.create_multisig_wallet(
                [
                    keystore.from_seed('cycle rocket west magnet parrot shuffle foot correct salt library feed song', passphrase='', for_multisig=True),
                    keystore.from_seed('bitter grass shiver impose acquire brush forget axis eager alone wine silver', passphrase='', for_multisig=True),
                ],
                '2of2', gap_limit=2,
                config=self.config
            )
        self.assertIn('multisig wallet needs to have homogeneous xpub types', ctx3.exception.args[0])
        # "old" seed + "standard" seed
        with self.assertRaises(Exception) as ctx4:
            w1 = WalletIntegrityHelper.create_multisig_wallet(
                [
                    keystore.from_seed('cycle rocket west magnet parrot shuffle foot correct salt library feed song', passphrase='', for_multisig=True),
                    keystore.from_seed('powerful random nobody notice nothing important anyway look away hidden message over', passphrase='', for_multisig=True),
                ],
                '2of2', gap_limit=2,
                config=self.config
            )
        self.assertIn('unexpected keystore type', ctx4.exception.args[0])


class TestWalletHistory_SimpleRandomOrder(ElectrumTestCase):
    TESTNET = True
    transactions = {
        "0f4972c84974b908a58dda2614b68cf037e6c03e8291898c719766f213217b67": "01000000029d1bdbe67f0bd0d7bd700463f5c29302057c7b52d47de9e2ca5069761e139da2000000008b483045022100a146a2078a318c1266e42265a369a8eef8993750cb3faa8dd80754d8d541d5d202207a6ab8864986919fd1a7fd5854f1e18a8a0431df924d7a878ec3dc283e3d75340141045f7ba332df2a7b4f5d13f246e307c9174cfa9b8b05f3b83410a3c23ef8958d610be285963d67c7bc1feb082f168fa9877c25999963ff8b56b242a852b23e25edfeffffff9d1bdbe67f0bd0d7bd700463f5c29302057c7b52d47de9e2ca5069761e139da2010000008a47304402201c7fa37b74a915668b0244c01f14a9756bbbec1031fb69390bcba236148ab37e02206151581f9aa0e6758b503064c1e661a726d75c6be3364a5a121a8c12cf618f64014104dc28da82e141416aaf771eb78128d00a55fdcbd13622afcbb7a3b911e58baa6a99841bfb7b99bcb7e1d47904fda5d13fdf9675cdbbe73e44efcc08165f49bac6feffffff02b0183101000000001976a914ca14915184a2662b5d1505ce7142c8ca066c70e288ac005a6202000000001976a9145eb4eeaefcf9a709f8671444933243fbd05366a388ac54c51200",
        "2791cdc98570cc2b6d9d5b197dc2d002221b074101e3becb19fab4b79150446d": "010000000132201ff125888a326635a2fc6e971cd774c4d0c1a757d742d0f6b5b020f7203a050000006a47304402201d20bb5629a35b84ff9dd54788b98e265623022894f12152ac0e6158042550fe02204e98969e1f7043261912dd0660d3da64e15acf5435577fc02a00eccfe76b323f012103a336ad86546ab66b6184238fe63bb2955314be118b32fa45dd6bd9c4c5875167fdffffff0254959800000000001976a9148d2db0eb25b691829a47503006370070bc67400588ac80969800000000001976a914f96669095e6df76cfdf5c7e49a1909f002e123d088ace8ca1200",
        "2d216451b20b6501e927d85244bcc1c7c70598332717df91bb571359c358affd": "010000000001036cdf8d2226c57d7cc8485636d8e823c14790d5f24e6cf38ba9323babc7f6db2901000000171600143fc0dbdc2f939c322aed5a9c3544468ec17f5c3efdffffff507dce91b2a8731636e058ccf252f02b5599489b624e003435a29b9862ccc38c0200000017160014c50ff91aa2a790b99aa98af039ae1b156e053375fdffffff6254162cf8ace3ddfb3ec242b8eade155fa91412c5bde7f55decfac5793743c1010000008b483045022100de9599dcd7764ca8d4fcbe39230602e130db296c310d4abb7f7ae4d139c4d46402200fbfd8e6dc94d90afa05b0c0eab3b84feb465754db3f984fbf059447282771c30141045eecefd39fabba7b0098c3d9e85794e652bdbf094f3f85a3de97a249b98b9948857ea1e8209ee4f196a6bbcfbad103a38698ee58766321ba1cdee0cbfb60e7b2fdffffff01e85af70100000000160014e8d29f07cd5f813317bec4defbef337942d85d74024730440220218049aee7bbd34a7fa17f972a8d24a0469b0131d943ef3e30860401eaa2247402203495973f006e6ee6ae74a83228623029f238f37390ee4b587d95cdb1d1aaee9901210392ba263f3a2b260826943ff0df25e9ca4ef603b98b0a916242c947ae0626575f02473044022002603e5ceabb4406d11aedc0cccbf654dd391ce68b6b2228a40e51cf8129310d0220533743120d93be8b6c1453973935b911b0a2322e74708d23e8b5f90e74b0f192012103221b4ee0f508ba595fc1b9c2252ed9d03e99c73b97344dae93263c68834f034800ed161300",
        "31494e7e9f42f4bd736769b07cc602e2a1019617b2c72a03ec945b667aada78f": "0100000000010454022b1b4d3b45e7fcac468de2d6df890a9f41050c05d80e68d4b083f728e76a000000008b483045022100ea8fe74db2aba23ad36ac66aaa481bad2b4d1b3c331869c1d60a28ce8cfad43c02206fa817281b33fbf74a6dd7352bdc5aa1d6d7966118a4ad5b7e153f37205f1ae80141045f7ba332df2a7b4f5d13f246e307c9174cfa9b8b05f3b83410a3c23ef8958d610be285963d67c7bc1feb082f168fa9877c25999963ff8b56b242a852b23e25edfdffffff54022b1b4d3b45e7fcac468de2d6df890a9f41050c05d80e68d4b083f728e76a01000000171600146dfe07e12af3db7c715bf1c455f8517e19c361e7fdffffff54022b1b4d3b45e7fcac468de2d6df890a9f41050c05d80e68d4b083f728e76a020000006a47304402200b1fb89e9a772a8519294acd61a53a29473ce76077165447f49a686f1718db5902207466e2e8290f84114dc9d6c56419cb79a138f03d7af8756de02c810f19e4e03301210222bfebe09c2638cfa5aa8223fb422fe636ba9675c5e2f53c27a5d10514f49051fdffffff54022b1b4d3b45e7fcac468de2d6df890a9f41050c05d80e68d4b083f728e76a0300000000fdffffff018793140d000000001600144b3e27ddf4fc5f367421ee193da5332ef351b700000247304402207ba52959938a3853bcfd942d8a7e6a181349069cde3ea73dbde43fa9669b8d5302207a686b92073863203305cb5d5550d88bdab0d21b9e9761ba4a106ea3970e08d901210265c1e014112ed19c9f754143fb6a2ff89f8630d62b33eb5ae708c9ea576e61b50002473044022029e868a905aa3ecae6eafcbd5959aefff0e5f39c1fc7a131a174828806e74e5202202f0aaa7c3cb3d9a9d526e5428ce37c0f0af0d774aa30b09ded8bc2230e7ffaf2012102fe0104455dc52b1689bba130664e452642180eb865217acfc6997260b7d946ae22c71200",
        "336eee749da7d1c537fd5679157fae63005bfd4bb8cf47ae73600999cbc9beaa": "0100000000010232201ff125888a326635a2fc6e971cd774c4d0c1a757d742d0f6b5b020f7203a020000006a4730440220198c0ba2b2aefa78d8cca01401d408ecdebea5ac05affce36f079f6e5c8405ca02200eabb1b9a01ff62180cf061dfacedba6b2e07355841b9308de2d37d83489c7b80121031c663e5534fe2a6de816aded6bb9afca09b9e540695c23301f772acb29c64a05fdfffffffb28ff16811d3027a2405be68154be8fdaff77284dbce7a2314c4107c2c941600000000000fdffffff015e104f01000000001976a9146dfd56a0b5d0c9450d590ad21598ecfeaa438bd788ac000247304402207d6dc521e3a4577685535f098e5bac4601aa03658b924f30bf7afef1850e437e022045b76771d8b6ca1939352d6b759fca31029e5b2edffa44dc747fe49770e746cd012102c7f36d4ceed353b90594ebaf3907972b6d73289bdf4707e120de31ec4e1eb11679f31200",
        "3a6ed17d34c49dfdf413398e113cf5f71710d59e9f4050bbc601d513a77eb308": "010000000168091e76227e99b098ef8d6d5f7c1bb2a154dd49103b93d7b8d7408d49f07be0000000008a47304402202f683a63af571f405825066bd971945a35e7142a75c9a5255d364b25b7115d5602206c59a7214ae729a519757e45fdc87061d357813217848cf94df74125221267ac014104aecb9d427e10f0c370c32210fe75b6e72ccc4f415076cf1a6318fbed5537388862c914b29269751ab3a04962df06d96f5f4f54e393a0afcbfa44b590385ae61afdffffff0240420f00000000001976a9145f917fd451ca6448978ebb2734d2798274daf00b88aca8063d00000000001976a914e1232622a96a04f5e5a24ca0792bb9c28b089d6e88ace9ca1200",
        "475c149be20c8a73596fad6cb8861a5af46d4fcf8e26a9dbf6cedff7ff80b70d": "01000000013a7e6f19a963adc7437d2f3eb0936f1fc9ef4ba7e083e19802eb1111525a59c2000000008b483045022100958d3931051306489d48fe69b32561e0a16e82a2447c07be9d1069317084b5e502202f70c2d9be8248276d334d07f08f934ffeea83977ad241f9c2de954a2d577f94014104d950039cec15ad10ad4fb658873bc746148bc861323959e0c84bf10f8633104aa90b64ce9f80916ab0a4238e025dcddf885b9a2dd6e901fe043a433731db8ab4fdffffff02a086010000000000160014bbfab2cc3267cea2df1b68c392cb3f0294978ca922940d00000000001976a914760f657c67273a06cad5b1d757a95f4ed79f5a4b88ac4c8d1300",
        "56a65810186f82132cea35357819499468e4e376fca685c023700c75dc3bd216": "01000000000101614b142aeeb827d35d2b77a5b11f16655b6776110ddd9f34424ff49d85706cf90200000000fdffffff02784a4c00000000001600148464f47f35cbcda2e4e5968c5a3a862c43df65a1404b4c00000000001976a914c9efecf0ecba8b42dce0ae2b28e3ea0573d351c988ac0247304402207d8e559ed1f56cb2d02c4cb6c95b95c470f4b3cb3ce97696c3a58e39e55cd9b2022005c9c6f66a7154032a0bb2edc1af1f6c8f488bec52b6581a3a780312fb55681b0121024f83b87ac3440e9b30cec707b7e1461ecc411c2f45520b45a644655528b0a68ae9ca1200",
        "6ae728f783b0d4680ed8050c05419f0a89dfd6e28d46acfce7453b4d1b2b0254": "0100000000010496941b9f18710b39bacde890e39a7fa401e6bf49985857cb7adfb8a45147ef1e000000001716001441aec99157d762708339d7faf7a63a8c479ed84cfdffffff96941b9f18710b39bacde890e39a7fa401e6bf49985857cb7adfb8a45147ef1e0100000000fdffffff1a5d1e4ca513983635b0df49fd4f515c66dd26d7bff045cfbd4773aa5d93197f000000006a4730440220652145460092ef42452437b942cb3f563bf15ad90d572d0b31d9f28449b7a8dd022052aae24f58b8f76bd2c9cf165cc98623f22870ccdbef1661b6dbe01c0ef9010f01210375b63dd8e93634bbf162d88b25d6110b5f5a9638f6fe080c85f8b21c2199a1fdfdffffff1a5d1e4ca513983635b0df49fd4f515c66dd26d7bff045cfbd4773aa5d93197f010000008a47304402207517c52b241e6638a84b05385e0b3df806478c2e444f671ca34921f6232ee2e70220624af63d357b83e3abe7cdf03d680705df0049ec02f02918ee371170e3b4a73d014104de408e142c00615294813233cdfe9e7774615ae25d18ba4a1e3b70420bb6666d711464518457f8b947034076038c6f0cfc8940d85d3de0386e0ad88614885c7cfdffffff0480969800000000001976a9149cd3dfb0d87a861770ae4e268e74b45335cf00ab88ac809698000000000017a914f2a76207d7b54bd34282281205923841341d9e1f87002d3101000000001976a914b8d4651937cd7db5bcf5fc98e6d2d8cfa131e85088ac743db20a00000000160014c7d0df09e03173170aed0247243874c6872748ed02483045022100b932cda0aeb029922e126568a48c05d79317747dcd77e61dce44e190e140822002202d13f84338bb272c531c4086277ac11e166c59612f4aefa6e20f78455bdc09970121028e6808a8ac1e9ede621aaabfcad6f86662dbe0ace0236f078eb23c24bc88bd5e02483045022100d74a253262e3898626c12361ba9bb5866f9303b42eec0a55ced0578829e2e61e022059c08e61d90cd63c84de61c796c9d1bc1e2f8217892a7c07b383af357ddd7a730121028641e89822127336fc12ff99b1089eb1a124847639a0e98d17ff03a135ad578b000020c71200",
        "72419d187c61cfc67a011095566b374dc2c01f5397e36eafe68e40fc44474112": "0100000002677b2113f26697718c8991823ec0e637f08cb61426da8da508b97449c872490f000000008b4830450221009c50c0f56f34781dfa7b3d540ac724436c67ffdc2e5b2d5a395c9ebf72116ef802205a94a490ea14e4824f36f1658a384aeaecadd54839600141eb20375a49d476d1014104c291245c2ee3babb2a35c39389df56540867f93794215f743b9aa97f5ba114c4cdee8d49d877966728b76bc649bb349efd73adef1d77452a9aac26f8c51ae1ddfdffffff677b2113f26697718c8991823ec0e637f08cb61426da8da508b97449c872490f010000008b483045022100ae0b286493491732e7d3f91ab4ac4cebf8fe8a3397e979cb689e62d350fdcf2802206cf7adf8b29159dd797905351da23a5f6dab9b9dbf5028611e86ccef9ff9012e014104c62c4c4201d5c6597e5999f297427139003fdb82e97c2112e84452d1cfdef31f92dd95e00e4d31a6f5f9af0dadede7f6f4284b84144e912ff15531f36358bda7fdffffff019f7093030000000022002027ce908c4ee5f5b76b4722775f23e20c5474f459619b94040258290395b88afb6ec51200",
        "76bcf540b27e75488d95913d0950624511900ae291a37247c22d996bb7cde0b4": "0100000001f4ba9948cdc4face8315c7f0819c76643e813093ffe9fbcf83d798523c7965db000000006a473044022061df431a168483d144d4cffe1c5e860c0a431c19fc56f313a899feb5296a677c02200208474cc1d11ad89b9bebec5ec00b1e0af0adaba0e8b7f28eed4aaf8d409afb0121039742bf6ab70f12f6353e9455da6ed88f028257950450139209b6030e89927997fdffffff01d4f84b00000000001976a9140b93db89b6bf67b5c2db3370b73d806f458b3d0488ac0a171300",
        "7f19935daa7347bdcf45f0bfd726dd665c514ffd49dfb035369813a54c1e5d1a": "01000000000102681b6a8dd3a406ee10e4e4aece3c2e69f6680c02f53157be6374c5c98322823a00000000232200209adfa712053a06cc944237148bcefbc48b16eb1dbdc43d1377809bcef1bea9affdffffff681b6a8dd3a406ee10e4e4aece3c2e69f6680c02f53157be6374c5c98322823a0100000023220020f40ed2e3fbffd150e5b74f162c3ce5dae0dfeba008a7f0f8271cf1cf58bfb442fdffffff02801d2c04000000001976a9140cc01e19090785d629cdcc98316f328df554de4f88ac6d455d05000000001976a914b9e828990a8731af4527bcb6d0cddf8d5ffe90ce88ac040047304402206eb65bd302eefae24eea05781e8317503e68584067d35af028a377f0751bb55b0220226453d00db341a4373f1bcac2391f886d3a6e4c30dd15133d1438018d2aad24014730440220343e578591fab0236d28fb361582002180d82cb1ba79eec9139a7a9519fca4260220723784bd708b4a8ed17bb4b83a5fd2e667895078e80eec55119015beb3592fd2016952210222eca5665ed166d090a5241d9a1eb27a92f85f125aaf8df510b2b5f701f3f534210227bca514c22353a7ae15c61506522872afecf10df75e599aabe4d562d0834fce2103601d7d49bada5a57a4832eafe4d1f1096d7b0b051de4a29cd5fc8ad62865e0a553ae0400483045022100b15ea9daacd809eb4d783a1449b7eb33e2965d4229e1a698db10869299dddc670220128871ffd27037a3e9dac6748ce30c14b145dd7f9d56cc9dcde482461fb6882601483045022100cb659e1de65f8b87f64d1b9e62929a5d565bbd13f73a1e6e9dd5f4efa024b6560220667b13ce2e1a3af2afdcedbe83e2120a6e8341198a79efb855b8bc5f93b4729f0169522102d038600af253cf5019f9d5637ca86763eca6827ed7b2b7f8cc6326dffab5eb68210315cdb32b7267e9b366fb93efe29d29705da3db966e8c8feae0c8eb51a7cf48e82103f0335f730b9414acddad5b3ee405da53961796efd8c003e76e5cd306fcc8600c53ae1fc71200",
        "9de08bcafc602a3d2270c46cbad1be0ef2e96930bec3944739089f960652e7cb": "010000000001013409c10fd732d9e4b3a9a1c4beb511fa5eb32bc51fd169102a21aa8519618f800000000000fdffffff0640420f00000000001976a9149cd3dfb0d87a861770ae4e268e74b45335cf00ab88ac40420f00000000001976a9149cd3dfb0d87a861770ae4e268e74b45335cf00ab88ac40420f00000000001976a9149cd3dfb0d87a861770ae4e268e74b45335cf00ab88ac80841e00000000001976a9149cd3dfb0d87a861770ae4e268e74b45335cf00ab88ac64064a000000000016001469825d422ca80f2a5438add92d741c7df45211f280969800000000001976a9149cd3dfb0d87a861770ae4e268e74b45335cf00ab88ac02483045022100b4369b18bccb74d72b6a38bd6db59122a9e8af3356890a5ecd84bdb8c7ffe317022076a5aa2b817be7b3637d179106fccebb91acbc34011343c8e8177acc2da4882e0121033c8112bbf60855f4c3ae489954500c4b8f3408665d8e1f63cf3216a76125c69865281300",
        "a29d131e766950cae2e97dd4527b7c050293c2f5630470bdd7d00b7fe6db1b9d": "010000000400899af3606e93106a5d0f470e4e2e480dfc2fd56a7257a1f0f4d16fd5961a0f000000006a47304402205b32a834956da303f6d124e1626c7c48a30b8624e33f87a2ae04503c87946691022068aa7f936591fb4b3272046634cf526e4f8a018771c38aff2432a021eea243b70121034bb61618c932b948b9593d1b506092286d9eb70ea7814becef06c3dfcc277d67fdffffff4bc2dcc375abfc7f97d8e8c482f4c7b8bc275384f5271678a32c35d955170753000000006b483045022100de775a580c6cb47061d5a00c6739033f468420c5719f9851f32c6992610abd3902204e6b296e812bb84a60c18c966f6166718922780e6344f243917d7840398eb3db0121025d7317c6910ad2ad3d29a748c7796ddf01e4a8bc5e3bf2a98032f0a20223e4aafdffffff4bc2dcc375abfc7f97d8e8c482f4c7b8bc275384f5271678a32c35d955170753010000006a4730440220615a26f38bf6eb7043794c08fb81f273896b25783346332bec4de8dfaf7ed4d202201c2bc4515fc9b07ded5479d5be452c61ce785099f5e33715e9abd4dbec410e11012103caa46fcb1a6f2505bf66c17901320cc2378057c99e35f0630c41693e97ebb7cffdffffff4bc2dcc375abfc7f97d8e8c482f4c7b8bc275384f5271678a32c35d955170753030000006b483045022100c8fba762dc50041ee3d5c7259c01763ed913063019eefec66678fb8603624faa02200727783ccbdbda8537a6201c63e30c0b2eb9afd0e26cb568d885e6151ef2a8540121027254a862a288cfd98853161f575c49ec0b38f79c3ef0bf1fb89986a3c36a8906fdffffff0240787d01000000001976a9149cd3dfb0d87a861770ae4e268e74b45335cf00ab88ac3bfc1502000000001976a914c30f2af6a79296b6531bf34dba14c8419be8fb7d88ac52c51200",
        "c1433779c5faec5df5e7bdc51214a95f15deeab842c23efbdde3acf82c165462": "0100000003aabec9cb99096073ae47cfb84bfd5b0063ae7f157956fd37c5d1a79d74ee6e33000000008b4830450221008136fc880d5e24fdd9d2a43f5085f374fef013b814f625d44a8075104981d92a0220744526ec8fc7887c586968f22403f0180d54c9b7ff8db9b553a3c4497982e8250141047b8b4c91c5a93a1f2f171c619ca41770427aa07d6de5130c3ba23204b05510b3bd58b7a1b35b9c4409104cfe05e1677fc8b51c03eac98b206e5d6851b31d2368fdffffff16d23bdc750c7023c085a6fc76e3e468944919783535ea2c13826f181058a656010000008a47304402204148410f2d796b1bb976b83904167d28b65dcd7c21b3876022b4fa70abc86280022039ea474245c3dc8cd7e5a572a155df7a6a54496e50c73d9fed28e76a1cf998c00141044702781daed201e35aa07e74d7bda7069e487757a71e3334dc238144ad78819de4120d262e8488068e16c13eea6092e3ab2f729c13ef9a8c42136d6365820f7dfdffffff68091e76227e99b098ef8d6d5f7c1bb2a154dd49103b93d7b8d7408d49f07be0010000008b4830450221008228af51b61a4ee09f58b4a97f204a639c9c9d9787f79b2fc64ea54402c8547902201ed81fca828391d83df5fbd01a3fa5dd87168c455ed7451ba8ccb5bf06942c3b0141046fcdfab26ac08c827e68328dbbf417bbe7577a2baaa5acc29d3e33b3cc0c6366df34455a9f1754cb0952c48461f71ca296b379a574e33bcdbb5ed26bad31220bfdffffff0210791c00000000001976a914a4b991e7c72996c424fe0215f70be6aa7fcae22c88ac80c3c901000000001976a914b0f6e64ea993466f84050becc101062bb502b4e488ac7af31200",
        "c2595a521111eb0298e183e0a74befc91f6f93b03e2f7d43c7ad63a9196f7e3a": "01000000018557003cb450f53922f63740f0f77db892ef27e15b2614b56309bfcee96a0ad3010000006a473044022041923c905ae4b5ed9a21aa94c60b7dbcb8176d58d1eb1506d9fb1e293b65ce01022015d6e9d2e696925c6ad46ce97cc23dec455defa6309b839abf979effc83b8b160121029332bf6bed07dcca4be8a5a9d60648526e205d60c75a21291bffcdefccafdac3fdffffff01c01c0f00000000001976a914a2185918aa1006f96ed47897b8fb620f28a1b09988ac01171300",
        "e07bf0498d40d7b8d7933b1049dd54a1b21b7c5f6d8def98b0997e22761e0968": "01000000016d445091b7b4fa19cbbee30141071b2202d0c27d195b9d6d2bcc7085c9cd9127010000008b483045022100daf671b52393af79487667eddc92ebcc657e8ae743c387b25d1c1a2e19c7a4e7022015ef2a52ea7e94695de8898821f9da539815775516f18329896e5fc52a3563b30141041704a3daafaace77c8e6e54cf35ed27d0bf9bb8bcd54d1b955735ff63ec54fe82a80862d455c12e739108b345d585014bf6aa0cbd403817c89efa18b3c06d6b5fdffffff02144a4c00000000001976a9148942ac692ace81019176c4fb0ac408b18b49237f88ac404b4c00000000001976a914dd36d773acb68ac1041bc31b8a40ee504b164b2e88ace9ca1200",
        "e453e7346693b507561691b5ea73f8eba60bfc8998056226df55b2fac88ba306": "010000000125af87b0c2ebb9539d644e97e6159ccb8e1aa80fe986d01f60d2f3f37f207ae8010000008b483045022100baed0747099f7b28a5624005d50adf1069120356ac68c471a56c511a5bf6972b022046fbf8ec6950a307c3c18ca32ad2955c559b0d9bbd9ec25b64f4806f78cadf770141041ea9afa5231dc4d65a2667789ebf6806829b6cf88bfe443228f95263730b7b70fb8b00b2b33777e168bcc7ad8e0afa5c7828842794ce3814c901e24193700f6cfdffffff02a0860100000000001976a914ade907333744c953140355ff60d341cedf7609fd88ac68830a00000000001976a9145d48feae4c97677e4ca7dcd73b0d9fd1399c962b88acc9cc1300",
        "e87a207ff3f3d2601fd086e90fa81a8ecb9c15e6974e649d53b9ebc2b087af25": "01000000010db780fff7dfcef6dba9268ecf4f6df45a1a86b86cad6f59738a0ce29b145c47010000008a47304402202887ec6ec200e4e2b4178112633011cbdbc999e66d398b1ff3998e23f7c5541802204964bd07c0f18c48b7b9c00fbe34c7bc035efc479e21a4fa196027743f06095f0141044f1714ed25332bb2f74be169784577d0838aa66f2374f5d8cbbf216063626822d536411d13cbfcef1ff3cc1d58499578bc4a3c4a0be2e5184b2dd7963ef67713fdffffff02a0860100000000001600145bbdf3ba178f517d4812d286a40c436a9088076e6a0b0c00000000001976a9143fc16bef782f6856ff6638b1b99e4d3f863581d388acfbcb1300"
    }
    txid_list = sorted(list(transactions))

    def setUp(self):
        super().setUp()
        self.config = SimpleConfig({'electrum_path': self.electrum_path})

    def create_old_wallet(self):
        ks = keystore.from_old_mpk('e9d4b7866dd1e91c862aebf62a49548c7dbf7bcc6e4b7b8c9da820c7737968df9c09d5a3e271dc814a29981f81b3faaf2737b551ef5dcc6189cf0f8252c442b3')
        # seed words: powerful random nobody notice nothing important anyway look away hidden message over
        w = WalletIntegrityHelper.create_standard_wallet(ks, gap_limit=20, config=self.config)
        # some txns are beyond gap limit:
        w.create_new_address(for_change=True)
        return w

    @mock.patch.object(wallet.Abstract_Wallet, 'save_db')
    async def test_restoring_old_wallet_txorder1(self, mock_save_db):
        w = self.create_old_wallet()
        for i in [2, 12, 7, 9, 11, 10, 16, 6, 17, 1, 13, 15, 5, 8, 4, 0, 14, 18, 3]:
            tx = Transaction(self.transactions[self.txid_list[i]])
            w.adb.receive_tx_callback(tx, TX_HEIGHT_UNCONFIRMED)
        self.assertEqual(27633300, sum(w.get_balance()))

    @mock.patch.object(wallet.Abstract_Wallet, 'save_db')
    async def test_restoring_old_wallet_txorder2(self, mock_save_db):
        w = self.create_old_wallet()
        for i in [9, 18, 2, 0, 13, 3, 1, 11, 4, 17, 7, 14, 12, 15, 10, 8, 5, 6, 16]:
            tx = Transaction(self.transactions[self.txid_list[i]])
            w.adb.receive_tx_callback(tx, TX_HEIGHT_UNCONFIRMED)
        self.assertEqual(27633300, sum(w.get_balance()))

    @mock.patch.object(wallet.Abstract_Wallet, 'save_db')
    async def test_restoring_old_wallet_txorder3(self, mock_save_db):
        w = self.create_old_wallet()
        for i in [5, 8, 17, 0, 9, 10, 12, 3, 15, 18, 2, 11, 14, 7, 16, 1, 4, 6, 13]:
            tx = Transaction(self.transactions[self.txid_list[i]])
            w.adb.receive_tx_callback(tx, TX_HEIGHT_UNCONFIRMED)
        self.assertEqual(27633300, sum(w.get_balance()))


class TestWalletHistory_EvilGapLimit(ElectrumTestCase):
    TESTNET = True
    transactions = {
        # txn A:
        "511a35e240f4c8855de4c548dad932d03611a37e94e9203fdb6fc79911fe1dd4": "010000000001018aacc3c8f98964232ebb74e379d8ff4e800991eecfcf64bd1793954f5e50a8790100000000fdffffff0340420f0000000000160014dbf321e905d544b54b86a2f3ed95b0ac66a3ddb0ff0514000000000016001474f1c130d3db22894efb3b7612b2c924628d0d7e80841e000000000016001488492707677190c073b6555fb08d37e91bbb75d802483045022100cf2904e09ea9d2670367eccc184d92fcb8a9b9c79a12e4efe81df161077945db02203530276a3401d944cf7a292e0660f36ee1df4a1c92c131d2c0d31d267d52524901210215f523a412a5262612e1a5ef9842dc864b0d73dc61fb4c6bfd480a867bebb1632e181400",
        # txn B:
        "fde0b68938709c4979827caa576e9455ded148537fdb798fd05680da64dc1b4f": "01000000000101a317998ac6cc717de17213804e1459900fe257b9f4a3b9b9edd29806728277530100000000fdffffff03c0c62d00000000001600149543301687b1ca2c67718d55fbe10413c73ddec200093d00000000001600141bc12094a4475dcfbf24f9920dafddf9104ca95b3e4a4c0000000000160014b226a59f2609aa7da4026fe2c231b5ae7be12ac302483045022100f1082386d2ce81612a3957e2801803938f6c0066d76cfbd853918d4119f396df022077d05a2b482b89707a8a600013cb08448cf211218a462f2a23c2c0d80a8a0ca7012103f4aac7e189de53d95e0cb2e45d3c0b2be18e93420734934c61a6a5ad88dd541033181400",
        # txn C:
        "268fce617aaaa4847835c2212b984d7b7741fdab65de22813288341819bc5656": "010000000001014f1bdc64da8056d08f79db7f5348d1de55946e57aa7c8279499c703889b6e0fd0100000000fdffffff0260e316000000000016001445e9879cf7cd5b4a15df7ddcaf5c6dca0e1508bacc242600000000001600141bc12094a4475dcfbf24f9920dafddf9104ca95b02483045022100ae3618912f341fefee11b67e0047c47c88c4fa031561c3fafe993259dd14d846022056fa0a5b5d8a65942fa68bcc2f848fd71fa455ba42bc2d421b67eb49ba62aa4e01210394d8f4f06c2ea9c569eb050c897737a7315e7f2104d9b536b49968cc89a1f11033181400",
    }

    def setUp(self):
        super().setUp()
        self.config = SimpleConfig({
            'electrum_path': self.electrum_path,
        })
        self.config.NETWORK_SKIPMERKLECHECK = True  # needed for Synchronizer to generate new addresses without SPV

    def create_wallet(self):
        ks = keystore.from_xpub('vpub5Vhmk4dEJKanDTTw6immKXa3thw45u3gbd1rPYjREB6viP13sVTWcH6kvbR2YeLtGjradr6SFLVt9PxWDBSrvw1Dc1nmd3oko3m24CQbfaJ')
        # seed words: nephew work weather maze pyramid employ check permit garment scene kiwi smooth
        w = WalletIntegrityHelper.create_standard_wallet(ks, gap_limit=20, config=self.config)
        return w

    @mock.patch.object(wallet.Abstract_Wallet, 'save_db')
    async def test_restoring_wallet_txorder1(self, mock_save_db):
        w = self.create_wallet()
        w.db.put('stored_height', 1316917 + 100)
        for txid in self.transactions:
            tx = Transaction(self.transactions[txid])
            w.adb.add_transaction(tx)
        # txn A is an external incoming txn paying to addr (3) and (15)
        # txn B is an external incoming txn paying to addr (4) and (25)
        # txn C is an internal transfer txn from addr (25) -- to -- (1) and (25)
        w.adb.receive_history_callback('tb1qgh5c088he4d559wl0hw27hrdeg8p2z96pefn4q',  # HD index 1
                                   [('268fce617aaaa4847835c2212b984d7b7741fdab65de22813288341819bc5656', 1316917)],
                                   {})
        w.synchronize()
        w.adb.receive_history_callback('tb1qm0ejr6g964zt2jux5te7m9ds43n28hdsdz9ull',  # HD index 3
                                   [('511a35e240f4c8855de4c548dad932d03611a37e94e9203fdb6fc79911fe1dd4', 1316912)],
                                   {})
        w.synchronize()
        w.adb.receive_history_callback('tb1qj4pnq958k89zcem3342lhcgyz0rnmhkzl6x0cl',  # HD index 4
                                   [('fde0b68938709c4979827caa576e9455ded148537fdb798fd05680da64dc1b4f', 1316917)],
                                   {})
        w.synchronize()
        w.adb.receive_history_callback('tb1q3pyjwpm8wxgvquak240mprfhaydmkawcsl25je',  # HD index 15
                                   [('511a35e240f4c8855de4c548dad932d03611a37e94e9203fdb6fc79911fe1dd4', 1316912)],
                                   {})
        w.synchronize()
        w.adb.receive_history_callback('tb1qr0qjp99ygawul0eylxfqmt7alygye22mj33vej',  # HD index 25
                                   [('fde0b68938709c4979827caa576e9455ded148537fdb798fd05680da64dc1b4f', 1316917),
                                    ('268fce617aaaa4847835c2212b984d7b7741fdab65de22813288341819bc5656', 1316917)],
                                   {})
        w.synchronize()
        self.assertEqual(9999788, sum(w.get_balance()))


class TestWalletHistory_DoubleSpend(ElectrumTestCase):
    TESTNET = True
    transactions = {
        # txn A:
        "a3849040f82705151ba12a4389310b58a17b78025d81116a3338595bdefa1625": "020000000001011b7eb29921187b40209c234344f57a3365669c8883a3d511fbde5155f11f64d10000000000fdffffff024c400f0000000000160014b50d21483fb5e088db90bf766ea79219fb377fef40420f0000000000160014aaf5fc4a6297375c32403a9c2768e7029c8dbd750247304402206efd510954b289829f8f778163b98a2a4039deb93c3b0beb834b00cd0add14fd02201c848315ddc52ced0350a981fe1a7f3cbba145c7a43805db2f126ed549eaa500012103083a50d63264743456a3e812bfc91c11bd2a673ba4628c09f02d78f62157e56d788d1700",
        # txn B:
        "0e2182ead6660790290371516cb0b80afa8baebd30dad42b5e58a24ceea17f1c": "020000000001012516fade5b5938336a11815d02787ba1580b3189432aa11b150527f8409084a30100000000fdffffff02a086010000000000160014cb893c9fbb565363556fb18a3bcdda6f20af0bf8d8ba0d0000000000160014478902f02c2b6cd405bb6bd1f90e9860bec173e20247304402206940671b5bdb230a9721aa57396af73d399fb210d795e7dbb8ec1977e101a5470220625505de035d4006b72bd6dfcf09468d1e8da53071080b37b16b0dbbf776db78012102254b5b20ed21c3bba75ec2a9ff230257d13a2493f6b7da066d8195dcdd484310788d1700",
        # txn C:
        "2c9aa33d9c8ec649f9bfb84af027a5414b760be5231fe9eca4a95b9eb3f8a017": "020000000001012516fade5b5938336a11815d02787ba1580b3189432aa11b150527f8409084a30100000000fdffffff01d2410f00000000001600147880a7c79744b908a5f6d6235f2eb46c174c84f002483045022100974d27c872f09115e57c6acb674cd4da6d0b26656ad967ddb2678ff409714b9502206d91b49cf778ced6ca9e40b4094fb57b86c86fac09ce46ce53aea4afa68ff311012102254b5b20ed21c3bba75ec2a9ff230257d13a2493f6b7da066d8195dcdd484310788d1700",
    }

    def setUp(self):
        super().setUp()
        self.config = SimpleConfig({'electrum_path': self.electrum_path})

    @mock.patch.object(wallet.Abstract_Wallet, 'save_db')
    async def test_restoring_wallet_without_manual_delete(self, mock_save_db):
        w = restore_wallet_from_text("small rapid pattern language comic denial donate extend tide fever burden barrel",
                                     path='if_this_exists_mocking_failed_648151893',
                                     gap_limit=5,
                                     config=self.config)['wallet']  # type: Abstract_Wallet
        for txid in self.transactions:
            tx = Transaction(self.transactions[txid])
            w.adb.add_transaction(tx)
        # txn A is an external incoming txn funding the wallet
        # txn B is an outgoing payment to an external address
        # txn C is double-spending txn B, to a wallet address
        self.assertEqual(999890, sum(w.get_balance()))

    @mock.patch.object(wallet.Abstract_Wallet, 'save_db')
    async def test_restoring_wallet_with_manual_delete(self, mock_save_db):
        w = restore_wallet_from_text("small rapid pattern language comic denial donate extend tide fever burden barrel",
                                     path='if_this_exists_mocking_failed_648151893',
                                     gap_limit=5,
                                     config=self.config)['wallet']  # type: Abstract_Wallet
        # txn A is an external incoming txn funding the wallet
        txA = Transaction(self.transactions["a3849040f82705151ba12a4389310b58a17b78025d81116a3338595bdefa1625"])
        w.adb.add_transaction(txA)
        # txn B is an outgoing payment to an external address
        txB = Transaction(self.transactions["0e2182ead6660790290371516cb0b80afa8baebd30dad42b5e58a24ceea17f1c"])
        w.adb.add_transaction(txB)
        # now the user manually deletes txn B to attempt the double spend
        # txn C is double-spending txn B, to a wallet address
        # rationale1: user might do this with opt-in RBF transactions
        # rationale2: this might be a local transaction, in which case the GUI even allows it
        w.adb.remove_transaction(txB.txid())
        txC = Transaction(self.transactions["2c9aa33d9c8ec649f9bfb84af027a5414b760be5231fe9eca4a95b9eb3f8a017"])
        w.adb.add_transaction(txC)
        self.assertEqual(999890, sum(w.get_balance()))


class TestWalletHistory_HelperFns(ElectrumTestCase):
    TESTNET = True

    def setUp(self):
        super().setUp()
        self.config = SimpleConfig({'electrum_path': self.electrum_path})

    @mock.patch.object(wallet.Abstract_Wallet, 'save_db')
    async def test_get_tx_status_feerate_for_local_2of3_multisig_partial_tx(self, mock_save_db):
        wallet1 = WalletIntegrityHelper.create_multisig_wallet(
            [
                keystore.from_seed('bitter grass shiver impose acquire brush forget axis eager alone wine silver', passphrase='', for_multisig=True),
                keystore.from_xpub('Vpub5fcdcgEwTJmbmqAktuK8Kyq92fMf7sWkcP6oqAii2tG47dNbfkGEGUbfS9NuZaRywLkHE6EmUksrqo32ZL3ouLN1HTar6oRiHpDzKMAF1tf'),
                keystore.from_xpub('Vpub5fjkKyYnvSS4wBuakWTkNvZDaBM2vQ1MeXWq368VJHNr2eT8efqhpmZ6UUkb7s2dwCXv2Vuggjdhk4vZVyiAQTwUftvff73XcUGq2NQmWra')
            ],
            '2of3', gap_limit=2,
            config=self.config,
        )

        # bootstrap wallet1
        funding_tx = Transaction('01000000000101a41aae475d026c9255200082c7fad26dc47771275b0afba238dccda98a597bd20000000000fdffffff02400d0300000000002200203c43ac80d6e3015cf378bf6bac0c22456723d6050bef324ec641e7762440c63c9dcd410000000000160014824626055515f3ed1d2cfc9152d2e70685c71e8f02483045022100b9f39fad57d07ce1e18251424034f21f10f20e59931041b5167ae343ce973cf602200fefb727fa0ffd25b353f1bcdae2395898fe407b692c62f5885afbf52fa06f5701210301a28f68511ace43114b674371257bb599fd2c686c4b19544870b1799c954b40e9c11300')
        wallet1.adb.receive_tx_callback(funding_tx, TX_HEIGHT_UNCONFIRMED)

        # wallet1 -> wallet2
        outputs = [PartialTxOutput.from_address_and_value("2MuUcGmQ2mLN3vjTuqDSgZpk4LPKDsuPmhN", 165000)]
        tx = wallet1.create_transaction(outputs=outputs, password=None, fee=5000, tx_version=1, rbf=False, sign=False)
        self.assertEqual(
            "wsh(sortedmulti(2,[b2e35a7d/1h]tpubD9aPYLPPYw8MxU3cD57LwpV5v7GomHxdv62MSbPcRkp47zwXx69ACUFsKrj8xzuzRrij9FWVhfvkvNqtqsr8ZtefkDsGZ9GLuHzoS6bXyk1/0/0,[53b77ddb/1h]tpubD8spLJysN7v7V1KHvkZ7AwjnXShKafopi7Vu3Ahs2S46FxBPTode8DgGxDo55k4pJvETGScZFwnM5f2Y31EUjteJdhxR73sjr9ieydgah2U/0/0,[43067d63/1h]tpubD8khd1g1tzFeKeaU59QV811hyvhwn9KDfy5sqFJ5m2wJLw6rUt4AZviqutRPXTUAK4SpU2we3y2WBP916Ma8Em4qFGcbYkFvXVfpGYV3oZR/0/0))",
            tx.inputs()[0].script_descriptor.to_string_no_checksum())
        partial_tx = tx.serialize_as_bytes().hex()
        self.assertEqual("70736274ff01007e0100000001213e1012a461e056752fab5a6414a2fb63f950cd21a50ac5e2b82d339d6cbdd20000000000feffffff023075000000000000220020cc5e4cc05a76d0648cd0742768556317e9f8cc729aed077134287909035dba88888402000000000017a914187842cea9c15989a51ce7ca889a08b824bf874387000000000001012b400d0300000000002200203c43ac80d6e3015cf378bf6bac0c22456723d6050bef324ec641e7762440c63c0100eb01000000000101a41aae475d026c9255200082c7fad26dc47771275b0afba238dccda98a597bd20000000000fdffffff02400d0300000000002200203c43ac80d6e3015cf378bf6bac0c22456723d6050bef324ec641e7762440c63c9dcd410000000000160014824626055515f3ed1d2cfc9152d2e70685c71e8f02483045022100b9f39fad57d07ce1e18251424034f21f10f20e59931041b5167ae343ce973cf602200fefb727fa0ffd25b353f1bcdae2395898fe407b692c62f5885afbf52fa06f5701210301a28f68511ace43114b674371257bb599fd2c686c4b19544870b1799c954b40e9c1130001056952210223f815ab09f6bfc8519165c5232947ae89d9d43d678fb3486f3b28382a2371fa210273c529c2c9a99592f2066cebc2172a48991af2b471cb726b9df78c6497ce984e2102aa8fc578b445a1e4257be6b978fcece92980def98dce0e1eb89e7364635ae94153ae22060223f815ab09f6bfc8519165c5232947ae89d9d43d678fb3486f3b28382a2371fa10b2e35a7d01000080000000000000000022060273c529c2c9a99592f2066cebc2172a48991af2b471cb726b9df78c6497ce984e1053b77ddb010000800000000000000000220602aa8fc578b445a1e4257be6b978fcece92980def98dce0e1eb89e7364635ae9411043067d6301000080000000000000000000010169522102174696a58a8dcd6c6455bd25e0749e9a6fc7d84ee09e192ab37b0d0b18c2de1a2102c807a19ca6783261f8c198ffcc437622e7ecba8d6c5692f3a5e7f1e45af53fd52102eee40c7e24d89639182db32f5e9188613e4bc212da2ee9b4ccc85d9b82e1a98053ae220202174696a58a8dcd6c6455bd25e0749e9a6fc7d84ee09e192ab37b0d0b18c2de1a1053b77ddb010000800100000000000000220202c807a19ca6783261f8c198ffcc437622e7ecba8d6c5692f3a5e7f1e45af53fd51043067d63010000800100000000000000220202eee40c7e24d89639182db32f5e9188613e4bc212da2ee9b4ccc85d9b82e1a98010b2e35a7d0100008001000000000000000000",
                         partial_tx)
        tx = tx_from_any(partial_tx)  # simulates moving partial txn between cosigners
        self.assertFalse(tx.is_complete())

        wallet1.adb.add_transaction(tx)
        # let's see if the calculated feerate correct:
        self.assertEqual((3, 'Local [26.3 sat/vB]'),
                         wallet1.get_tx_status(tx.txid(), TxMinedInfo(height=TX_HEIGHT_LOCAL, conf=0)))

    @mock.patch.object(wallet.Abstract_Wallet, 'save_db')
    async def test_get_tx_status_feerate_for_local_2of3_multisig_signed_tx(self, mock_save_db):
        wallet1 = WalletIntegrityHelper.create_multisig_wallet(
            [
                keystore.from_seed('bitter grass shiver impose acquire brush forget axis eager alone wine silver', passphrase='', for_multisig=True),
                keystore.from_xpub('Vpub5fcdcgEwTJmbmqAktuK8Kyq92fMf7sWkcP6oqAii2tG47dNbfkGEGUbfS9NuZaRywLkHE6EmUksrqo32ZL3ouLN1HTar6oRiHpDzKMAF1tf'),
                keystore.from_xpub('Vpub5fjkKyYnvSS4wBuakWTkNvZDaBM2vQ1MeXWq368VJHNr2eT8efqhpmZ6UUkb7s2dwCXv2Vuggjdhk4vZVyiAQTwUftvff73XcUGq2NQmWra')
            ],
            '2of3', gap_limit=2,
            config=self.config,
        )

        # bootstrap wallet1
        funding_tx = Transaction('01000000000101a41aae475d026c9255200082c7fad26dc47771275b0afba238dccda98a597bd20000000000fdffffff02400d0300000000002200203c43ac80d6e3015cf378bf6bac0c22456723d6050bef324ec641e7762440c63c9dcd410000000000160014824626055515f3ed1d2cfc9152d2e70685c71e8f02483045022100b9f39fad57d07ce1e18251424034f21f10f20e59931041b5167ae343ce973cf602200fefb727fa0ffd25b353f1bcdae2395898fe407b692c62f5885afbf52fa06f5701210301a28f68511ace43114b674371257bb599fd2c686c4b19544870b1799c954b40e9c11300')
        wallet1.adb.receive_tx_callback(funding_tx, TX_HEIGHT_UNCONFIRMED)

        # wallet1 -> wallet2
        tx = tx_from_any("01000000000101213e1012a461e056752fab5a6414a2fb63f950cd21a50ac5e2b82d339d6cbdd20000000000feffffff023075000000000000220020cc5e4cc05a76d0648cd0742768556317e9f8cc729aed077134287909035dba88888402000000000017a914187842cea9c15989a51ce7ca889a08b824bf8743870400473044022055cb04fa71c4b5955724d7ac5da90436d75212e7847fc121cb588f54bcdffdc4022064eca1ad639b7c748101059dc69f2893abb3b396bcf9c13f670415076f93ddbf01473044022009230e456724f2a4c10d886c836eeec599b21db0bf078aa8fc8c95868b8920ec02200dfda835a66acb5af50f0d95fcc4b76c6e8f4789a7184c182275b087d1efe556016952210223f815ab09f6bfc8519165c5232947ae89d9d43d678fb3486f3b28382a2371fa210273c529c2c9a99592f2066cebc2172a48991af2b471cb726b9df78c6497ce984e2102aa8fc578b445a1e4257be6b978fcece92980def98dce0e1eb89e7364635ae94153ae00000000")
        wallet1.adb.add_transaction(tx)
        # let's see if the calculated feerate correct:
        self.assertEqual((3, 'Local [26.3 sat/vB]'),
                         wallet1.get_tx_status(tx.txid(), TxMinedInfo(height=TX_HEIGHT_LOCAL, conf=0)))


class TestImportedWallet(ElectrumTestCase):
    TESTNET = True
    transactions = {
        # txn A funds addr1:
        "0e350564ee7ed4ffce24a998b538f7f3ebbab6fcb4bb331f8bb6b9d86d86fcd8": "02000000000101470cfc737af6bf917ce35bf7224b1021ef87349cd7f150464e6a0e3ee0cf6f1a0400000000fdffffff0261de0c0000000000160014f6aa7ea83b54335553ece4de88b3e9af6fb4ff0b92b78b00000000001600141dfacc496a9c98227631e3df4796baf3ba8254120247304402201a1b70f27ffcaeecaebad147117e9f4f541e3c630112c395e8237b5f1404f9170220600c96b92a55f8ee99da3fcaf9ca5595468742107651c5cea5798b0e672c7a5b012103ccaf45a46ead9648fc60ba0476f3f820d73fbf75f7d9af626d0512a042c1fc9a41091e00",
        # txn B funds addr2:
        "314385a9f24457098de9fe5cb3893cc408b9f66085268457b82050c988c97908": "0200000000010165806607dd458280cb57bf64a16cf4be85d053145227b98c28932e953076b8e20000000000fdffffff01fa3e0f0000000000160014810480bbaf62145abf945ebe5f657c665a3a37320247304402206df590e0ebae186cd7078e2e9841ec8e2c4c1efff4ee3ac2029fe0a5f1a752c002204cd33bafe4145b66a28dff453d7cb440a7ec6ae53df786e0438bcd6aae50fc8e0121026269e54d06f7070c1f967eb2874ba60de550dfc327a945c98eb773672d9411fd7b181e00",
        # txn C spends both UTXOs:
        "54de13f7ee4853dc1a281c0e7132efb95330f7ceebc1dbce76fdf34c28028f14": "02000000000102d8fc866dd8b9b68b1f33bbb4fcb6baebf3f738b598a924ceffd47eee6405350e0000000000feffffff0879c988c95020b85784268560f6b908c43c89b35cfee98d095744f2a98543310000000000feffffff023cda0c000000000016001451c27c0521388d430ee91137a76d67a368e998c140420f0000000000220020210be57842d95c8cae3c9a2e0250407f9599c75c77eb435d5942fc5cf41505a40247304402201ec23b32a21c1efe186c6ffb0d0f0ed40f1819b4200a844f1a71463873a9e4240220613fca783787449d779cb3e2052682349cbf5f99316641e3eddc36cb510a4ac70121038e1724d08580eec8f7f7a52829a2f09473961df96010f55d913556dee69cc9a10247304402203441cd69d916fdd9fe1864713abad383972e51588fb161174d88471c907c803d022078ca2056407dca3b07f0b109d0f6f55aa5a15e2d385f58a928cac8a589afc026012103bf013054c5b2b4845a5f4b227bd6264dbbfe70936e2675b9ffe004226771e6c1e7692100",
    }

    def setUp(self):
        super().setUp()
        self.config = SimpleConfig({'electrum_path': self.electrum_path})

    @mock.patch.object(wallet.Abstract_Wallet, 'save_db')
    async def test_importing_and_deleting_addresses(self, mock_save_db):
        w = restore_wallet_from_text("tb1q7648a2pm2se425lvun0g3vlf4ahmflcthegz63",
                                     path='if_this_exists_mocking_failed_648151893',
                                     config=self.config)['wallet']  # type: Abstract_Wallet
        self.assertEqual(1, len(w.get_addresses()))
        w.adb.add_transaction(Transaction(self.transactions["0e350564ee7ed4ffce24a998b538f7f3ebbab6fcb4bb331f8bb6b9d86d86fcd8"]))
        w.adb.add_transaction(Transaction(self.transactions["54de13f7ee4853dc1a281c0e7132efb95330f7ceebc1dbce76fdf34c28028f14"]))
        self.assertEqual(0, sum(w.get_balance()))

        with self.assertRaises(UnrelatedTransactionException):
            w.adb.add_transaction(Transaction(self.transactions["314385a9f24457098de9fe5cb3893cc408b9f66085268457b82050c988c97908"]))
        w.import_address("tb1qsyzgpwa0vg2940u5t6l97etuvedr5dejpf9tdy")
        self.assertEqual(2, len(w.get_addresses()))
        self.assertEqual(2, len(w.db.transactions))
        self.assertEqual(0, sum(w.get_balance()))

        w.adb.add_transaction(Transaction(self.transactions["314385a9f24457098de9fe5cb3893cc408b9f66085268457b82050c988c97908"]))
        self.assertEqual(3, len(w.db.transactions))
        self.assertEqual(0, sum(w.get_balance()))

        w.delete_address("tb1q7648a2pm2se425lvun0g3vlf4ahmflcthegz63")
        self.assertEqual(2, len(w.db.transactions))
        self.assertEqual(
            {"54de13f7ee4853dc1a281c0e7132efb95330f7ceebc1dbce76fdf34c28028f14", "314385a9f24457098de9fe5cb3893cc408b9f66085268457b82050c988c97908"},
            set(w.db.transactions))
        self.assertEqual(0, sum(w.get_balance()))

        with self.assertRaises(UserFacingException) as ctx:
            w.delete_address("tb1qsyzgpwa0vg2940u5t6l97etuvedr5dejpf9tdy")
        self.assertTrue("Cannot delete last remaining address" in ctx.exception.args[0])<|MERGE_RESOLUTION|>--- conflicted
+++ resolved
@@ -6,35 +6,19 @@
 import asyncio
 import copy
 
-<<<<<<< HEAD
 from electrum_grs import storage, bitcoin, keystore, bip32, slip39, wallet
 from electrum_grs import Transaction
 from electrum_grs import SimpleConfig
 from electrum_grs import util
-from electrum_grs.address_synchronizer import TX_HEIGHT_UNCONFIRMED, TX_HEIGHT_UNCONF_PARENT
+from electrum_grs.address_synchronizer import TX_HEIGHT_UNCONFIRMED, TX_HEIGHT_UNCONF_PARENT, TX_HEIGHT_LOCAL
 from electrum_grs.wallet import (sweep, Multisig_Wallet, Standard_Wallet, Imported_Wallet,
                              restore_wallet_from_text, Abstract_Wallet, CannotBumpFee, BumpFeeStrategy,
                              TransactionPotentiallyDangerousException, TransactionDangerousException,
                              TxSighashRiskLevel)
-from electrum_grs.util import bfh, NotEnoughFunds, UnrelatedTransactionException, UserFacingException
+from electrum_grs.util import bfh, NotEnoughFunds, UnrelatedTransactionException, UserFacingException, TxMinedInfo
 from electrum_grs.transaction import Transaction, PartialTxOutput, tx_from_any, Sighash
 from electrum_grs.mnemonic import calc_seed_type
 from electrum_grs.network import Network
-=======
-from electrum import storage, bitcoin, keystore, bip32, slip39, wallet
-from electrum import Transaction
-from electrum import SimpleConfig
-from electrum import util
-from electrum.address_synchronizer import TX_HEIGHT_UNCONFIRMED, TX_HEIGHT_UNCONF_PARENT, TX_HEIGHT_LOCAL
-from electrum.wallet import (sweep, Multisig_Wallet, Standard_Wallet, Imported_Wallet,
-                             restore_wallet_from_text, Abstract_Wallet, CannotBumpFee, BumpFeeStrategy,
-                             TransactionPotentiallyDangerousException, TransactionDangerousException,
-                             TxSighashRiskLevel)
-from electrum.util import bfh, NotEnoughFunds, UnrelatedTransactionException, UserFacingException, TxMinedInfo
-from electrum.transaction import Transaction, PartialTxOutput, tx_from_any, Sighash
-from electrum.mnemonic import calc_seed_type
-from electrum.network import Network
->>>>>>> bd845080
 
 from electrum_grs.plugins.trustedcoin import trustedcoin
 
