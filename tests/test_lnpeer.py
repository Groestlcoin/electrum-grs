import asyncio
import shutil
import copy
import tempfile
from decimal import Decimal
import os
from contextlib import contextmanager
from collections import defaultdict
import logging
import concurrent
from concurrent import futures
import unittest
from typing import Iterable, NamedTuple, Tuple, List, Dict

from aiorpcx import timeout_after, TaskTimeout
from electrum_ecc import ECPrivkey

import electrum_grs
import electrum_grs.trampoline
from electrum_grs import bitcoin
from electrum_grs import util
from electrum_grs import constants
from electrum_grs.network import Network
from electrum_grs import simple_config, lnutil
from electrum_grs.lnaddr import lnencode, LnAddr, lndecode
from electrum_grs.bitcoin import COIN, sha256
from electrum_grs.transaction import Transaction
from electrum_grs.util import NetworkRetryManager, bfh, OldTaskGroup, EventListener, InvoiceError
from electrum_grs.lnpeer import Peer
from electrum_grs.lntransport import LNPeerAddr
from electrum_grs.crypto import privkey_to_pubkey
from electrum_grs.lnutil import Keypair, PaymentFailure, LnFeatures, HTLCOwner, PaymentFeeBudget
from electrum_grs.lnchannel import ChannelState, PeerState, Channel
from electrum_grs.lnrouter import LNPathFinder, PathEdge, LNPathInconsistent
from electrum_grs.channel_db import ChannelDB
from electrum_grs.lnworker import LNWallet, NoPathFound, SentHtlcInfo, PaySession
from electrum_grs.lnmsg import encode_msg, decode_msg
from electrum_grs import lnmsg
from electrum_grs.logging import console_stderr_handler, Logger
from electrum_grs.lnworker import PaymentInfo, RECEIVED
from electrum_grs.lnonion import OnionFailureCode, OnionRoutingFailure
from electrum_grs.lnutil import UpdateAddHtlc
from electrum_grs.lnutil import LOCAL, REMOTE
from electrum_grs.invoices import PR_PAID, PR_UNPAID
from electrum_grs.interface import GracefulDisconnect
from electrum_grs.simple_config import SimpleConfig



from .test_lnchannel import create_test_channels
from .test_bitcoin import needs_test_with_all_chacha20_implementations
from . import ElectrumTestCase


def keypair():
    priv = ECPrivkey.generate_random_key().get_secret_bytes()
    k1 = Keypair(
            pubkey=privkey_to_pubkey(priv),
            privkey=priv)
    return k1

@contextmanager
def noop_lock():
    yield

class MockNetwork:
    def __init__(self, tx_queue, *, config: SimpleConfig):
        self.callbacks = defaultdict(list)
        self.lnwatcher = None
        self.interface = None
        self.config = config
        self.asyncio_loop = util.get_asyncio_loop()
        self.channel_db = ChannelDB(self)
        self.channel_db.data_loaded.set()
        self.path_finder = LNPathFinder(self.channel_db)
        self.lngossip = MockLNGossip()
        self.tx_queue = tx_queue
        self._blockchain = MockBlockchain()

    @property
    def callback_lock(self):
        return noop_lock()

    def get_local_height(self):
        return self.blockchain().height()

    def blockchain(self):
        return self._blockchain

    async def broadcast_transaction(self, tx):
        if self.tx_queue:
            await self.tx_queue.put(tx)

    async def try_broadcasting(self, tx, name):
        await self.broadcast_transaction(tx)


class MockBlockchain:

    def height(self):
        # Let's return a non-zero, realistic height.
        # 0 might hide relative vs abs locktime confusion bugs.
        return 600_000

    def is_tip_stale(self):
        return False


class MockADB:
    def add_transaction(self, tx):
        pass

class MockWallet:
    receive_requests = {}
    adb = MockADB()

    def get_request(self, key):
        pass

    def get_key_for_receive_request(self, x):
        pass

    def set_label(self, x, y):
        pass

    def save_db(self):
        pass

    def is_lightning_backup(self):
        return False

    def is_mine(self, addr):
        return True

    def get_fingerprint(self):
        return ''

    def get_new_sweep_address_for_channel(self):
        # note: sweep is not tested here, only in regtest
        return "tb1qqu5newtapamjchgxf0nty6geuykhvwas45q4q4"


class MockLNGossip:
    def get_sync_progress_estimate(self):
        return None, None, None


class MockLNWallet(Logger, EventListener, NetworkRetryManager[LNPeerAddr]):
    MPP_EXPIRY = 2  # HTLC timestamps are cast to int, so this cannot be 1
    PAYMENT_TIMEOUT = 120
    TIMEOUT_SHUTDOWN_FAIL_PENDING_HTLCS = 0
    MPP_SPLIT_PART_FRACTION = 1  # this disables the forced splitting
    MPP_SPLIT_PART_MINAMT_MSAT = 5_000_000

    def __init__(self, *, local_keypair: Keypair, chans: Iterable['Channel'], tx_queue, name, has_anchors):
        self.name = name
        Logger.__init__(self)
        NetworkRetryManager.__init__(self, max_retry_delay_normal=1, init_retry_delay_normal=1)
        self.node_keypair = local_keypair
        self.payment_secret_key = os.urandom(32)  # does not need to be deterministic in tests
        self._user_dir = tempfile.mkdtemp(prefix="electrum-lnpeer-test-")
        self.config = SimpleConfig({}, read_user_dir_function=lambda: self._user_dir)
        self.network = MockNetwork(tx_queue, config=self.config)
        self.taskgroup = OldTaskGroup()
        self.lnwatcher = None
        self.swap_manager = None
        self.listen_server = None
        self._channels = {chan.channel_id: chan for chan in chans}
        self.payment_info = {}
        self.logs = defaultdict(list)
        self.wallet = MockWallet()
        self.features = LnFeatures(0)
        self.features |= LnFeatures.OPTION_DATA_LOSS_PROTECT_OPT
        self.features |= LnFeatures.OPTION_UPFRONT_SHUTDOWN_SCRIPT_OPT
        self.features |= LnFeatures.VAR_ONION_OPT
        self.features |= LnFeatures.PAYMENT_SECRET_OPT
        self.features |= LnFeatures.OPTION_TRAMPOLINE_ROUTING_OPT_ELECTRUM
        self.features |= LnFeatures.OPTION_CHANNEL_TYPE_OPT
        self.features |= LnFeatures.OPTION_SCID_ALIAS_OPT
        self.features |= LnFeatures.OPTION_STATIC_REMOTEKEY_OPT
        self.config.ENABLE_ANCHOR_CHANNELS = has_anchors
        self.pending_payments = defaultdict(asyncio.Future)
        for chan in chans:
            chan.lnworker = self
        self._peers = {}  # bytes -> Peer
        # used in tests
        self.enable_htlc_settle = True
        self.enable_htlc_forwarding = True
        self.received_mpp_htlcs = dict()
        self._paysessions = dict()
        self.sent_htlcs_info = dict()
        self.sent_buckets = defaultdict(set)
        self.active_forwardings = {}
        self.forwarding_failures = {}
        self.inflight_payments = set()
        self.preimages = {}
        self.stopping_soon = False
        self.downstream_to_upstream_htlc = {}
        self.hold_invoice_callbacks = {}
        self.payment_bundles = [] # lists of hashes. todo:persist
        self.config.INITIAL_TRAMPOLINE_FEE_LEVEL = 0

        self.logger.info(f"created LNWallet[{name}] with nodeID={local_keypair.pubkey.hex()}")

    def clear_invoices_cache(self):
        pass

    def pay_scheduled_invoices(self):
        pass

    def get_invoice_status(self, key):
        pass

    @property
    def lock(self):
        return noop_lock()

    @property
    def channel_db(self):
        return self.network.channel_db if self.network else None

    def uses_trampoline(self):
        return not bool(self.channel_db)

    @property
    def channels(self):
        return self._channels

    @property
    def peers(self):
        return self._peers

    def get_channel_by_short_id(self, short_channel_id):
        with self.lock:
            for chan in self._channels.values():
                if chan.short_channel_id == short_channel_id:
                    return chan

    def channel_state_changed(self, chan):
        pass

    def save_channel(self, chan):
        print("Ignoring channel save")

    def diagnostic_name(self):
        return self.name

    async def stop(self):
        await LNWallet.stop(self)
        if self.channel_db:
            self.channel_db.stop()
            await self.channel_db.stopped_event.wait()

    async def create_routes_from_invoice(self, amount_msat: int, decoded_invoice: LnAddr, *, full_path=None):
        paysession = PaySession(
            payment_hash=decoded_invoice.paymenthash,
            payment_secret=decoded_invoice.payment_secret,
            initial_trampoline_fee_level=0,
            invoice_features=decoded_invoice.get_features(),
            r_tags=decoded_invoice.get_routing_info('r'),
            min_final_cltv_delta=decoded_invoice.get_min_final_cltv_delta(),
            amount_to_pay=amount_msat,
            invoice_pubkey=decoded_invoice.pubkey.serialize(),
            uses_trampoline=False,
            use_two_trampolines=False,
        )
        payment_key = decoded_invoice.paymenthash + decoded_invoice.payment_secret
        self._paysessions[payment_key] = paysession
        return [r async for r in self.create_routes_for_payment(
            amount_msat=amount_msat,
            paysession=paysession,
            full_path=full_path,
            budget=PaymentFeeBudget.default(invoice_amount_msat=amount_msat, config=self.config),
        )]

    get_payments = LNWallet.get_payments
    get_payment_secret = LNWallet.get_payment_secret
    get_payment_info = LNWallet.get_payment_info
    save_payment_info = LNWallet.save_payment_info
    set_invoice_status = LNWallet.set_invoice_status
    set_request_status = LNWallet.set_request_status
    set_payment_status = LNWallet.set_payment_status
    get_payment_status = LNWallet.get_payment_status
    check_mpp_status = LNWallet.check_mpp_status
    htlc_fulfilled = LNWallet.htlc_fulfilled
    htlc_failed = LNWallet.htlc_failed
    save_preimage = LNWallet.save_preimage
    get_preimage = LNWallet.get_preimage
    create_route_for_single_htlc = LNWallet.create_route_for_single_htlc
    create_routes_for_payment = LNWallet.create_routes_for_payment
    _check_invoice = LNWallet._check_invoice
    pay_to_route = LNWallet.pay_to_route
    pay_to_node = LNWallet.pay_to_node
    pay_invoice = LNWallet.pay_invoice
    force_close_channel = LNWallet.force_close_channel
    schedule_force_closing = LNWallet.schedule_force_closing
    get_first_timestamp = lambda self: 0
    on_peer_successfully_established = LNWallet.on_peer_successfully_established
    get_channel_by_id = LNWallet.get_channel_by_id
    channels_for_peer = LNWallet.channels_for_peer
    calc_routing_hints_for_invoice = LNWallet.calc_routing_hints_for_invoice
    get_channels_for_receiving = LNWallet.get_channels_for_receiving
    handle_error_code_from_failed_htlc = LNWallet.handle_error_code_from_failed_htlc
    is_trampoline_peer = LNWallet.is_trampoline_peer
    wait_for_received_pending_htlcs_to_get_removed = LNWallet.wait_for_received_pending_htlcs_to_get_removed
    #on_event_proxy_set = LNWallet.on_event_proxy_set
    _decode_channel_update_msg = LNWallet._decode_channel_update_msg
    _handle_chanupd_from_failed_htlc = LNWallet._handle_chanupd_from_failed_htlc
    is_forwarded_htlc = LNWallet.is_forwarded_htlc
    notify_upstream_peer = LNWallet.notify_upstream_peer
    _force_close_channel = LNWallet._force_close_channel
    suggest_splits = LNWallet.suggest_splits
    register_hold_invoice = LNWallet.register_hold_invoice
    unregister_hold_invoice = LNWallet.unregister_hold_invoice
    add_payment_info_for_hold_invoice = LNWallet.add_payment_info_for_hold_invoice

    update_mpp_with_received_htlc = LNWallet.update_mpp_with_received_htlc
    set_mpp_resolution = LNWallet.set_mpp_resolution
    is_mpp_amount_reached = LNWallet.is_mpp_amount_reached
    get_first_timestamp_of_mpp = LNWallet.get_first_timestamp_of_mpp
    bundle_payments = LNWallet.bundle_payments
    get_payment_bundle = LNWallet.get_payment_bundle
    _get_payment_key = LNWallet._get_payment_key
    save_forwarding_failure = LNWallet.save_forwarding_failure
    get_forwarding_failure = LNWallet.get_forwarding_failure
    maybe_cleanup_forwarding = LNWallet.maybe_cleanup_forwarding
    current_target_feerate_per_kw = LNWallet.current_target_feerate_per_kw
    current_low_feerate_per_kw = LNWallet.current_low_feerate_per_kw
    maybe_cleanup_mpp = LNWallet.maybe_cleanup_mpp


class MockTransport:
    def __init__(self, name):
        self.queue = asyncio.Queue()  # incoming messages
        self._name = name
        self.peer_addr = None

    def name(self):
        return self._name

    async def read_messages(self):
        while True:
            data = await self.queue.get()
            if isinstance(data, asyncio.Event):  # to artificially delay messages
                await data.wait()
                continue
            yield data

class NoFeaturesTransport(MockTransport):
    """
    This answers the init message with a init that doesn't signal any features.
    Used for testing that we require DATA_LOSS_PROTECT.
    """
    def send_bytes(self, data):
        decoded = decode_msg(data)
        print(decoded)
        if decoded[0] == 'init':
            self.queue.put_nowait(encode_msg('init', lflen=1, gflen=1, localfeatures=b"\x00", globalfeatures=b"\x00"))

class PutIntoOthersQueueTransport(MockTransport):
    def __init__(self, keypair, name):
        super().__init__(name)
        self.other_mock_transport = None
        self.privkey = keypair.privkey

    def send_bytes(self, data):
        self.other_mock_transport.queue.put_nowait(data)

def transport_pair(k1, k2, name1, name2):
    t1 = PutIntoOthersQueueTransport(k1, name1)
    t2 = PutIntoOthersQueueTransport(k2, name2)
    t1.other_mock_transport = t2
    t2.other_mock_transport = t1
    return t1, t2


class PeerInTests(Peer):
    DELAY_INC_MSG_PROCESSING_SLEEP = 0  # disable rate-limiting


high_fee_channel = {
   'local_balance_msat': 10 * bitcoin.COIN * 1000 // 2,
   'remote_balance_msat': 10 * bitcoin.COIN * 1000 // 2,
   'local_base_fee_msat': 500_000,
   'local_fee_rate_millionths': 500,
   'remote_base_fee_msat': 500_000,
   'remote_fee_rate_millionths': 500,
}

low_fee_channel = {
    'local_balance_msat': 10 * bitcoin.COIN * 1000 // 2,
    'remote_balance_msat': 10 * bitcoin.COIN * 1000 // 2,
    'local_base_fee_msat': 1_000,
    'local_fee_rate_millionths': 1,
    'remote_base_fee_msat': 1_000,
    'remote_fee_rate_millionths': 1,
}

depleted_channel = {
    'local_balance_msat': 330 * 1000, # local pays anchors
    'remote_balance_msat': 10 * bitcoin.COIN * 1000,
    'local_base_fee_msat': 1_000,
    'local_fee_rate_millionths': 1,
    'remote_base_fee_msat': 1_000,
    'remote_fee_rate_millionths': 1,
}

_GRAPH_DEFINITIONS = {
    'square_graph': {
        'alice': {
            'channels': {
                # we should use copies of channel definitions if
                # we want to independently alter them in a test
                'bob': high_fee_channel.copy(),
                'carol': low_fee_channel.copy(),
            },
        },
        'bob': {
            'channels': {
                'dave': high_fee_channel.copy(),
            },
            'config': {
                SimpleConfig.EXPERIMENTAL_LN_FORWARD_PAYMENTS: True,
                SimpleConfig.EXPERIMENTAL_LN_FORWARD_TRAMPOLINE_PAYMENTS: True,
            },
        },
        'carol': {
            'channels': {
                'dave': low_fee_channel.copy(),
            },
            'config': {
                SimpleConfig.EXPERIMENTAL_LN_FORWARD_PAYMENTS: True,
                SimpleConfig.EXPERIMENTAL_LN_FORWARD_TRAMPOLINE_PAYMENTS: True,
            },
        },
        'dave': {
        },
    },
    'line_graph': {
        'alice': {
            'channels': {
                'bob': low_fee_channel.copy(),
            },
        },
        'bob': {  # Trampoline Forwarder
            'channels': {
                'carol': low_fee_channel.copy(),
            },
            'config': {
                SimpleConfig.EXPERIMENTAL_LN_FORWARD_PAYMENTS: True,
                SimpleConfig.EXPERIMENTAL_LN_FORWARD_TRAMPOLINE_PAYMENTS: True,
            },
        },
        'carol': {
            'channels': {
                'dave': low_fee_channel.copy(),
            },
            'config': {
                SimpleConfig.EXPERIMENTAL_LN_FORWARD_PAYMENTS: True,
            },
        },
        'dave': {  # Trampoline Forwarder
            'channels': {
                'edward': low_fee_channel.copy(),
            },
            'config': {
                SimpleConfig.EXPERIMENTAL_LN_FORWARD_PAYMENTS: True,
                SimpleConfig.EXPERIMENTAL_LN_FORWARD_TRAMPOLINE_PAYMENTS: True,
            },
        },
        'edward': {
        },
    },
}


class Graph(NamedTuple):
    workers: Dict[str, MockLNWallet]
    peers: Dict[Tuple[str, str], Peer]
    channels: Dict[Tuple[str, str], Channel]


class PaymentDone(Exception): pass
class PaymentTimeout(Exception): pass
class SuccessfulTest(Exception): pass


def inject_chan_into_gossipdb(*, channel_db: ChannelDB, graph: Graph, node1name: str, node2name: str) -> None:
    chan_ann_raw = graph.channels[(node1name, node2name)].construct_channel_announcement_without_sigs()[0]
    chan_ann_dict = decode_msg(chan_ann_raw)[1]
    channel_db.add_channel_announcements(chan_ann_dict, trusted=True)

    chan_upd1_raw = graph.channels[(node1name, node2name)].get_outgoing_gossip_channel_update()
    chan_upd1_dict = decode_msg(chan_upd1_raw)[1]
    channel_db.add_channel_update(chan_upd1_dict, verify=False)

    chan_upd2_raw = graph.channels[(node2name, node1name)].get_outgoing_gossip_channel_update()
    chan_upd2_dict = decode_msg(chan_upd2_raw)[1]
    channel_db.add_channel_update(chan_upd2_dict, verify=False)


class TestPeer(ElectrumTestCase):
    TESTNET = True

    @classmethod
    def setUpClass(cls):
        super().setUpClass()
        console_stderr_handler.setLevel(logging.DEBUG)

    def setUp(self):
        super().setUp()
        self.GRAPH_DEFINITIONS = copy.deepcopy(_GRAPH_DEFINITIONS)
        self._lnworkers_created = []  # type: List[MockLNWallet]

    async def asyncTearDown(self):
        # clean up lnworkers
        async with OldTaskGroup() as group:
            for lnworker in self._lnworkers_created:
                await group.spawn(lnworker.stop())
        for lnworker in self._lnworkers_created:
            shutil.rmtree(lnworker._user_dir)
        self._lnworkers_created.clear()
        electrum_grs.trampoline._TRAMPOLINE_NODES_UNITTESTS = {}
        await super().asyncTearDown()

    @staticmethod
    def prepare_invoice(
            w2: MockLNWallet,  # receiver
            *,
            amount_msat=100_000_000,
            include_routing_hints=False,
            payment_preimage: bytes = None,
            payment_hash: bytes = None,
            invoice_features: LnFeatures = None,
            min_final_cltv_delta: int = None,
    ) -> Tuple[LnAddr, str]:
        amount_btc = amount_msat/Decimal(COIN*1000)
        if payment_preimage is None and not payment_hash:
            payment_preimage = os.urandom(32)
        if payment_hash is None:
            payment_hash = sha256(payment_preimage)
        info = PaymentInfo(payment_hash, amount_msat, RECEIVED, PR_UNPAID)
        if payment_preimage:
            w2.save_preimage(payment_hash, payment_preimage)
        w2.save_payment_info(info)
        if include_routing_hints:
            routing_hints = w2.calc_routing_hints_for_invoice(amount_msat)
        else:
            routing_hints = []
            trampoline_hints = []
        if invoice_features is None:
            invoice_features = w2.features.for_invoice()
        if invoice_features.supports(LnFeatures.PAYMENT_SECRET_OPT):
            payment_secret = w2.get_payment_secret(payment_hash)
        else:
            payment_secret = None
        if min_final_cltv_delta is None:
            min_final_cltv_delta = lnutil.MIN_FINAL_CLTV_DELTA_FOR_INVOICE
        lnaddr1 = LnAddr(
            paymenthash=payment_hash,
            amount=amount_btc,
            tags=[
                ('c', min_final_cltv_delta),
                ('d', 'coffee'),
                ('9', invoice_features),
            ] + routing_hints,
            payment_secret=payment_secret,
        )
        invoice = lnencode(lnaddr1, w2.node_keypair.privkey)
        lnaddr2 = lndecode(invoice)  # unlike lnaddr1, this now has a pubkey set
        return lnaddr2, invoice

    async def _activate_trampoline(self, w: MockLNWallet):
        if w.network.channel_db:
            w.network.channel_db.stop()
            await w.network.channel_db.stopped_event.wait()
            w.network.channel_db = None

    def prepare_recipient(self, w2, payment_hash, test_hold_invoice, test_failure):
        if not test_hold_invoice and not test_failure:
            return
        preimage = bytes.fromhex(w2.preimages.pop(payment_hash.hex()))
        if test_hold_invoice:
            async def cb(payment_hash):
                if not test_failure:
                    w2.save_preimage(payment_hash, preimage)
                else:
                    raise OnionRoutingFailure(code=OnionFailureCode.INCORRECT_OR_UNKNOWN_PAYMENT_DETAILS, data=b'')
            w2.register_hold_invoice(payment_hash, cb)


class TestPeerDirect(TestPeer):

    def prepare_peers(
            self, alice_channel: Channel, bob_channel: Channel,
            *, k1: Keypair = None, k2: Keypair = None,
    ):
        if k1 is None:
            k1 = keypair()
        if k2 is None:
            k2 = keypair()
        alice_channel.node_id = k2.pubkey
        bob_channel.node_id = k1.pubkey
        alice_channel.storage['node_id'] = alice_channel.node_id
        bob_channel.storage['node_id'] = bob_channel.node_id
        t1, t2 = transport_pair(k1, k2, alice_channel.name, bob_channel.name)
        q1, q2 = asyncio.Queue(), asyncio.Queue()
        w1 = MockLNWallet(local_keypair=k1, chans=[alice_channel], tx_queue=q1, name=bob_channel.name, has_anchors=self.TEST_ANCHOR_CHANNELS)
        w2 = MockLNWallet(local_keypair=k2, chans=[bob_channel], tx_queue=q2, name=alice_channel.name, has_anchors=self.TEST_ANCHOR_CHANNELS)
        self._lnworkers_created.extend([w1, w2])
        p1 = PeerInTests(w1, k2.pubkey, t1)
        p2 = PeerInTests(w2, k1.pubkey, t2)
        w1._peers[p1.pubkey] = p1
        w2._peers[p2.pubkey] = p2
        # mark_open won't work if state is already OPEN.
        # so set it to FUNDED
        alice_channel._state = ChannelState.FUNDED
        bob_channel._state = ChannelState.FUNDED
        # this populates the channel graph:
        p1.mark_open(alice_channel)
        p2.mark_open(bob_channel)
        return p1, p2, w1, w2, q1, q2

    async def test_reestablish(self):
        alice_channel, bob_channel = create_test_channels()
        p1, p2, w1, w2, _q1, _q2 = self.prepare_peers(alice_channel, bob_channel)
        for chan in (alice_channel, bob_channel):
            chan.peer_state = PeerState.DISCONNECTED
        async def reestablish():
            await asyncio.gather(
                p1.reestablish_channel(alice_channel),
                p2.reestablish_channel(bob_channel))
            self.assertEqual(alice_channel.peer_state, PeerState.GOOD)
            self.assertEqual(bob_channel.peer_state, PeerState.GOOD)
            gath.cancel()
        gath = asyncio.gather(reestablish(), p1._message_loop(), p2._message_loop(), p1.htlc_switch(), p1.htlc_switch())
        with self.assertRaises(asyncio.CancelledError):
            await gath

    async def test_reestablish_with_old_state(self):
        async def f(alice_slow: bool, bob_slow: bool):
            random_seed = os.urandom(32)
            alice_channel, bob_channel = create_test_channels(random_seed=random_seed)
            alice_channel_0, bob_channel_0 = create_test_channels(random_seed=random_seed)  # these are identical
            p1, p2, w1, w2, _q1, _q2 = self.prepare_peers(alice_channel, bob_channel)
            lnaddr, pay_req = self.prepare_invoice(w2)
            async def pay():
                result, log = await w1.pay_invoice(pay_req)
                self.assertEqual(result, True)
                gath.cancel()
            gath = asyncio.gather(pay(), p1._message_loop(), p2._message_loop(), p1.htlc_switch(), p2.htlc_switch())
            with self.assertRaises(asyncio.CancelledError):
                await gath
            p1, p2, w1, w2, _q1, _q2 = self.prepare_peers(alice_channel_0, bob_channel)
            for chan in (alice_channel_0, bob_channel):
                chan.peer_state = PeerState.DISCONNECTED

            async def alice_sends_reest():
                if alice_slow: await asyncio.sleep(0.05)
                await p1.reestablish_channel(alice_channel_0)
            async def bob_sends_reest():
                if bob_slow: await asyncio.sleep(0.05)
                await p2.reestablish_channel(bob_channel)

            with self.assertRaises(GracefulDisconnect):
                async with OldTaskGroup() as group:
                    await group.spawn(p1._message_loop())
                    await group.spawn(p1.htlc_switch())
                    await group.spawn(p2._message_loop())
                    await group.spawn(p2.htlc_switch())
                    await group.spawn(alice_sends_reest)
                    await group.spawn(bob_sends_reest)
            self.assertEqual(alice_channel_0.peer_state, PeerState.BAD)
            self.assertEqual(alice_channel_0._state, ChannelState.WE_ARE_TOXIC)
            self.assertEqual(bob_channel._state, ChannelState.FORCE_CLOSING)

        with self.subTest(msg="both fast"):
            # FIXME: we want to test the case where both Alice and Bob sends channel-reestablish before
            #        receiving what the other sent. This is not a reliable way to do that...
            await f(alice_slow=False, bob_slow=False)
        with self.subTest(msg="alice is slow"):
            await f(alice_slow=True, bob_slow=False)
        with self.subTest(msg="bob is slow"):
            await f(alice_slow=False, bob_slow=True)

    @staticmethod
    def _send_fake_htlc(peer: Peer, chan: Channel) -> UpdateAddHtlc:
        htlc = UpdateAddHtlc(amount_msat=10000, payment_hash=os.urandom(32), cltv_abs=999, timestamp=1)
        htlc = chan.add_htlc(htlc)
        peer.send_message(
            "update_add_htlc",
            channel_id=chan.channel_id,
            id=htlc.htlc_id,
            cltv_expiry=htlc.cltv_abs,
            amount_msat=htlc.amount_msat,
            payment_hash=htlc.payment_hash,
            onion_routing_packet=1366 * b"0",
        )
        return htlc

    async def test_reestablish_replay_messages_rev_then_sig(self):
        """
        See https://github.com/lightning/bolts/pull/810#issue-728299277

        Rev then Sig
        A            B
         <---add-----
         ----add---->
         <---sig-----
         ----rev----x
         ----sig----x

        A needs to retransmit:
        ----rev-->      (note that 'add' can be first too)
        ----add-->
        ----sig-->
        """
        chan_AB, chan_BA = create_test_channels()
        k1, k2 = keypair(), keypair()
        # note: we don't start peer.htlc_switch() so that the fake htlcs are left alone.
        async def f():
            p1, p2, w1, w2, _q1, _q2 = self.prepare_peers(chan_AB, chan_BA, k1=k1, k2=k2)
            async with OldTaskGroup() as group:
                await group.spawn(p1._message_loop())
                await group.spawn(p2._message_loop())
                await p1.initialized
                await p2.initialized
                self._send_fake_htlc(p2, chan_BA)
                self._send_fake_htlc(p1, chan_AB)
                p2.transport.queue.put_nowait(asyncio.Event())  # break Bob's incoming pipe
                self.assertTrue(p2.maybe_send_commitment(chan_BA))
                await p1.received_commitsig_event.wait()
                await group.cancel_remaining()
            # simulating disconnection. recreate transports.
            self.logger.info("simulating disconnection. recreating transports.")
            p1, p2, w1, w2, _q1, _q2 = self.prepare_peers(chan_AB, chan_BA, k1=k1, k2=k2)
            for chan in (chan_AB, chan_BA):
                chan.peer_state = PeerState.DISCONNECTED
            async with OldTaskGroup() as group:
                await group.spawn(p1._message_loop())
                await group.spawn(p2._message_loop())
                with self.assertLogs('electrum', level='INFO') as logs:
                    async with OldTaskGroup() as group2:
                        await group2.spawn(p1.reestablish_channel(chan_AB))
                        await group2.spawn(p2.reestablish_channel(chan_BA))
                self.assertTrue(any(("alice->bob" in msg and
                                     "replaying a revoke_and_ack first" in msg) for msg in logs.output))
                self.assertTrue(any(("alice->bob" in msg and
                                     "replayed 2 unacked messages. ['update_add_htlc', 'commitment_signed']" in msg) for msg in logs.output))
                self.assertEqual(chan_AB.peer_state, PeerState.GOOD)
                self.assertEqual(chan_BA.peer_state, PeerState.GOOD)
                await group.cancel_remaining()
            raise SuccessfulTest()
        with self.assertRaises(SuccessfulTest):
            await f()

    async def test_reestablish_replay_messages_sig_then_rev(self):
        """
        See https://github.com/lightning/bolts/pull/810#issue-728299277

        Sig then Rev
        A            B
         <---add-----
         ----add---->
         ----sig----x
         <---sig-----
         ----rev----x

        A needs to retransmit:
        ----add-->
        ----sig-->
        ----rev-->
        """
        chan_AB, chan_BA = create_test_channels()
        k1, k2 = keypair(), keypair()
        # note: we don't start peer.htlc_switch() so that the fake htlcs are left alone.
        async def f():
            p1, p2, w1, w2, _q1, _q2 = self.prepare_peers(chan_AB, chan_BA, k1=k1, k2=k2)
            async with OldTaskGroup() as group:
                await group.spawn(p1._message_loop())
                await group.spawn(p2._message_loop())
                await p1.initialized
                await p2.initialized
                self._send_fake_htlc(p2, chan_BA)
                self._send_fake_htlc(p1, chan_AB)
                p2.transport.queue.put_nowait(asyncio.Event())  # break Bob's incoming pipe
                self.assertTrue(p1.maybe_send_commitment(chan_AB))
                self.assertTrue(p2.maybe_send_commitment(chan_BA))
                await p1.received_commitsig_event.wait()
                await group.cancel_remaining()
            # simulating disconnection. recreate transports.
            self.logger.info("simulating disconnection. recreating transports.")
            p1, p2, w1, w2, _q1, _q2 = self.prepare_peers(chan_AB, chan_BA, k1=k1, k2=k2)
            for chan in (chan_AB, chan_BA):
                chan.peer_state = PeerState.DISCONNECTED
            async with OldTaskGroup() as group:
                await group.spawn(p1._message_loop())
                await group.spawn(p2._message_loop())
                with self.assertLogs('electrum', level='INFO') as logs:
                    async with OldTaskGroup() as group2:
                        await group2.spawn(p1.reestablish_channel(chan_AB))
                        await group2.spawn(p2.reestablish_channel(chan_BA))
                self.assertTrue(any(("alice->bob" in msg and
                                     "replaying a revoke_and_ack last" in msg) for msg in logs.output))
                self.assertTrue(any(("alice->bob" in msg and
                                     "replayed 2 unacked messages. ['update_add_htlc', 'commitment_signed']" in msg) for msg in logs.output))
                self.assertEqual(chan_AB.peer_state, PeerState.GOOD)
                self.assertEqual(chan_BA.peer_state, PeerState.GOOD)
                await group.cancel_remaining()
            raise SuccessfulTest()
        with self.assertRaises(SuccessfulTest):
            await f()

    async def _test_simple_payment(
            self,
            test_trampoline: bool,
            test_hold_invoice=False,
            test_failure=False,
            test_bundle=False,
            test_bundle_timeout=False
    ):
        """Alice pays Bob a single HTLC via direct channel."""
        alice_channel, bob_channel = create_test_channels()
        p1, p2, w1, w2, _q1, _q2 = self.prepare_peers(alice_channel, bob_channel)
        async def pay(lnaddr, pay_req):
            self.assertEqual(PR_UNPAID, w2.get_payment_status(lnaddr.paymenthash))
            result, log = await w1.pay_invoice(pay_req)
            if result is True:
                self.assertEqual(PR_PAID, w2.get_payment_status(lnaddr.paymenthash))
                raise PaymentDone()
            else:
                raise PaymentFailure()
        lnaddr, pay_req = self.prepare_invoice(w2)
        self.prepare_recipient(w2, lnaddr.paymenthash, test_hold_invoice, test_failure)

        if test_bundle:
            lnaddr2, pay_req2 = self.prepare_invoice(w2)
            w2.bundle_payments([lnaddr.paymenthash, lnaddr2.paymenthash])

        if test_trampoline:
            await self._activate_trampoline(w1)
            # declare bob as trampoline node
            electrum_grs.trampoline._TRAMPOLINE_NODES_UNITTESTS = {
                'bob': LNPeerAddr(host="127.0.0.1", port=9735, pubkey=w2.node_keypair.pubkey),
            }

        async def f():
            async with OldTaskGroup() as group:
                await group.spawn(p1._message_loop())
                await group.spawn(p1.htlc_switch())
                await group.spawn(p2._message_loop())
                await group.spawn(p2.htlc_switch())
                await asyncio.sleep(0.01)
                invoice_features = lnaddr.get_features()
                self.assertFalse(invoice_features.supports(LnFeatures.BASIC_MPP_OPT))
                await group.spawn(pay(lnaddr, pay_req))
                if test_bundle and not test_bundle_timeout:
                    await group.spawn(pay(lnaddr2, pay_req2))

        await f()

    async def test_simple_payment_success(self):
        for test_trampoline in [False, True]:
            with self.assertRaises(PaymentDone):
                await self._test_simple_payment(test_trampoline=test_trampoline)

    async def test_simple_payment_failure(self):
        for test_trampoline in [False, True]:
            with self.assertRaises(PaymentFailure):
                await self._test_simple_payment(test_trampoline=test_trampoline, test_failure=True)

    async def test_payment_bundle(self):
        for test_trampoline in [False, True]:
            with self.assertRaises(PaymentDone):
                await self._test_simple_payment(test_trampoline=test_trampoline, test_bundle=True)

    async def test_payment_bundle_timeout(self):
        for test_trampoline in [False, True]:
            with self.assertRaises(PaymentFailure):
                await self._test_simple_payment(test_trampoline=test_trampoline, test_bundle=True, test_bundle_timeout=True)

    async def test_simple_payment_success_with_hold_invoice(self):
        for test_trampoline in [False, True]:
            with self.assertRaises(PaymentDone):
                await self._test_simple_payment(test_trampoline=test_trampoline, test_hold_invoice=True)

    async def test_simple_payment_failure_with_hold_invoice(self):
        for test_trampoline in [False, True]:
            with self.assertRaises(PaymentFailure):
                await self._test_simple_payment(test_trampoline=test_trampoline, test_hold_invoice=True, test_failure=True)

    async def test_check_invoice_before_payment(self):
        alice_channel, bob_channel = create_test_channels()
        p1, p2, w1, w2, _q1, _q2 = self.prepare_peers(alice_channel, bob_channel)
        async def try_paying_some_invoices():
            # feature bits: unknown even fbit
            invoice_features = w2.features.for_invoice() | (1 << 990)  # add undefined even fbit
            lnaddr, pay_req = self.prepare_invoice(w2, invoice_features=invoice_features)
            with self.assertRaises(lnutil.UnknownEvenFeatureBits):
                result, log = await w1.pay_invoice(pay_req)
            # feature bits: not all transitive dependencies are set
            invoice_features = LnFeatures((1 << 8) + (1 << 17))
            lnaddr, pay_req = self.prepare_invoice(w2, invoice_features=invoice_features)
            with self.assertRaises(lnutil.IncompatibleOrInsaneFeatures):
                result, log = await w1.pay_invoice(pay_req)
            # too large CLTV
            lnaddr, pay_req = self.prepare_invoice(w2, min_final_cltv_delta=10**6)
            with self.assertRaises(InvoiceError):
                result, log = await w1.pay_invoice(pay_req)
            raise SuccessfulTest()

        async def f():
            async with OldTaskGroup() as group:
                await group.spawn(p1._message_loop())
                await group.spawn(p1.htlc_switch())
                await group.spawn(p2._message_loop())
                await group.spawn(p2.htlc_switch())
                await asyncio.sleep(0.01)
                await group.spawn(try_paying_some_invoices())

        with self.assertRaises(SuccessfulTest):
            await f()

    async def test_payment_race(self):
        """Alice and Bob pay each other simultaneously.
        They both send 'update_add_htlc' and receive each other's update
        before sending 'commitment_signed'. Neither party should fulfill
        the respective HTLCs until those are irrevocably committed to.
        """
        alice_channel, bob_channel = create_test_channels()
        p1, p2, w1, w2, _q1, _q2 = self.prepare_peers(alice_channel, bob_channel)
        async def pay():
            await util.wait_for2(p1.initialized, 1)
            await util.wait_for2(p2.initialized, 1)
            # prep
            _maybe_send_commitment1 = p1.maybe_send_commitment
            _maybe_send_commitment2 = p2.maybe_send_commitment
            lnaddr2, pay_req2 = self.prepare_invoice(w2)
            lnaddr1, pay_req1 = self.prepare_invoice(w1)
            # alice sends htlc BUT NOT COMMITMENT_SIGNED
            p1.maybe_send_commitment = lambda x: None
            route1 = (await w1.create_routes_from_invoice(lnaddr2.get_amount_msat(), decoded_invoice=lnaddr2))[0][0].route
            paysession1 = w1._paysessions[lnaddr2.paymenthash + lnaddr2.payment_secret]
            shi1 = SentHtlcInfo(
                route=route1,
                payment_secret_orig=lnaddr2.payment_secret,
                payment_secret_bucket=lnaddr2.payment_secret,
                amount_msat=lnaddr2.get_amount_msat(),
                bucket_msat=lnaddr2.get_amount_msat(),
                amount_receiver_msat=lnaddr2.get_amount_msat(),
                trampoline_fee_level=None,
                trampoline_route=None,
            )
            await w1.pay_to_route(
                sent_htlc_info=shi1,
                paysession=paysession1,
                min_final_cltv_delta=lnaddr2.get_min_final_cltv_delta(),
            )
            p1.maybe_send_commitment = _maybe_send_commitment1
            # bob sends htlc BUT NOT COMMITMENT_SIGNED
            p2.maybe_send_commitment = lambda x: None
            route2 = (await w2.create_routes_from_invoice(lnaddr1.get_amount_msat(), decoded_invoice=lnaddr1))[0][0].route
            paysession2 = w2._paysessions[lnaddr1.paymenthash + lnaddr1.payment_secret]
            shi2 = SentHtlcInfo(
                route=route2,
                payment_secret_orig=lnaddr1.payment_secret,
                payment_secret_bucket=lnaddr1.payment_secret,
                amount_msat=lnaddr1.get_amount_msat(),
                bucket_msat=lnaddr1.get_amount_msat(),
                amount_receiver_msat=lnaddr1.get_amount_msat(),
                trampoline_fee_level=None,
                trampoline_route=None,
            )
            await w2.pay_to_route(
                sent_htlc_info=shi2,
                paysession=paysession2,
                min_final_cltv_delta=lnaddr1.get_min_final_cltv_delta(),
            )
            p2.maybe_send_commitment = _maybe_send_commitment2
            # sleep a bit so that they both receive msgs sent so far
            await asyncio.sleep(0.2)
            # now they both send COMMITMENT_SIGNED
            p1.maybe_send_commitment(alice_channel)
            p2.maybe_send_commitment(bob_channel)

            htlc_log1 = await paysession1.sent_htlcs_q.get()
            self.assertTrue(htlc_log1.success)
            htlc_log2 = await paysession2.sent_htlcs_q.get()
            self.assertTrue(htlc_log2.success)
            raise PaymentDone()

        async def f():
            async with OldTaskGroup() as group:
                await group.spawn(p1._message_loop())
                await group.spawn(p1.htlc_switch())
                await group.spawn(p2._message_loop())
                await group.spawn(p2.htlc_switch())
                await asyncio.sleep(0.01)
                await group.spawn(pay())
        with self.assertRaises(PaymentDone):
            await f()

    #@unittest.skip("too expensive")
    async def test_payments_stresstest(self):
        alice_channel, bob_channel = create_test_channels()
        p1, p2, w1, w2, _q1, _q2 = self.prepare_peers(alice_channel, bob_channel)
        alice_init_balance_msat = alice_channel.balance(HTLCOwner.LOCAL)
        bob_init_balance_msat = bob_channel.balance(HTLCOwner.LOCAL)
        num_payments = 50
        payment_value_msat = 10_000_000  # make it large enough so that there are actually HTLCs on the ctx
        max_htlcs_in_flight = asyncio.Semaphore(5)
        async def single_payment(pay_req):
            async with max_htlcs_in_flight:
                await w1.pay_invoice(pay_req)
        async def many_payments():
            async with OldTaskGroup() as group:
                for i in range(num_payments):
                    lnaddr, pay_req = self.prepare_invoice(w2, amount_msat=payment_value_msat)
                    await group.spawn(single_payment(pay_req))
            gath.cancel()
        gath = asyncio.gather(many_payments(), p1._message_loop(), p2._message_loop(), p1.htlc_switch(), p2.htlc_switch())
        with self.assertRaises(asyncio.CancelledError):
            await gath
        self.assertEqual(alice_init_balance_msat - num_payments * payment_value_msat, alice_channel.balance(HTLCOwner.LOCAL))
        self.assertEqual(alice_init_balance_msat - num_payments * payment_value_msat, bob_channel.balance(HTLCOwner.REMOTE))
        self.assertEqual(bob_init_balance_msat + num_payments * payment_value_msat, bob_channel.balance(HTLCOwner.LOCAL))
        self.assertEqual(bob_init_balance_msat + num_payments * payment_value_msat, alice_channel.balance(HTLCOwner.REMOTE))

    async def test_payment_recv_mpp_confusion1(self):
        """Regression test for https://github.com/spesmilo/electrum/security/advisories/GHSA-8r85-vp7r-hjxf"""
        # This test checks that the following attack does not work:
        #   - Bob creates invoice1: 1 BTC, H1, S1
        #   - Bob creates invoice2: 1 BTC, H2, S2;  both given to attacker to pay
        #   - Alice sends htlc1: 0.1 BTC, H1, S1  (total_msat=1 BTC)
        #   - Alice sends htlc2: 0.9 BTC, H2, S1  (total_msat=1 BTC)
        #   - Bob(victim) reveals preimage for H1 and fulfills htlc1 (fails other)
        alice_channel, bob_channel = create_test_channels()
        p1, p2, w1, w2, _q1, _q2 = self.prepare_peers(alice_channel, bob_channel)
        async def pay():
            self.assertEqual(PR_UNPAID, w2.get_payment_status(lnaddr1.paymenthash))
            self.assertEqual(PR_UNPAID, w2.get_payment_status(lnaddr2.paymenthash))

            route = (await w1.create_routes_from_invoice(amount_msat=1000, decoded_invoice=lnaddr1))[0][0].route
            p1.pay(
                route=route,
                chan=alice_channel,
                amount_msat=1000,
                total_msat=lnaddr1.get_amount_msat(),
                payment_hash=lnaddr1.paymenthash,
                min_final_cltv_delta=lnaddr1.get_min_final_cltv_delta(),
                payment_secret=lnaddr1.payment_secret,
            )
            p1.pay(
                route=route,
                chan=alice_channel,
                amount_msat=lnaddr1.get_amount_msat() - 1000,
                total_msat=lnaddr1.get_amount_msat(),
                payment_hash=lnaddr2.paymenthash,
                min_final_cltv_delta=lnaddr1.get_min_final_cltv_delta(),
                payment_secret=lnaddr1.payment_secret,
            )

            while nhtlc_success + nhtlc_failed < 2:
                await htlc_resolved.wait()
            self.assertEqual(0, nhtlc_success)
            self.assertEqual(2, nhtlc_failed)
            raise SuccessfulTest()

        w2.features |= LnFeatures.BASIC_MPP_OPT
        lnaddr1, _pay_req = self.prepare_invoice(w2, amount_msat=100_000_000)
        lnaddr2, _pay_req = self.prepare_invoice(w2, amount_msat=100_000_000)
        self.assertTrue(lnaddr1.get_features().supports(LnFeatures.BASIC_MPP_OPT))
        self.assertTrue(lnaddr2.get_features().supports(LnFeatures.BASIC_MPP_OPT))

        async def f():
            async with OldTaskGroup() as group:
                await group.spawn(p1._message_loop())
                await group.spawn(p1.htlc_switch())
                await group.spawn(p2._message_loop())
                await group.spawn(p2.htlc_switch())
                await asyncio.sleep(0.01)
                await group.spawn(pay())

        htlc_resolved = asyncio.Event()
        nhtlc_success = 0
        nhtlc_failed = 0
        async def on_htlc_fulfilled(*args):
            htlc_resolved.set()
            htlc_resolved.clear()
            nonlocal nhtlc_success
            nhtlc_success += 1
        async def on_htlc_failed(*args):
            htlc_resolved.set()
            htlc_resolved.clear()
            nonlocal nhtlc_failed
            nhtlc_failed += 1
        util.register_callback(on_htlc_fulfilled, ["htlc_fulfilled"])
        util.register_callback(on_htlc_failed, ["htlc_failed"])

        try:
            with self.assertRaises(SuccessfulTest):
                await f()
        finally:
            util.unregister_callback(on_htlc_fulfilled)
            util.unregister_callback(on_htlc_failed)

    async def test_payment_recv_mpp_confusion2(self):
        """Regression test for https://github.com/spesmilo/electrum/security/advisories/GHSA-8r85-vp7r-hjxf"""
        # This test checks that the following attack does not work:
        #   - Bob creates invoice: 1 BTC
        #   - Alice sends htlc1: 0.1 BTC  (total_msat=0.2 BTC)
        #   - Alice sends htlc2: 0.1 BTC  (total_msat=1 BTC)
        #   - Bob(victim) reveals preimage and fulfills htlc2 (fails other)
        alice_channel, bob_channel = create_test_channels()
        p1, p2, w1, w2, _q1, _q2 = self.prepare_peers(alice_channel, bob_channel)
        async def pay():
            self.assertEqual(PR_UNPAID, w2.get_payment_status(lnaddr1.paymenthash))

            route = (await w1.create_routes_from_invoice(amount_msat=1000, decoded_invoice=lnaddr1))[0][0].route
            p1.pay(
                route=route,
                chan=alice_channel,
                amount_msat=1000,
                total_msat=2000,
                payment_hash=lnaddr1.paymenthash,
                min_final_cltv_delta=lnaddr1.get_min_final_cltv_delta(),
                payment_secret=lnaddr1.payment_secret,
            )
            p1.pay(
                route=route,
                chan=alice_channel,
                amount_msat=1000,
                total_msat=lnaddr1.get_amount_msat(),
                payment_hash=lnaddr1.paymenthash,
                min_final_cltv_delta=lnaddr1.get_min_final_cltv_delta(),
                payment_secret=lnaddr1.payment_secret,
            )

            while nhtlc_success + nhtlc_failed < 2:
                await htlc_resolved.wait()
            self.assertEqual(0, nhtlc_success)
            self.assertEqual(2, nhtlc_failed)
            raise SuccessfulTest()

        w2.features |= LnFeatures.BASIC_MPP_OPT
        lnaddr1, _pay_req = self.prepare_invoice(w2, amount_msat=100_000_000)
        self.assertTrue(lnaddr1.get_features().supports(LnFeatures.BASIC_MPP_OPT))

        async def f():
            async with OldTaskGroup() as group:
                await group.spawn(p1._message_loop())
                await group.spawn(p1.htlc_switch())
                await group.spawn(p2._message_loop())
                await group.spawn(p2.htlc_switch())
                await asyncio.sleep(0.01)
                await group.spawn(pay())

        htlc_resolved = asyncio.Event()
        nhtlc_success = 0
        nhtlc_failed = 0
        async def on_htlc_fulfilled(*args):
            htlc_resolved.set()
            htlc_resolved.clear()
            nonlocal nhtlc_success
            nhtlc_success += 1
        async def on_htlc_failed(*args):
            htlc_resolved.set()
            htlc_resolved.clear()
            nonlocal nhtlc_failed
            nhtlc_failed += 1
        util.register_callback(on_htlc_fulfilled, ["htlc_fulfilled"])
        util.register_callback(on_htlc_failed, ["htlc_failed"])

        try:
            with self.assertRaises(SuccessfulTest):
                await f()
        finally:
            util.unregister_callback(on_htlc_fulfilled)
            util.unregister_callback(on_htlc_failed)

    async def test_legacy_shutdown_low(self):
        await self._test_shutdown(alice_fee=100, bob_fee=150)

    async def test_legacy_shutdown_high(self):
        await self._test_shutdown(alice_fee=2000, bob_fee=100)

    async def test_modern_shutdown_with_overlap(self):
        await self._test_shutdown(
            alice_fee=1,
            bob_fee=200,
            alice_fee_range={'min_fee_satoshis': 1, 'max_fee_satoshis': 10},
            bob_fee_range={'min_fee_satoshis': 10, 'max_fee_satoshis': 300})

    ## This test works but it is too slow (LN_P2P_NETWORK_TIMEOUT)
    ## because tests do not use a proper LNWorker object
    #def test_modern_shutdown_no_overlap(self):
    #    self.assertRaises(Exception, lambda: asyncio.run(
    #        self._test_shutdown(
    #            alice_fee=1,
    #            bob_fee=200,
    #            alice_fee_range={'min_fee_satoshis': 1, 'max_fee_satoshis': 10},
    #            bob_fee_range={'min_fee_satoshis': 50, 'max_fee_satoshis': 300})
    #    ))

    async def _test_shutdown(self, alice_fee, bob_fee, alice_fee_range=None, bob_fee_range=None):
        alice_channel, bob_channel = create_test_channels()
        p1, p2, w1, w2, _q1, _q2 = self.prepare_peers(alice_channel, bob_channel)
        w1.network.config.TEST_SHUTDOWN_FEE = alice_fee
        w2.network.config.TEST_SHUTDOWN_FEE = bob_fee
        if alice_fee_range is not None:
            w1.network.config.TEST_SHUTDOWN_FEE_RANGE = alice_fee_range
        else:
            w1.network.config.TEST_SHUTDOWN_LEGACY = True
        if bob_fee_range is not None:
            w2.network.config.TEST_SHUTDOWN_FEE_RANGE = bob_fee_range
        else:
            w2.network.config.TEST_SHUTDOWN_LEGACY = True
        w2.enable_htlc_settle = False
        lnaddr, pay_req = self.prepare_invoice(w2)
        async def pay():
            await util.wait_for2(p1.initialized, 1)
            await util.wait_for2(p2.initialized, 1)
            # alice sends htlc
            route = (await w1.create_routes_from_invoice(lnaddr.get_amount_msat(), decoded_invoice=lnaddr))[0][0].route
            p1.pay(route=route,
                   chan=alice_channel,
                   amount_msat=lnaddr.get_amount_msat(),
                   total_msat=lnaddr.get_amount_msat(),
                   payment_hash=lnaddr.paymenthash,
                   min_final_cltv_delta=lnaddr.get_min_final_cltv_delta(),
                   payment_secret=lnaddr.payment_secret)
            # alice closes
            await p1.close_channel(alice_channel.channel_id)
            gath.cancel()
        async def set_settle():
            await asyncio.sleep(0.1)
            w2.enable_htlc_settle = True
        gath = asyncio.gather(pay(), set_settle(), p1._message_loop(), p2._message_loop(), p1.htlc_switch(), p2.htlc_switch())
        with self.assertRaises(asyncio.CancelledError):
            await gath

    async def test_warning(self):
        alice_channel, bob_channel = create_test_channels()
        p1, p2, w1, w2, _q1, _q2 = self.prepare_peers(alice_channel, bob_channel)

        async def action():
            await util.wait_for2(p1.initialized, 1)
            await util.wait_for2(p2.initialized, 1)
            await p1.send_warning(alice_channel.channel_id, 'be warned!', close_connection=True)
        gath = asyncio.gather(action(), p1._message_loop(), p2._message_loop(), p1.htlc_switch(), p2.htlc_switch())
        with self.assertRaises(GracefulDisconnect):
            await gath

    async def test_error(self):
        alice_channel, bob_channel = create_test_channels()
        p1, p2, w1, w2, _q1, _q2 = self.prepare_peers(alice_channel, bob_channel)

        async def action():
            await util.wait_for2(p1.initialized, 1)
            await util.wait_for2(p2.initialized, 1)
            await p1.send_error(alice_channel.channel_id, 'some error happened!', force_close_channel=True)
            assert alice_channel.is_closed()
            gath.cancel()
        gath = asyncio.gather(action(), p1._message_loop(), p2._message_loop(), p1.htlc_switch(), p2.htlc_switch())
        with self.assertRaises(GracefulDisconnect):
            await gath

    async def test_close_upfront_shutdown_script(self):
        alice_channel, bob_channel = create_test_channels()

        # create upfront shutdown script for bob, alice doesn't use upfront
        # shutdown script
        bob_uss_pub = privkey_to_pubkey(os.urandom(32))
        bob_uss_addr = bitcoin.pubkey_to_address('p2wpkh', bob_uss_pub.hex())
        bob_uss = bitcoin.address_to_script(bob_uss_addr)

        # bob commits to close to bob_uss
        alice_channel.config[HTLCOwner.REMOTE].upfront_shutdown_script = bob_uss
        # but bob closes to some receiving address, which we achieve by not
        # setting the upfront shutdown script in the channel config
        bob_channel.config[HTLCOwner.LOCAL].upfront_shutdown_script = b''

        p1, p2, w1, w2, q1, q2 = self.prepare_peers(alice_channel, bob_channel)
        w1.network.config.FEE_EST_DYNAMIC = False
        w2.network.config.FEE_EST_DYNAMIC = False
        w1.network.config.FEE_EST_STATIC_FEERATE = 5000
        w2.network.config.FEE_EST_STATIC_FEERATE = 1000

        async def test():
            async def close():
                await util.wait_for2(p1.initialized, 1)
                await util.wait_for2(p2.initialized, 1)
                # bob closes channel with different shutdown script
                await p1.close_channel(alice_channel.channel_id)
                self.fail("p1.close_channel should have raised above!")

            async def main_loop(peer):
                    async with peer.taskgroup as group:
                        await group.spawn(peer._message_loop())
                        await group.spawn(peer.htlc_switch())

            coros = [close(), main_loop(p1), main_loop(p2)]
            gath = asyncio.gather(*coros)
            await gath

        with self.assertRaises(GracefulDisconnect):
            await test()
        # check that neither party broadcast a closing tx (as it was not even signed)
        self.assertEqual(0, q1.qsize())
        self.assertEqual(0, q2.qsize())

        # -- new scenario:
        # bob sends the same upfront_shutdown_script has he announced
        alice_channel.config[HTLCOwner.REMOTE].upfront_shutdown_script = bob_uss
        bob_channel.config[HTLCOwner.LOCAL].upfront_shutdown_script = bob_uss

        p1, p2, w1, w2, q1, q2 = self.prepare_peers(alice_channel, bob_channel)
        w1.network.config.FEE_EST_DYNAMIC = False
        w2.network.config.FEE_EST_DYNAMIC = False
        w1.network.config.FEE_EST_STATIC_FEERATE = 5000
        w2.network.config.FEE_EST_STATIC_FEERATE = 1000

        async def test():
            async def close():
                await util.wait_for2(p1.initialized, 1)
                await util.wait_for2(p2.initialized, 1)
                await p1.close_channel(alice_channel.channel_id)
                gath.cancel()

            async def main_loop(peer):
                async with peer.taskgroup as group:
                    await group.spawn(peer._message_loop())
                    await group.spawn(peer.htlc_switch())

            coros = [close(), main_loop(p1), main_loop(p2)]
            gath = asyncio.gather(*coros)
            await gath

        with self.assertRaises(asyncio.CancelledError):
            await test()

        # check if p1 has broadcast the closing tx, and if it pays to Bob's uss
        self.assertEqual(1, q1.qsize())
        closing_tx = q1.get_nowait()  # type: Transaction
        self.assertEqual(2, len(closing_tx.outputs()))
        self.assertEqual(1, len(closing_tx.get_output_idxs_from_address(bob_uss_addr)))

    async def test_channel_usage_after_closing(self):
        alice_channel, bob_channel = create_test_channels()
        p1, p2, w1, w2, q1, q2 = self.prepare_peers(alice_channel, bob_channel)
        lnaddr, pay_req = self.prepare_invoice(w2)

        lnaddr = w1._check_invoice(pay_req)
        shi = (await w1.create_routes_from_invoice(lnaddr.get_amount_msat(), decoded_invoice=lnaddr))[0][0]
        route, amount_msat = shi.route, shi.amount_msat
        assert amount_msat == lnaddr.get_amount_msat()

        await w1.force_close_channel(alice_channel.channel_id)
        # check if a tx (commitment transaction) was broadcasted:
        assert q1.qsize() == 1

        with self.assertRaises(NoPathFound) as e:
            await w1.create_routes_from_invoice(lnaddr.get_amount_msat(), decoded_invoice=lnaddr)

        peer = w1.peers[route[0].node_id]
        # AssertionError is ok since we shouldn't use old routes, and the
        # route finding should fail when channel is closed
        async def f():
            shi = SentHtlcInfo(
                route=route,
                payment_secret_orig=lnaddr.payment_secret,
                payment_secret_bucket=lnaddr.payment_secret,
                amount_msat=amount_msat,
                bucket_msat=amount_msat,
                amount_receiver_msat=amount_msat,
                trampoline_fee_level=None,
                trampoline_route=None,
            )
            paysession = w1._paysessions[lnaddr.paymenthash + lnaddr.payment_secret]
            pay = w1.pay_to_route(
                sent_htlc_info=shi,
                paysession=paysession,
                min_final_cltv_delta=lnaddr.get_min_final_cltv_delta(),
            )
            await asyncio.gather(pay, p1._message_loop(), p2._message_loop(), p1.htlc_switch(), p2.htlc_switch())
        with self.assertRaises(PaymentFailure):
            await f()

    async def test_sending_weird_messages_that_should_be_ignored(self):
        alice_channel, bob_channel = create_test_channels()
        p1, p2, w1, w2, _q1, _q2 = self.prepare_peers(alice_channel, bob_channel)

        async def send_weird_messages():
            await util.wait_for2(p1.initialized, 1)
            await util.wait_for2(p2.initialized, 1)
            # peer1 sends known message with trailing garbage
            # BOLT-01 says peer2 should ignore trailing garbage
            raw_msg1 = encode_msg('ping', num_pong_bytes=4, byteslen=4) + bytes(range(55))
            p1.transport.send_bytes(raw_msg1)
            await asyncio.sleep(0.05)
            # peer1 sends unknown 'odd-type' message
            # BOLT-01 says peer2 should ignore whole message
            raw_msg2 = (43333).to_bytes(length=2, byteorder="big") + bytes(range(55))
            p1.transport.send_bytes(raw_msg2)
            await asyncio.sleep(0.05)
            raise SuccessfulTest()

        async def f():
            async with OldTaskGroup() as group:
                for peer in [p1, p2]:
                    await group.spawn(peer._message_loop())
                    await group.spawn(peer.htlc_switch())
                for peer in [p1, p2]:
                    await peer.initialized
                await group.spawn(send_weird_messages())

        with self.assertRaises(SuccessfulTest):
            await f()

    async def test_sending_weird_messages__unknown_even_type(self):
        alice_channel, bob_channel = create_test_channels()
        p1, p2, w1, w2, _q1, _q2 = self.prepare_peers(alice_channel, bob_channel)

        async def send_weird_messages():
            await util.wait_for2(p1.initialized, 1)
            await util.wait_for2(p2.initialized, 1)
            # peer1 sends unknown 'even-type' message
            # BOLT-01 says peer2 should close the connection
            raw_msg2 = (43334).to_bytes(length=2, byteorder="big") + bytes(range(55))
            p1.transport.send_bytes(raw_msg2)
            await asyncio.sleep(0.05)

        failing_task = None
        async def f():
            nonlocal failing_task
            async with OldTaskGroup() as group:
                await group.spawn(p1._message_loop())
                await group.spawn(p1.htlc_switch())
                failing_task = await group.spawn(p2._message_loop())
                await group.spawn(p2.htlc_switch())
                for peer in [p1, p2]:
                    await peer.initialized
                await group.spawn(send_weird_messages())

        with self.assertRaises(GracefulDisconnect):
            await f()
        self.assertTrue(isinstance(failing_task.exception().__cause__, lnmsg.UnknownMandatoryMsgType))

    async def test_sending_weird_messages__known_msg_with_insufficient_length(self):
        alice_channel, bob_channel = create_test_channels()
        p1, p2, w1, w2, _q1, _q2 = self.prepare_peers(alice_channel, bob_channel)

        async def send_weird_messages():
            await util.wait_for2(p1.initialized, 1)
            await util.wait_for2(p2.initialized, 1)
            # peer1 sends known message with insufficient length for the contents
            # BOLT-01 says peer2 should fail the connection
            raw_msg1 = encode_msg('ping', num_pong_bytes=4, byteslen=4)[:-1]
            p1.transport.send_bytes(raw_msg1)
            await asyncio.sleep(0.05)

        failing_task = None
        async def f():
            nonlocal failing_task
            async with OldTaskGroup() as group:
                await group.spawn(p1._message_loop())
                await group.spawn(p1.htlc_switch())
                failing_task = await group.spawn(p2._message_loop())
                await group.spawn(p2.htlc_switch())
                for peer in [p1, p2]:
                    await peer.initialized
                await group.spawn(send_weird_messages())

        with self.assertRaises(GracefulDisconnect):
            await f()
        self.assertTrue(isinstance(failing_task.exception().__cause__, lnmsg.UnexpectedEndOfStream))


class TestPeerForwarding(TestPeer):

    def prepare_chans_and_peers_in_graph(self, graph_definition) -> Graph:
        keys = {k: keypair() for k in graph_definition}
        txs_queues = {k: asyncio.Queue() for k in graph_definition}
        channels = {}  # type: Dict[Tuple[str, str], Channel]
        transports = {}
        workers = {}  # type: Dict[str, MockLNWallet]
        peers = {}
        # create channels
        for a, definition in graph_definition.items():
            for b, channel_def in definition.get('channels', {}).items():
                channel_ab, channel_ba = create_test_channels(
                    alice_name=a,
                    bob_name=b,
                    alice_pubkey=keys[a].pubkey,
                    bob_pubkey=keys[b].pubkey,
                    local_msat=channel_def['local_balance_msat'],
                    remote_msat=channel_def['remote_balance_msat'],
                    anchor_outputs=self.TEST_ANCHOR_CHANNELS
                )
                channels[(a, b)], channels[(b, a)] = channel_ab, channel_ba
                transport_ab, transport_ba = transport_pair(keys[a], keys[b], channel_ab.name, channel_ba.name)
                transports[(a, b)], transports[(b, a)] = transport_ab, transport_ba
                # set fees
                channel_ab.forwarding_fee_proportional_millionths = channel_def['local_fee_rate_millionths']
                channel_ab.forwarding_fee_base_msat = channel_def['local_base_fee_msat']
                channel_ba.forwarding_fee_proportional_millionths = channel_def['remote_fee_rate_millionths']
                channel_ba.forwarding_fee_base_msat = channel_def['remote_base_fee_msat']

        # create workers and peers
        for a, definition in graph_definition.items():
            channels_of_node = [c for k, c in channels.items() if k[0] == a]
            workers[a] = MockLNWallet(local_keypair=keys[a], chans=channels_of_node, tx_queue=txs_queues[a], name=a, has_anchors=self.TEST_ANCHOR_CHANNELS)
        self._lnworkers_created.extend(list(workers.values()))

        # create peers
        for ab in channels.keys():
            peers[ab] = Peer(workers[ab[0]], keys[ab[1]].pubkey, transports[ab])

        # add peers to workers
        for a, w in workers.items():
            for ab, peer_ab in peers.items():
                if ab[0] == a:
                    w._peers[peer_ab.pubkey] = peer_ab

        # set forwarding properties
        for a, definition in graph_definition.items():
            for property in definition.get('config', {}).items():
                workers[a].network.config.set_key(*property)

        # mark_open won't work if state is already OPEN.
        # so set it to FUNDED
        for channel_ab in channels.values():
           channel_ab._state = ChannelState.FUNDED

        # this populates the channel graph:
        for ab, peer_ab in peers.items():
            peer_ab.mark_open(channels[ab])

        graph = Graph(
            workers=workers,
            peers=peers,
            channels=channels,
        )
        for a in workers:
            print(f"{a:5s}: {keys[a].pubkey}")
            print(f"       {keys[a].pubkey.hex()}")
        return graph

    async def test_payment_multihop(self):
        graph = self.prepare_chans_and_peers_in_graph(self.GRAPH_DEFINITIONS['square_graph'])
        peers = graph.peers.values()
        async def pay(lnaddr, pay_req):
            self.assertEqual(PR_UNPAID, graph.workers['dave'].get_payment_status(lnaddr.paymenthash))
            result, log = await graph.workers['alice'].pay_invoice(pay_req)
            self.assertTrue(result)
            self.assertEqual(PR_PAID, graph.workers['dave'].get_payment_status(lnaddr.paymenthash))
            raise PaymentDone()
        async def f():
            async with OldTaskGroup() as group:
                for peer in peers:
                    await group.spawn(peer._message_loop())
                    await group.spawn(peer.htlc_switch())
                for peer in peers:
                    await peer.initialized
                lnaddr, pay_req = self.prepare_invoice(graph.workers['dave'], include_routing_hints=True)
                await group.spawn(pay(lnaddr, pay_req))
        with self.assertRaises(PaymentDone):
            await f()

    async def test_payment_multihop_with_preselected_path(self):
        graph = self.prepare_chans_and_peers_in_graph(self.GRAPH_DEFINITIONS['square_graph'])
        peers = graph.peers.values()
        async def pay(pay_req):
            with self.subTest(msg="bad path: edges do not chain together"):
                path = [PathEdge(start_node=graph.workers['alice'].node_keypair.pubkey,
                                 end_node=graph.workers['carol'].node_keypair.pubkey,
                                 short_channel_id=graph.channels[('alice', 'bob')].short_channel_id),
                        PathEdge(start_node=graph.workers['bob'].node_keypair.pubkey,
                                 end_node=graph.workers['dave'].node_keypair.pubkey,
                                 short_channel_id=graph.channels['bob', 'dave'].short_channel_id)]
                with self.assertRaises(LNPathInconsistent):
                    await graph.workers['alice'].pay_invoice(pay_req, full_path=path)
            with self.subTest(msg="bad path: last node id differs from invoice pubkey"):
                path = [PathEdge(start_node=graph.workers['alice'].node_keypair.pubkey,
                                 end_node=graph.workers['bob'].node_keypair.pubkey,
                                 short_channel_id=graph.channels[('alice', 'bob')].short_channel_id)]
                with self.assertRaises(LNPathInconsistent):
                    await graph.workers['alice'].pay_invoice(pay_req, full_path=path)
            with self.subTest(msg="good path"):
                path = [PathEdge(start_node=graph.workers['alice'].node_keypair.pubkey,
                                 end_node=graph.workers['bob'].node_keypair.pubkey,
                                 short_channel_id=graph.channels[('alice', 'bob')].short_channel_id),
                        PathEdge(start_node=graph.workers['bob'].node_keypair.pubkey,
                                 end_node=graph.workers['dave'].node_keypair.pubkey,
                                 short_channel_id=graph.channels['bob', 'dave'].short_channel_id)]
                result, log = await graph.workers['alice'].pay_invoice(pay_req, full_path=path)
                self.assertTrue(result)
                self.assertEqual(
                    [edge.short_channel_id for edge in path],
                    [edge.short_channel_id for edge in log[0].route])
            raise PaymentDone()
        async def f():
            async with OldTaskGroup() as group:
                for peer in peers:
                    await group.spawn(peer._message_loop())
                    await group.spawn(peer.htlc_switch())
                for peer in peers:
                    await peer.initialized
                lnaddr, pay_req = self.prepare_invoice(graph.workers['dave'], include_routing_hints=True)
                await group.spawn(pay(pay_req))
        with self.assertRaises(PaymentDone):
            await f()

    async def test_payment_multihop_temp_node_failure(self):
        graph = self.prepare_chans_and_peers_in_graph(self.GRAPH_DEFINITIONS['square_graph'])
        graph.workers['bob'].network.config.TEST_FAIL_HTLCS_WITH_TEMP_NODE_FAILURE = True
        graph.workers['carol'].network.config.TEST_FAIL_HTLCS_WITH_TEMP_NODE_FAILURE = True
        peers = graph.peers.values()
        async def pay(lnaddr, pay_req):
            self.assertEqual(PR_UNPAID, graph.workers['dave'].get_payment_status(lnaddr.paymenthash))
            result, log = await graph.workers['alice'].pay_invoice(pay_req)
            self.assertFalse(result)
            self.assertEqual(PR_UNPAID, graph.workers['dave'].get_payment_status(lnaddr.paymenthash))
            self.assertEqual(OnionFailureCode.TEMPORARY_NODE_FAILURE, log[0].failure_msg.code)
            raise PaymentDone()
        async def f():
            async with OldTaskGroup() as group:
                for peer in peers:
                    await group.spawn(peer._message_loop())
                    await group.spawn(peer.htlc_switch())
                for peer in peers:
                    await peer.initialized
                lnaddr, pay_req = self.prepare_invoice(graph.workers['dave'], include_routing_hints=True)
                await group.spawn(pay(lnaddr, pay_req))
        with self.assertRaises(PaymentDone):
            await f()

    async def test_payment_multihop_route_around_failure(self):
        # Alice will pay Dave. Alice first tries A->C->D route, due to lower fees, but Carol
        # will fail the htlc and get blacklisted. Alice will then try A->B->D and succeed.
        graph = self.prepare_chans_and_peers_in_graph(self.GRAPH_DEFINITIONS['square_graph'])
        graph.workers['carol'].network.config.TEST_FAIL_HTLCS_WITH_TEMP_NODE_FAILURE = True
        peers = graph.peers.values()
        async def pay(lnaddr, pay_req):
            self.assertEqual(500000000000, graph.channels[('alice', 'bob')].balance(LOCAL))
            self.assertEqual(500000000000, graph.channels[('dave', 'bob')].balance(LOCAL))
            self.assertEqual(PR_UNPAID, graph.workers['dave'].get_payment_status(lnaddr.paymenthash))
            result, log = await graph.workers['alice'].pay_invoice(pay_req, attempts=2)
            self.assertEqual(2, len(log))
            self.assertTrue(result)
            self.assertEqual(PR_PAID, graph.workers['dave'].get_payment_status(lnaddr.paymenthash))
            self.assertEqual([graph.channels[('alice', 'carol')].short_channel_id, graph.channels[('carol', 'dave')].short_channel_id],
                             [edge.short_channel_id for edge in log[0].route])
            self.assertEqual([graph.channels[('alice', 'bob')].short_channel_id, graph.channels[('bob', 'dave')].short_channel_id],
                             [edge.short_channel_id for edge in log[1].route])
            self.assertEqual(OnionFailureCode.TEMPORARY_NODE_FAILURE, log[0].failure_msg.code)
            self.assertEqual(499899450000, graph.channels[('alice', 'bob')].balance(LOCAL))
            await asyncio.sleep(0.2)  # wait for COMMITMENT_SIGNED / REVACK msgs to update balance
            self.assertEqual(500100000000, graph.channels[('dave', 'bob')].balance(LOCAL))
            raise PaymentDone()
        async def f():
            async with OldTaskGroup() as group:
                for peer in peers:
                    await group.spawn(peer._message_loop())
                    await group.spawn(peer.htlc_switch())
                for peer in peers:
                    await peer.initialized
                lnaddr, pay_req = self.prepare_invoice(graph.workers['dave'], include_routing_hints=True)
                invoice_features = lnaddr.get_features()
                self.assertFalse(invoice_features.supports(LnFeatures.BASIC_MPP_OPT))
                await group.spawn(pay(lnaddr, pay_req))
        with self.assertRaises(PaymentDone):
            await f()

    async def test_refuse_to_forward_htlc_that_corresponds_to_payreq_we_created(self):
        # This test checks that the following attack does not work:
        #   - Bob creates payment request with HASH1, for 1 BTC; and gives the payreq to Alice
        #   - Alice sends htlc A->B->D, for 100k sat, with HASH1
        #   - Bob must not release the preimage of HASH1
        graph_def = self.GRAPH_DEFINITIONS['square_graph']
        graph_def.pop('carol')
        graph_def['alice']['channels'].pop('carol')
        # now graph is linear: A <-> B <-> D
        graph = self.prepare_chans_and_peers_in_graph(graph_def)
        peers = graph.peers.values()
        async def pay():
            lnaddr1, pay_req1 = self.prepare_invoice(
                graph.workers['bob'],
                amount_msat=100_000_000_000,
            )
            lnaddr2, pay_req2 = self.prepare_invoice(
                graph.workers['dave'],
                amount_msat=100_000_000,
                payment_hash=lnaddr1.paymenthash,  # Dave is cooperating with Alice, and he reuses Bob's hash
                include_routing_hints=True,
            )
            with self.subTest(msg="try to make Bob forward in legacy (non-trampoline) mode"):
                result, log = await graph.workers['alice'].pay_invoice(pay_req2, attempts=1)
                self.assertFalse(result)
                self.assertEqual(OnionFailureCode.TEMPORARY_NODE_FAILURE, log[0].failure_msg.code)
                self.assertEqual(None, graph.workers['alice'].get_preimage(lnaddr1.paymenthash))
            with self.subTest(msg="try to make Bob forward in trampoline mode"):
                # declare Bob as trampoline forwarding node
                electrum_grs.trampoline._TRAMPOLINE_NODES_UNITTESTS = {
                    graph.workers['bob'].name: LNPeerAddr(host="127.0.0.1", port=9735, pubkey=graph.workers['bob'].node_keypair.pubkey),
                }
                await self._activate_trampoline(graph.workers['alice'])
                result, log = await graph.workers['alice'].pay_invoice(pay_req2, attempts=5)
                self.assertFalse(result)
                self.assertEqual(OnionFailureCode.TEMPORARY_NODE_FAILURE, log[0].failure_msg.code)
                self.assertEqual(None, graph.workers['alice'].get_preimage(lnaddr1.paymenthash))
            raise SuccessfulTest()

        async def f():
            async with OldTaskGroup() as group:
                for peer in peers:
                    await group.spawn(peer._message_loop())
                    await group.spawn(peer.htlc_switch())
                for peer in peers:
                    await peer.initialized
                await group.spawn(pay())

        with self.assertRaises(SuccessfulTest):
            await f()

    async def test_payment_with_temp_channel_failure_and_liquidity_hints(self):
        # prepare channels such that a temporary channel failure happens at c->d
        graph_definition = self.GRAPH_DEFINITIONS['square_graph']
        graph_definition['alice']['channels']['carol']['local_balance_msat'] = 200_000_000
        graph_definition['alice']['channels']['carol']['remote_balance_msat'] = 200_000_000
        graph_definition['carol']['channels']['dave']['local_balance_msat'] = 50_000_000
        graph_definition['carol']['channels']['dave']['remote_balance_msat'] = 200_000_000
        graph_definition['alice']['channels']['bob']['local_balance_msat'] = 200_000_000
        graph_definition['alice']['channels']['bob']['remote_balance_msat'] = 200_000_000
        graph_definition['bob']['channels']['dave']['local_balance_msat'] = 200_000_000
        graph_definition['bob']['channels']['dave']['remote_balance_msat'] = 200_000_000
        graph = self.prepare_chans_and_peers_in_graph(graph_definition)

        # the payment happens in two attempts:
        # 1. along a->c->d due to low fees with temp channel failure:
        #   with chanupd: ORPHANED, private channel update
        #   c->d gets a liquidity hint and gets blocked
        # 2. along a->b->d with success
        amount_to_pay = 100_000_000
        peers = graph.peers.values()
        async def pay(lnaddr, pay_req):
            self.assertEqual(PR_UNPAID, graph.workers['dave'].get_payment_status(lnaddr.paymenthash))
            result, log = await graph.workers['alice'].pay_invoice(pay_req, attempts=3)
            self.assertTrue(result)
            self.assertEqual(2, len(log))
            self.assertEqual(PR_PAID, graph.workers['dave'].get_payment_status(lnaddr.paymenthash))
            self.assertEqual(OnionFailureCode.TEMPORARY_CHANNEL_FAILURE, log[0].failure_msg.code)

            liquidity_hints = graph.workers['alice'].network.path_finder.liquidity_hints
            pubkey_a = graph.workers['alice'].node_keypair.pubkey
            pubkey_b = graph.workers['bob'].node_keypair.pubkey
            pubkey_c = graph.workers['carol'].node_keypair.pubkey
            pubkey_d = graph.workers['dave'].node_keypair.pubkey
            # check liquidity hints for failing route:
            hint_ac = liquidity_hints.get_hint(graph.channels[('alice', 'carol')].short_channel_id)
            hint_cd = liquidity_hints.get_hint(graph.channels[('carol', 'dave')].short_channel_id)
            self.assertEqual(amount_to_pay, hint_ac.can_send(pubkey_a < pubkey_c))
            self.assertEqual(None, hint_ac.cannot_send(pubkey_a < pubkey_c))
            self.assertEqual(None, hint_cd.can_send(pubkey_c < pubkey_d))
            self.assertEqual(amount_to_pay, hint_cd.cannot_send(pubkey_c < pubkey_d))
            # check liquidity hints for successful route:
            hint_ab = liquidity_hints.get_hint(graph.channels[('alice', 'bob')].short_channel_id)
            hint_bd = liquidity_hints.get_hint(graph.channels[('bob', 'dave')].short_channel_id)
            self.assertEqual(amount_to_pay, hint_ab.can_send(pubkey_a < pubkey_b))
            self.assertEqual(None, hint_ab.cannot_send(pubkey_a < pubkey_b))
            self.assertEqual(amount_to_pay, hint_bd.can_send(pubkey_b < pubkey_d))
            self.assertEqual(None, hint_bd.cannot_send(pubkey_b < pubkey_d))

            raise PaymentDone()
        async def f():
            async with OldTaskGroup() as group:
                for peer in peers:
                    await group.spawn(peer._message_loop())
                    await group.spawn(peer.htlc_switch())
                for peer in peers:
                    await peer.initialized
                lnaddr, pay_req = self.prepare_invoice(graph.workers['dave'], amount_msat=amount_to_pay, include_routing_hints=True)
                await group.spawn(pay(lnaddr, pay_req))
        with self.assertRaises(PaymentDone):
            await f()

    async def _run_mpp(self, graph, kwargs):
        """Tests a multipart payment scenario for failing and successful cases."""
        self.assertEqual(500_000_000_000, graph.channels[('alice', 'bob')].balance(LOCAL))
        self.assertEqual(500_000_000_000, graph.channels[('alice', 'carol')].balance(LOCAL))
        amount_to_pay = 600_000_000_000
        peers = graph.peers.values()
        async def pay(
                attempts=1,
                alice_uses_trampoline=False,
                bob_forwarding=True,
                mpp_invoice=True,
                disable_trampoline_receiving=False,
                test_hold_invoice=False,
                test_failure=False,
        ):
            alice_w = graph.workers['alice']
            bob_w = graph.workers['bob']
            carol_w = graph.workers['carol']
            dave_w = graph.workers['dave']
            if mpp_invoice:
                dave_w.features |= LnFeatures.BASIC_MPP_OPT
            if disable_trampoline_receiving:
                dave_w.features &= ~LnFeatures.OPTION_TRAMPOLINE_ROUTING_OPT_ELECTRUM
            if not bob_forwarding:
                bob_w.enable_htlc_forwarding = False
            if alice_uses_trampoline:
                await self._activate_trampoline(alice_w)
            else:
                assert alice_w.network.channel_db is not None
            lnaddr, pay_req = self.prepare_invoice(dave_w, include_routing_hints=True, amount_msat=amount_to_pay)
            self.prepare_recipient(dave_w, lnaddr.paymenthash, test_hold_invoice, test_failure)
            self.assertEqual(PR_UNPAID, dave_w.get_payment_status(lnaddr.paymenthash))
            result, log = await alice_w.pay_invoice(pay_req, attempts=attempts)
            if not bob_forwarding:
                # reset to previous state, sleep 2s so that the second htlc can time out
                graph.workers['bob'].enable_htlc_forwarding = True
                await asyncio.sleep(2)
            if result:
                self.assertEqual(PR_PAID, dave_w.get_payment_status(lnaddr.paymenthash))
                # check mpp is cleaned up
                async with OldTaskGroup() as g:
                    for peer in peers:
                        await g.spawn(peer.wait_one_htlc_switch_iteration())
                # wait another iteration
                async with OldTaskGroup() as g:
                    for peer in peers:
                        await g.spawn(peer.wait_one_htlc_switch_iteration())
                for peer in peers:
                    self.assertEqual(len(peer.lnworker.received_mpp_htlcs), 0)
                raise PaymentDone()
            elif len(log) == 1 and log[0].failure_msg.code == OnionFailureCode.MPP_TIMEOUT:
                raise PaymentTimeout()
            else:
                raise NoPathFound()

        async with OldTaskGroup() as group:
            for peer in peers:
                await group.spawn(peer._message_loop())
                await group.spawn(peer.htlc_switch())
            for peer in peers:
                await peer.initialized
            await group.spawn(pay(**kwargs))

    async def test_payment_multipart(self):
        graph = self.prepare_chans_and_peers_in_graph(self.GRAPH_DEFINITIONS['square_graph'])
        with self.assertRaises(PaymentDone):
            await self._run_mpp(graph, {})

    async def test_payment_multipart_with_hold_invoice(self):
        graph = self.prepare_chans_and_peers_in_graph(self.GRAPH_DEFINITIONS['square_graph'])
        with self.assertRaises(PaymentDone):
            await self._run_mpp(graph, {'test_hold_invoice': True})

    async def test_payment_multipart_with_timeout(self):
        graph = self.prepare_chans_and_peers_in_graph(self.GRAPH_DEFINITIONS['square_graph'])
        with self.assertRaises(PaymentTimeout):
            await self._run_mpp(graph, {'bob_forwarding': False})

    async def test_payment_multipart_wrong_invoice(self):
        graph = self.prepare_chans_and_peers_in_graph(self.GRAPH_DEFINITIONS['square_graph'])
        with self.assertRaises(NoPathFound):
            await self._run_mpp(graph, {'mpp_invoice': False})

    async def test_payment_multipart_trampoline_e2e(self):
        graph = self.prepare_chans_and_peers_in_graph(self.GRAPH_DEFINITIONS['square_graph'])
        electrum_grs.trampoline._TRAMPOLINE_NODES_UNITTESTS = {
            graph.workers['bob'].name: LNPeerAddr(host="127.0.0.1", port=9735, pubkey=graph.workers['bob'].node_keypair.pubkey),
            graph.workers['carol'].name: LNPeerAddr(host="127.0.0.1", port=9735, pubkey=graph.workers['carol'].node_keypair.pubkey),
        }
        # end-to-end trampoline: we attempt
        # * a payment with one trial: fails, because
        #   we need at least one trial because the initial fees are too low
        # * a payment with several trials: should succeed
        with self.assertRaises(NoPathFound):
            await self._run_mpp(graph, {'alice_uses_trampoline': True, 'attempts': 1})
        with self.assertRaises(PaymentDone):
            await self._run_mpp(graph,{'alice_uses_trampoline': True, 'attempts': 30})

    async def test_payment_multipart_trampoline_legacy(self):
        graph = self.prepare_chans_and_peers_in_graph(self.GRAPH_DEFINITIONS['square_graph'])
        electrum_grs.trampoline._TRAMPOLINE_NODES_UNITTESTS = {
            graph.workers['bob'].name: LNPeerAddr(host="127.0.0.1", port=9735, pubkey=graph.workers['bob'].node_keypair.pubkey),
            graph.workers['carol'].name: LNPeerAddr(host="127.0.0.1", port=9735, pubkey=graph.workers['carol'].node_keypair.pubkey),
        }
        # trampoline-to-legacy: this is restricted, as there are no forwarders capable of doing this
        with self.assertRaises(NoPathFound):
            await self._run_mpp(graph, {'alice_uses_trampoline': True, 'attempts': 30, 'disable_trampoline_receiving': True})

    async def test_fail_pending_htlcs_on_shutdown(self):
        """Alice tries to pay Dave via MPP. Dave receives some HTLCs but not all.
        Dave shuts down (stops wallet).
        We test if Dave fails the pending HTLCs during shutdown.
        """
        graph = self.prepare_chans_and_peers_in_graph(self.GRAPH_DEFINITIONS['square_graph'])
        self.assertEqual(500_000_000_000, graph.channels[('alice', 'bob')].balance(LOCAL))
        self.assertEqual(500_000_000_000, graph.channels[('alice', 'carol')].balance(LOCAL))
        amount_to_pay = 600_000_000_000
        peers = graph.peers.values()
        graph.workers['dave'].MPP_EXPIRY = 120
        graph.workers['dave'].TIMEOUT_SHUTDOWN_FAIL_PENDING_HTLCS = 3
        async def pay():
            graph.workers['dave'].features |= LnFeatures.BASIC_MPP_OPT
            graph.workers['bob'].enable_htlc_forwarding = False  # Bob will hold forwarded HTLCs
            assert graph.workers['alice'].network.channel_db is not None
            lnaddr, pay_req = self.prepare_invoice(graph.workers['dave'], include_routing_hints=True, amount_msat=amount_to_pay)
            result, log = await graph.workers['alice'].pay_invoice(pay_req, attempts=1)
        async def stop():
            hm = graph.channels[('dave', 'carol')].hm
            while len(hm.htlcs(LOCAL)) == 0 or len(hm.htlcs(REMOTE)) == 0:
                await asyncio.sleep(0.1)
            self.assertTrue(len(hm.htlcs(LOCAL)) > 0)
            self.assertTrue(len(hm.htlcs(REMOTE)) > 0)
            await graph.workers['dave'].stop()
            # Dave is supposed to have failed the pending incomplete MPP HTLCs
            self.assertEqual(0, len(hm.htlcs(LOCAL)))
            self.assertEqual(0, len(hm.htlcs(REMOTE)))
            raise SuccessfulTest()

        async def f():
            async with OldTaskGroup() as group:
                for peer in peers:
                    await group.spawn(peer._message_loop())
                    await group.spawn(peer.htlc_switch())
                for peer in peers:
                    await peer.initialized
                await group.spawn(pay())
                await group.spawn(stop())

        with self.assertRaises(SuccessfulTest):
            await f()

    async def _run_trampoline_payment(
            self, graph: Graph, *,
            include_routing_hints=True,
            test_hold_invoice=False,
            test_failure=False,
            attempts=2,
            sender_name="alice",
            destination_name="dave",
            tf_names=("bob", "carol"),
    ):

        sender_w = graph.workers[sender_name]
        dest_w = graph.workers[destination_name]

        async def pay(lnaddr, pay_req):
            self.assertEqual(PR_UNPAID, dest_w.get_payment_status(lnaddr.paymenthash))
            result, log = await sender_w.pay_invoice(pay_req, attempts=attempts)
            async with OldTaskGroup() as g:
                for peer in peers:
                    await g.spawn(peer.wait_one_htlc_switch_iteration())
            for peer in peers:
                self.assertEqual(len(peer.lnworker.active_forwardings), 0)
            if result:
                self.assertEqual(PR_PAID, dest_w.get_payment_status(lnaddr.paymenthash))
                raise PaymentDone()
            else:
                raise NoPathFound()

        async def f():
            await self._activate_trampoline(sender_w)
            async with OldTaskGroup() as group:
                for peer in peers:
                    await group.spawn(peer._message_loop())
                    await group.spawn(peer.htlc_switch())
                for peer in peers:
                    await peer.initialized
                lnaddr, pay_req = self.prepare_invoice(dest_w, include_routing_hints=include_routing_hints)
                self.prepare_recipient(dest_w, lnaddr.paymenthash, test_hold_invoice, test_failure)
                await group.spawn(pay(lnaddr, pay_req))

        peers = graph.peers.values()

        # declare routing nodes as trampoline nodes
<<<<<<< HEAD
        electrum_grs.trampoline._TRAMPOLINE_NODES_UNITTESTS = {
            graph.workers['bob'].name: LNPeerAddr(host="127.0.0.1", port=9735, pubkey=graph.workers['bob'].node_keypair.pubkey),
            graph.workers['carol'].name: LNPeerAddr(host="127.0.0.1", port=9735, pubkey=graph.workers['carol'].node_keypair.pubkey),
        }
=======
        electrum.trampoline._TRAMPOLINE_NODES_UNITTESTS = {}
        for tf_name in tf_names:
            peer_addr = LNPeerAddr(host="127.0.0.1", port=9735, pubkey=graph.workers[tf_name].node_keypair.pubkey)
            electrum.trampoline._TRAMPOLINE_NODES_UNITTESTS[graph.workers[tf_name].name] = peer_addr
>>>>>>> 897327da

        await f()

    def create_square_graph(self, *, direct=False, test_mpp_consolidation=False, is_legacy=False):
        graph_definition = self.GRAPH_DEFINITIONS['square_graph']
        if not direct:
            # deplete channel from alice to carol and from bob to dave
            graph_definition['alice']['channels']['carol'] = depleted_channel
            graph_definition['bob']['channels']['dave'] = depleted_channel
            # insert a channel from bob to carol
            graph_definition['bob']['channels']['carol'] = low_fee_channel
            # now the only route possible is alice -> bob -> carol -> dave
        if test_mpp_consolidation:
            # deplete alice to carol so that all htlcs go through bob
            graph_definition['alice']['channels']['carol'] = depleted_channel
        graph = self.prepare_chans_and_peers_in_graph(graph_definition)
        if test_mpp_consolidation:
            graph.workers['dave'].features |= LnFeatures.BASIC_MPP_OPT
            graph.workers['alice'].network.config.TEST_FORCE_MPP = True # trampoline must wait until all incoming htlcs are received before sending outgoing htlcs
            graph.workers['bob'].network.config.TEST_FORCE_MPP = True   # trampoline must wait until all outgoing htlcs have failed before failing incoming htlcs
        if is_legacy:
            # turn off trampoline features in invoice
            graph.workers['dave'].features = graph.workers['dave'].features ^ LnFeatures.OPTION_TRAMPOLINE_ROUTING_OPT_ELECTRUM
        return graph

    async def test_trampoline_mpp_consolidation(self):
        with self.assertRaises(PaymentDone):
            graph = self.create_square_graph(direct=False, test_mpp_consolidation=True, is_legacy=True)
            await self._run_trampoline_payment(graph)

    async def test_trampoline_mpp_consolidation_with_hold_invoice(self):
        with self.assertRaises(PaymentDone):
            graph = self.create_square_graph(direct=False, test_mpp_consolidation=True, is_legacy=True)
            await self._run_trampoline_payment(graph, test_hold_invoice=True)

    async def test_trampoline_mpp_consolidation_with_hold_invoice_failure(self):
        with self.assertRaises(NoPathFound):
            graph = self.create_square_graph(direct=False, test_mpp_consolidation=True, is_legacy=True)
            await self._run_trampoline_payment(graph, test_hold_invoice=True, test_failure=True)

    async def test_payment_trampoline_legacy(self):
        # alice -> T1_bob -> carol -> dave
        with self.assertRaises(PaymentDone):
            graph = self.create_square_graph(direct=False, is_legacy=True)
            await self._run_trampoline_payment(graph, include_routing_hints=True)
        with self.assertRaises(NoPathFound):
            graph = self.create_square_graph(direct=False, is_legacy=True)
            await self._run_trampoline_payment(graph, include_routing_hints=False)

    async def test_payment_trampoline_e2e_alice_t1_dave(self):
        with self.assertRaises(PaymentDone):
            graph = self.create_square_graph(direct=True, is_legacy=False)
            await self._run_trampoline_payment(graph)

    async def test_payment_trampoline_e2e_alice_t1_t2_dave(self):
        with self.assertRaises(PaymentDone):
            graph = self.create_square_graph(direct=False, is_legacy=False)
            await self._run_trampoline_payment(graph)

    async def test_payment_trampoline_e2e_alice_t1_carol_t2_edward(self):
        # alice -> T1_bob -> carol -> T2_dave -> edward
        graph_definition = self.GRAPH_DEFINITIONS['line_graph']
        graph = self.prepare_chans_and_peers_in_graph(graph_definition)
        inject_chan_into_gossipdb(
            channel_db=graph.workers['bob'].channel_db, graph=graph,
            node1name='carol', node2name='dave')
        with self.assertRaises(PaymentDone):
            await self._run_trampoline_payment(
                graph, sender_name='alice', destination_name='edward',tf_names=('bob', 'dave'))


class TestPeerDirectAnchors(TestPeerDirect):
    TEST_ANCHOR_CHANNELS = True

class TestPeerForwardingAnchors(TestPeerForwarding):
    TEST_ANCHOR_CHANNELS = True


def run(coro):
    return asyncio.run_coroutine_threadsafe(coro, loop=util.get_asyncio_loop()).result()<|MERGE_RESOLUTION|>--- conflicted
+++ resolved
@@ -1978,17 +1978,10 @@
         peers = graph.peers.values()
 
         # declare routing nodes as trampoline nodes
-<<<<<<< HEAD
-        electrum_grs.trampoline._TRAMPOLINE_NODES_UNITTESTS = {
-            graph.workers['bob'].name: LNPeerAddr(host="127.0.0.1", port=9735, pubkey=graph.workers['bob'].node_keypair.pubkey),
-            graph.workers['carol'].name: LNPeerAddr(host="127.0.0.1", port=9735, pubkey=graph.workers['carol'].node_keypair.pubkey),
-        }
-=======
-        electrum.trampoline._TRAMPOLINE_NODES_UNITTESTS = {}
+        electrum_grs.trampoline._TRAMPOLINE_NODES_UNITTESTS = {}
         for tf_name in tf_names:
             peer_addr = LNPeerAddr(host="127.0.0.1", port=9735, pubkey=graph.workers[tf_name].node_keypair.pubkey)
-            electrum.trampoline._TRAMPOLINE_NODES_UNITTESTS[graph.workers[tf_name].name] = peer_addr
->>>>>>> 897327da
+            electrum_grs.trampoline._TRAMPOLINE_NODES_UNITTESTS[graph.workers[tf_name].name] = peer_addr
 
         await f()
 
