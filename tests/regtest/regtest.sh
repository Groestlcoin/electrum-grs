#!/usr/bin/env bash
export HOME=~
set -eu

# alice -> bob -> carol

alice="./run_electrum_grs --regtest -D /tmp/alice"
bob="./run_electrum_grs --regtest -D /tmp/bob"
carol="./run_electrum_grs --regtest -D /tmp/carol"

groestlcoin_cli="groestlcoin-cli -rpcuser=doggman -rpcpassword=donkey -rpcport=18554 -regtest"

function new_blocks()
{
    $groestlcoin_cli generatetoaddress $1 $($groestlcoin_cli getnewaddress) > /dev/null
}

function wait_until_htlcs_settled()
{
    msg="wait until $1's local_unsettled_sent is zero"
<<<<<<< HEAD
    cmd="./run_electrum_grs --regtest -D /tmp/$1"
    while unsettled=$($alice list_channels | jq '.[] | .local_unsettled_sent') && [ $unsettled != "0" ]; do
=======
    cmd="./run_electrum --regtest -D /tmp/$1"
    while unsettled=$($cmd list_channels | jq '.[] | .local_unsettled_sent') && [ $unsettled != "0" ]; do
>>>>>>> d01582d5
        sleep 1
        msg="$msg."
        printf "$msg\r"
    done
    printf "\n"
}


function wait_for_balance()
{
    msg="wait until $1's balance reaches $2"
    cmd="./run_electrum_grs --regtest -D /tmp/$1"
    while balance=$($cmd getbalance | jq '[.confirmed, .unconfirmed] | to_entries | map(select(.value != null).value) | map(tonumber) | add ') && (( $(echo "$balance < $2" | bc -l) )); do
        sleep 1
	msg="$msg."
	printf "$msg\r"
    done
    printf "\n"
}

function wait_until_channel_open()
{
    msg="wait until $1 sees channel open"
    cmd="./run_electrum_grs --regtest -D /tmp/$1"
    while channel_state=$($cmd list_channels | jq '.[0] | .state' | tr -d '"') && [ $channel_state != "OPEN" ]; do
        sleep 1
	msg="$msg."
	printf "$msg\r"
    done
    printf "\n"
}

function wait_until_channel_closed()
{
    msg="wait until $1 sees channel closed"
    cmd="./run_electrum_grs --regtest -D /tmp/$1"
    while [[ $($cmd list_channels | jq '.[0].state' | tr -d '"') != "CLOSED" ]]; do
        sleep 1
	msg="$msg."
	printf "$msg\r"
    done
    printf "\n"
}

function wait_until_spent()
{
    msg="wait until $1:$2 is spent"
    while [[ $($groestlcoin_cli gettxout $1 $2) ]]; do
        sleep 1
	msg="$msg."
	printf "$msg\r"
    done
    printf "\n"
}

if [[ $# -eq 0 ]]; then
    echo "syntax: init|start|open|status|pay|close|stop"
    exit 1
fi

if [[ $1 == "new_block" ]]; then
    new_blocks 1
fi

if [[ $1 == "init" ]]; then
    echo "initializing $2"
    rm -rf /tmp/$2/
    agent="./run_electrum_grs --regtest -D /tmp/$2"
    $agent create --offline > /dev/null
    $agent setconfig --offline log_to_file True
    $agent setconfig --offline use_gossip True
    $agent setconfig --offline server 127.0.0.1:51001:t
    $agent setconfig --offline lightning_to_self_delay 144
    $agent setconfig --offline test_force_disable_mpp True
    echo "funding $2"
    # note: changing the funding amount affects all tests, as they rely on "wait_for_balance"
    $groestlcoin_cli sendtoaddress $($agent getunusedaddress -o) 1
fi

if [[ $1 == "setconfig" ]]; then
    # use this to set config vars that need to be set before the daemon is started
    agent="./run_electrum --regtest -D /tmp/$2"
    $agent setconfig --offline $3 $4
fi

# start daemons. Bob is started first because he is listening
if [[ $1 == "start" ]]; then
    agent="./run_electrum_grs --regtest -D /tmp/$2"
    $agent daemon -d
    $agent load_wallet
    sleep 1 # give time to synchronize
fi

if [[ $1 == "stop" ]]; then
    agent="./run_electrum_grs --regtest -D /tmp/$2"
    $agent stop || true
fi


# alice sends two payments, then broadcast ctx after first payment.
# thus, bob needs to redeem both to_local and to_remote


if [[ $1 == "breach" ]]; then
    wait_for_balance alice 1
    echo "alice opens channel"
    bob_node=$($bob nodeid)
    channel=$($alice open_channel $bob_node 0.15 --password='')
    new_blocks 3
    wait_until_channel_open alice
    request=$($bob add_request 0.01 -m "blah" | jq -r ".lightning_invoice")
    echo "alice pays"
    $alice lnpay $request
    sleep 2
    ctx=$($alice get_channel_ctx $channel --iknowwhatimdoing)
    request=$($bob add_request 0.01 -m "blah2" | jq -r ".lightning_invoice")
    echo "alice pays again"
    $alice lnpay $request
    echo "alice broadcasts old ctx"
    $groestlcoin_cli sendrawtransaction $ctx
    new_blocks 1
    wait_until_channel_closed bob
    new_blocks 1
    wait_for_balance bob 1.14
    $bob getbalance
fi


if [[ $1 == "backup" ]]; then
    wait_for_balance alice 1
    echo "alice opens channel"
    bob_node=$($bob nodeid)
    channel1=$($alice open_channel $bob_node 0.15 --password='')
    $alice setconfig use_recoverable_channels False
    channel2=$($alice open_channel $bob_node 0.15 --password='')
    new_blocks 3
    wait_until_channel_open alice
    backup=$($alice export_channel_backup $channel2)
    seed=$($alice getseed --password='')
    $alice stop
    mv /tmp/alice/regtest/wallets/default_wallet /tmp/alice/regtest/wallets/default_wallet.old
    $alice -o restore "$seed"
    $alice daemon -d
    $alice load_wallet
    $alice import_channel_backup $backup
    echo "request force close $channel1"
    $alice request_force_close $channel1
    echo "request force close $channel2"
    $alice request_force_close $channel2
    wait_for_balance alice 0.998
fi


if [[ $1 == "backup_local_forceclose" ]]; then
    # Alice does a local-force-close, and then restores from seed before sweeping CSV-locked coins
    wait_for_balance alice 1
    echo "alice opens channel"
    bob_node=$($bob nodeid)
    $alice setconfig use_recoverable_channels False
    channel=$($alice open_channel $bob_node 0.15 --password='')
    new_blocks 3
    wait_until_channel_open alice
    backup=$($alice export_channel_backup $channel)
    echo "local force close $channel"
    $alice close_channel $channel --force
    sleep 0.5
    seed=$($alice getseed --password='')
    $alice stop
    mv /tmp/alice/regtest/wallets/default_wallet /tmp/alice/regtest/wallets/default_wallet.old
    new_blocks 150
    $alice -o restore "$seed"
    $alice daemon -d
    $alice load_wallet
    $alice import_channel_backup $backup
    wait_for_balance alice 0.998
fi


if [[ $1 == "collaborative_close" ]]; then
    wait_for_balance alice 1
    echo "alice opens channel"
    bob_node=$($bob nodeid)
    channel=$($alice open_channel $bob_node 0.15 --password='')
    new_blocks 3
    wait_until_channel_open alice
    echo "alice closes channel"
    request=$($bob close_channel $channel)
fi


if [[ $1 == "swapserver_success" ]]; then
    wait_for_balance alice 1
    echo "alice opens channel"
    bob_node=$($bob nodeid)
    channel=$($alice open_channel $bob_node 0.15 --password='')
    new_blocks 3
    wait_until_channel_open alice
    echo "alice initiates swap"
    dryrun=$($alice reverse_swap 0.02 dryrun)
    onchain_amount=$(echo $dryrun| jq -r ".onchain_amount")
    swap=$($alice reverse_swap 0.02 $onchain_amount)
    echo $swap | jq
    funding_txid=$(echo $swap| jq -r ".funding_txid")
    new_blocks 1
    wait_until_spent $funding_txid 0
    wait_until_htlcs_settled alice
fi


if [[ $1 == "swapserver_refund" ]]; then
    $alice setconfig test_swapserver_refund true
    wait_for_balance alice 1
    echo "alice opens channel"
    bob_node=$($bob nodeid)
    channel=$($alice open_channel $bob_node 0.15 --password='')
    new_blocks 3
    wait_until_channel_open alice
    echo "alice initiates swap"
    dryrun=$($alice reverse_swap 0.02 dryrun)
    onchain_amount=$(echo $dryrun| jq -r ".onchain_amount")
    swap=$($alice reverse_swap 0.02 $onchain_amount)
    echo $swap | jq
    funding_txid=$(echo $swap| jq -r ".funding_txid")
    new_blocks 140
    wait_until_spent $funding_txid 0
    new_blocks 1
    wait_until_htlcs_settled alice
fi


if [[ $1 == "extract_preimage" ]]; then
    # instead of settling bob will broadcast
    $bob enable_htlc_settle false
    wait_for_balance alice 1
    echo "alice opens channel"
    bob_node=$($bob nodeid)
    $alice open_channel $bob_node 0.15 --password=''
    new_blocks 3
    wait_until_channel_open alice
    chan_id=$($alice list_channels | jq -r ".[0].channel_point")
    # alice pays bob
    invoice=$($bob add_request 0.04 -m "test" | jq -r ".lightning_invoice")
    screen -S alice_payment -dm -L -Logfile /tmp/alice/screen.log $alice lnpay $invoice --timeout=600
    sleep 1
    unsettled=$($alice list_channels | jq '.[] | .local_unsettled_sent')
    if [[ "$unsettled" == "0" ]]; then
        echo 'enable_htlc_settle did not work'
        exit 1
    fi
    # bob force closes
    $bob close_channel $chan_id --force
    new_blocks 1
    wait_until_channel_closed bob
    sleep 5
    success=$(cat /tmp/alice/screen.log | jq -r ".success")
    if [[ "$success" != "true" ]]; then
        exit 1
    fi
    cat /tmp/alice/screen.log
fi


if [[ $1 == "redeem_htlcs" ]]; then
    $bob enable_htlc_settle false
    wait_for_balance alice 1
    echo "alice opens channel"
    bob_node=$($bob nodeid)
    $alice open_channel $bob_node 0.15 --password=''
    new_blocks 3
    wait_until_channel_open alice
    # alice pays bob
    invoice=$($bob add_request 0.04 -m "test" | jq -r ".lightning_invoice")
    $alice lnpay $invoice --timeout=1 || true
    unsettled=$($alice list_channels | jq '.[] | .local_unsettled_sent')
    if [[ "$unsettled" == "0" ]]; then
        echo 'enable_htlc_settle did not work'
        exit 1
    fi
    # bob goes away
    $bob stop
    echo "alice balance before closing channel:" $($alice getbalance)
    balance_before=$($alice getbalance | jq '[.confirmed, .unconfirmed, .lightning] | to_entries | map(select(.value != null).value) | map(tonumber) | add ')
    # alice force closes the channel
    chan_id=$($alice list_channels | jq -r ".[0].channel_point")
    $alice close_channel $chan_id --force
    new_blocks 1
    sleep 3
    echo "alice balance after closing channel:" $($alice getbalance)
    new_blocks 150
    sleep 10
    new_blocks 1
    sleep 3
    echo "alice balance after CLTV" $($alice getbalance)
    new_blocks 150
    sleep 10
    new_blocks 1
    sleep 3
    echo "alice balance after CSV" $($alice getbalance)
    # fixme: add local to getbalance
    wait_for_balance alice $(echo "$balance_before - 0.02" | bc -l)
    $alice getbalance
fi


if [[ $1 == "breach_with_unspent_htlc" ]]; then
    $bob enable_htlc_settle false
    wait_for_balance alice 1
    echo "alice opens channel"
    bob_node=$($bob nodeid)
    channel=$($alice open_channel $bob_node 0.15 --password='')
    new_blocks 3
    wait_until_channel_open alice
    echo "alice pays bob"
    invoice=$($bob add_request 0.04 -m "test" | jq -r ".lightning_invoice")
    $alice lnpay $invoice --timeout=1 || true
    unsettled=$($alice list_channels | jq '.[] | .local_unsettled_sent')
    if [[ "$unsettled" == "0" ]]; then
        echo "enable_htlc_settle did not work, $unsettled"
        exit 1
    fi
    ctx=$($alice get_channel_ctx $channel --iknowwhatimdoing)
    $bob enable_htlc_settle true
    unsettled=$($alice list_channels | jq '.[] | .local_unsettled_sent')
    if [[ "$unsettled" != "0" ]]; then
        echo "enable_htlc_settle did not work, $unsettled"
        exit 1
    fi
    echo "alice breaches with old ctx"
    $groestlcoin_cli sendrawtransaction $ctx
    wait_for_balance bob 1.14
fi


if [[ $1 == "breach_with_spent_htlc" ]]; then
    $bob enable_htlc_settle false
    wait_for_balance alice 1
    echo "alice opens channel"
    bob_node=$($bob nodeid)
    channel=$($alice open_channel $bob_node 0.15 --password='')
    new_blocks 3
    wait_until_channel_open alice
    echo "alice pays bob"
    invoice=$($bob add_request 0.04 -m "test" | jq -r ".lightning_invoice")
    $alice lnpay $invoice --timeout=1 || true
    ctx=$($alice get_channel_ctx $channel --iknowwhatimdoing)
    unsettled=$($alice list_channels | jq '.[] | .local_unsettled_sent')
    if [[ "$unsettled" == "0" ]]; then
        echo "enable_htlc_settle did not work, $unsettled"
        exit 1
    fi
    cp /tmp/alice/regtest/wallets/default_wallet /tmp/alice/regtest/wallets/toxic_wallet
    $bob enable_htlc_settle true
    unsettled=$($alice list_channels | jq '.[] | .local_unsettled_sent')
    if [[ "$unsettled" != "0" ]]; then
        echo "enable_htlc_settle did not work, $unsettled"
        exit 1
    fi
    echo $($bob getbalance)
    echo "bob goes offline"
    $bob stop
    ctx_id=$($groestlcoin_cli sendrawtransaction $ctx)
    echo "alice breaches with old ctx:" $ctx_id
    new_blocks 1
    if [[ $($groestlcoin_cli gettxout $ctx_id 0 | jq '.confirmations') != "1" ]]; then
        echo "breach tx not confirmed"
        exit 1
    fi
    echo "wait for cltv_expiry blocks"
    # note: this will let alice redeem both to_local and the htlc.
    # (to_local needs to_self_delay blocks; htlc needs whatever we put in invoice)
    new_blocks 150
    $alice stop
    $alice daemon -d
    sleep 1
    $alice load_wallet -w /tmp/alice/regtest/wallets/toxic_wallet
    # wait until alice has spent both ctx outputs
    echo "alice spends to_local and htlc outputs"
    wait_until_spent $ctx_id 0
    wait_until_spent $ctx_id 1
    new_blocks 1
    echo "bob comes back"
    $bob daemon -d
    sleep 1
    $bob load_wallet
    wait_for_balance bob 1.039
    $bob getbalance
fi

if [[ $1 == "watchtower" ]]; then
    wait_for_balance alice 1
    echo "alice opens channel"
    bob_node=$($bob nodeid)
    channel=$($alice open_channel $bob_node 0.15 --password='')
    echo "channel outpoint: $channel"
    new_blocks 3
    wait_until_channel_open alice
    echo "alice pays bob"
    invoice1=$($bob add_request 0.01 -m "invoice1" | jq -r ".lightning_invoice")
    $alice lnpay $invoice1
    ctx=$($alice get_channel_ctx $channel --iknowwhatimdoing)
    echo "alice pays bob again"
    invoice2=$($bob add_request 0.01 -m "invoice2" | jq -r ".lightning_invoice")
    $alice lnpay $invoice2
    alice_ctn=$($alice list_channels | jq '.[0].local_ctn')
    msg="waiting until watchtower is synchronized"
    # watchtower needs to be at latest revoked ctn
    while watchtower_ctn=$($carol get_watchtower_ctn $channel) && [[ $watchtower_ctn != $((alice_ctn-1)) ]]; do
        sleep 0.1
        printf "$msg $alice_ctn $watchtower_ctn\r"
    done
    printf "\n"
    echo "stopping alice and bob"
    $bob stop
    $alice stop
    ctx_id=$($groestlcoin_cli sendrawtransaction $ctx)
    echo "alice breaches with old ctx:" $ctx_id
    echo "watchtower publishes justice transaction"
    wait_until_spent $ctx_id 1  # alice's to_local gets punished immediately
fi

if [[ $1 == "just_in_time" ]]; then
    bob_node=$($bob nodeid)
    $alice setconfig zeroconf_trusted_node $bob_node
    $alice setconfig use_recoverable_channels false
    wait_for_balance carol 1
    echo "carol opens channel with bob"
    $carol open_channel $bob_node 0.15 --password=''
    new_blocks 3
    wait_until_channel_open carol
    echo "carol pays alice"
    # note: set amount to 0.001 to test failure: 'payment too low'
    invoice=$($alice add_request 0.01 -m "invoice" | jq -r ".lightning_invoice")
    $carol lnpay $invoice
fi

if [[ $1 == "unixsockets" ]]; then
    # This looks different because it has to run the entire daemon
    # Test domain socket behavior
    ./run_electrum_grs --regtest daemon -d --rpcsock=unix # Start daemon with unix domain socket
    ./run_electrum_grs --regtest stop # Errors if it can't connect
    # Test custom socket path
    f=$(mktemp --dry-run)
    ./run_electrum_grs --regtest daemon -d --rpcsock=unix --rpcsockpath=$f
    [ -S $f ] # filename exists and is socket
    ./run_electrum_grs --regtest stop
    rm $f # clean up
    # Test for regressions in the ordinary TCP functionality.
    ./run_electrum_grs --regtest daemon -d --rpcsock=tcp
    ./run_electrum_grs --regtest stop
fi<|MERGE_RESOLUTION|>--- conflicted
+++ resolved
@@ -18,13 +18,8 @@
 function wait_until_htlcs_settled()
 {
     msg="wait until $1's local_unsettled_sent is zero"
-<<<<<<< HEAD
     cmd="./run_electrum_grs --regtest -D /tmp/$1"
-    while unsettled=$($alice list_channels | jq '.[] | .local_unsettled_sent') && [ $unsettled != "0" ]; do
-=======
-    cmd="./run_electrum --regtest -D /tmp/$1"
     while unsettled=$($cmd list_channels | jq '.[] | .local_unsettled_sent') && [ $unsettled != "0" ]; do
->>>>>>> d01582d5
         sleep 1
         msg="$msg."
         printf "$msg\r"
