import asyncio
import collections

import aiorpcx
from aiorpcx import RPCError

<<<<<<< HEAD
import electrum_grs
from electrum_grs.interface import ServerAddr, Interface, PaddedRSTransport
from electrum_grs import util, blockchain
from electrum_grs.util import OldTaskGroup, bfh
from electrum_grs.logging import Logger
from electrum_grs.simple_config import SimpleConfig
from electrum_grs.transaction import Transaction
=======
import electrum
from electrum.interface import ServerAddr, Interface, PaddedRSTransport
from electrum import util, blockchain
from electrum.util import OldTaskGroup, bfh
from electrum.logging import Logger
from electrum.simple_config import SimpleConfig
from electrum.transaction import Transaction
from electrum import constants
>>>>>>> bf0ebc8d

from . import ElectrumTestCase


class TestServerAddr(ElectrumTestCase):

    def test_from_str(self):
        self.assertEqual(ServerAddr(host="104.198.149.61", port=80, protocol="t"),
                         ServerAddr.from_str("104.198.149.61:80:t"))
        self.assertEqual(ServerAddr(host="ecdsa.net", port=110, protocol="s"),
                         ServerAddr.from_str("ecdsa.net:110:s"))
        self.assertEqual(ServerAddr(host="2400:6180:0:d1::86b:e001", port=50002, protocol="s"),
                         ServerAddr.from_str("[2400:6180:0:d1::86b:e001]:50002:s"))
        self.assertEqual(ServerAddr(host="localhost", port=8080, protocol="s"),
                         ServerAddr.from_str("localhost:8080:s"))

    def test_from_str_with_inference(self):
        self.assertEqual(None, ServerAddr.from_str_with_inference("104.198.149.61"))
        self.assertEqual(None, ServerAddr.from_str_with_inference("ecdsa.net"))
        self.assertEqual(None, ServerAddr.from_str_with_inference("2400:6180:0:d1::86b:e001"))
        self.assertEqual(None, ServerAddr.from_str_with_inference("[2400:6180:0:d1::86b:e001]"))

        self.assertEqual(ServerAddr(host="104.198.149.61", port=80, protocol="s"),
                         ServerAddr.from_str_with_inference("104.198.149.61:80"))
        self.assertEqual(ServerAddr(host="ecdsa.net", port=110, protocol="s"),
                         ServerAddr.from_str_with_inference("ecdsa.net:110"))
        self.assertEqual(ServerAddr(host="2400:6180:0:d1::86b:e001", port=50002, protocol="s"),
                         ServerAddr.from_str_with_inference("[2400:6180:0:d1::86b:e001]:50002"))

        self.assertEqual(ServerAddr(host="104.198.149.61", port=80, protocol="t"),
                         ServerAddr.from_str_with_inference("104.198.149.61:80:t"))
        self.assertEqual(ServerAddr(host="ecdsa.net", port=110, protocol="s"),
                         ServerAddr.from_str_with_inference("ecdsa.net:110:s"))
        self.assertEqual(ServerAddr(host="2400:6180:0:d1::86b:e001", port=50002, protocol="s"),
                         ServerAddr.from_str_with_inference("[2400:6180:0:d1::86b:e001]:50002:s"))

    def test_to_friendly_name(self):
        self.assertEqual("104.198.149.61:80:t",
                         ServerAddr(host="104.198.149.61", port=80, protocol="t").to_friendly_name())
        self.assertEqual("ecdsa.net:110",
                         ServerAddr(host="ecdsa.net", port=110, protocol="s").to_friendly_name())
        self.assertEqual("ecdsa.net:50001:t",
                         ServerAddr(host="ecdsa.net", port=50001, protocol="t").to_friendly_name())
        self.assertEqual("[2400:6180:0:d1::86b:e001]:50002",
                         ServerAddr(host="2400:6180:0:d1::86b:e001", port=50002, protocol="s").to_friendly_name())
        self.assertEqual("[2400:6180:0:d1::86b:e001]:50001:t",
                         ServerAddr(host="2400:6180:0:d1::86b:e001", port=50001, protocol="t").to_friendly_name())


class MockNetwork:

    def __init__(self, *, config: SimpleConfig):
        self.config = config
        self.asyncio_loop = util.get_asyncio_loop()
        self.taskgroup = OldTaskGroup()
        blockchain.read_blockchains(self.config)
        blockchain.init_headers_file_for_best_chain()
        self.proxy = None
        self.debug = True
        self.bhi_lock = asyncio.Lock()
        self.interface = None  # type: Interface | None

    async def connection_down(self, interface: Interface):
        pass
    def get_network_timeout_seconds(self, request_type) -> int:
        return 10
    def check_interface_against_healthy_spread_of_connected_servers(self, iface_to_check: Interface) -> bool:
        return True
    def update_fee_estimates(self, *, fee_est: dict[int, int] = None):
        pass
    async def switch_unwanted_fork_interface(self):
        pass
    async def switch_lagging_interface(self):
        pass


# regtest chain:
BLOCK_HEADERS = {
    0: bfh("0100000000000000000000000000000000000000000000000000000000000000000000003ba3edfd7a7b12b27ac72c3e67768f617fc81bc3888a51323a9fb8aa4b1e5e4adae5494dffff7f2002000000"),
    1: bfh("0000002006226e46111a0b59caaf126043eb5bbf28c34f3a5e332a1fc7b2b73cf188910f186c8dfd970a4545f79916bc1d75c9d00432f57c89209bf3bb115b7612848f509c25f45bffff7f2000000000"),
    2: bfh("00000020686bdfc6a3db73d5d93e8c9663a720a26ecb1ef20eb05af11b36cdbc57c19f7ebf2cbf153013a1c54abaf70e95198fcef2f3059cc6b4d0f7e876808e7d24d11cc825f45bffff7f2000000000"),
    3: bfh("00000020122baa14f3ef54985ae546d1611559e3f487bd2a0f46e8dbb52fbacc9e237972e71019d7feecd9b8596eca9a67032c5f4641b23b5d731dc393e37de7f9c2f299e725f45bffff7f2000000000"),
    4: bfh("00000020f8016f7ef3a17d557afe05d4ea7ab6bde1b2247b7643896c1b63d43a1598b747a3586da94c71753f27c075f57f44faf913c31177a0957bbda42e7699e3a2141aed25f45bffff7f2001000000"),
    5: bfh("000000201d589c6643c1d121d73b0573e5ee58ab575b8fdf16d507e7e915c5fbfbbfd05e7aee1d692d1615c3bdf52c291032144ce9e3b258a473c17c745047f3431ff8e2ee25f45bffff7f2000000000"),
    6: bfh("00000020b833ed46eea01d4c980f59feee44a66aa1162748b6801029565d1466790c405c3a141ce635cbb1cd2b3a4fcdd0a3380517845ba41736c82a79cab535d31128066526f45bffff7f2001000000"),
    7: bfh("00000020abe8e119d1877c9dc0dc502d1a253fb9a67967c57732d2f71ee0280e8381ff0a9690c2fe7c1a4450c74dc908fe94dd96c3b0637d51475e9e06a78e944a0c7fe28126f45bffff7f2000000000"),
    8: bfh("000000202ce41d94eb70e1518bc1f72523f84a903f9705d967481e324876e1f8cf4d3452148be228a4c3f2061bafe7efdfc4a8d5a94759464b9b5c619994d45dfcaf49e1a126f45bffff7f2000000000"),
    9: bfh("00000020552755b6c59f3d51e361d16281842a4e166007799665b5daed86a063dd89857415681cb2d00ff889193f6a68a93f5096aeb2d84ca0af6185a462555822552221a626f45bffff7f2000000000"),
    10: bfh("00000020a13a491cbefc93cd1bb1938f19957e22a134faf14c7dee951c45533e2c750f239dc087fc977b06c24a69c682d1afd1020e6dc1f087571ccec66310a786e1548fab26f45bffff7f2000000000"),
    11: bfh("00000020dbf3a9b55dfefbaf8b6e43a89cf833fa2e208bbc0c1c5d76c0d71b9e4a65337803b243756c25053253aeda309604363460a3911015929e68705bd89dff6fe064b026f45bffff7f2002000000"),
    12: bfh("000000203d0932b3b0c78eccb39a595a28ae4a7c966388648d7783fd1305ec8d40d4fe5fd67cb902a7d807cee7676cb543feec3e053aa824d5dfb528d5b94f9760313d9db726f45bffff7f2001000000"),
}

_active_server_sessions = set()
def _get_active_server_session() -> 'ServerSession':
    assert 1 == len(_active_server_sessions), len(_active_server_sessions)
    return list(_active_server_sessions)[0]

class ServerSession(aiorpcx.RPCSession, Logger):

    def __init__(self, *args, **kwargs):
        aiorpcx.RPCSession.__init__(self, *args, **kwargs)
        Logger.__init__(self)
        self.logger.debug(f'connection from {self.remote_address()}')
        self.cur_height = 6  # type: int  # chain tip
        self.txs = {
            "bdae818ad3c1f261317738ae9284159bf54874356f186dbc7afd631dc1527fcb": bfh("020000000001010000000000000000000000000000000000000000000000000000000000000000ffffffff025100ffffffff0200f2052a010000001600140297bde2689a3c79ffe050583b62f86f2d9dae540000000000000000266a24aa21a9ede2f61c3f71d1defd3fa999dfa36953755c690689799962b48bebd836974e8cf90120000000000000000000000000000000000000000000000000000000000000000000000000"),
        }  # type: dict[str, bytes]
        self._method_counts = collections.defaultdict(int)  # type: dict[str, int]
        _active_server_sessions.add(self)

    async def connection_lost(self):
        await super().connection_lost()
        self.logger.debug(f'{self.remote_address()} disconnected')
        _active_server_sessions.discard(self)

    async def handle_request(self, request):
        handlers = {
            'server.version': self._handle_server_version,
            'server.features': self._handle_server_features,
            'blockchain.estimatefee': self._handle_estimatefee,
            'blockchain.headers.subscribe': self._handle_headers_subscribe,
            'blockchain.block.header': self._handle_block_header,
            'blockchain.block.headers': self._handle_block_headers,
            'blockchain.transaction.get': self._handle_transaction_get,
            'blockchain.transaction.broadcast': self._handle_transaction_broadcast,
            'server.ping': self._handle_ping,
        }
        handler = handlers.get(request.method)
        self._method_counts[request.method] += 1
        coro = aiorpcx.handler_invocation(handler, request)()
        return await coro

    async def _handle_server_version(self, client_name='', protocol_version=None):
        return ['best_server_impl/0.1', '1.4']

    async def _handle_server_features(self) -> dict:
        return {
            'genesis_hash': constants.net.GENESIS,
            'hosts': {"14.3.140.101": {"tcp_port": 51001, "ssl_port": 51002}},
            'protocol_max': '1.7.0',
            'protocol_min': '1.4.3',
            'pruning': None,
            'server_version': 'ElectrumX 1.19.0',
            'hash_function': 'sha256',
        }

    async def _handle_estimatefee(self, number, mode=None):
        return 1000

    async def _handle_headers_subscribe(self):
        return {'hex': BLOCK_HEADERS[self.cur_height].hex(), 'height': self.cur_height}

    async def _handle_block_header(self, height):
        return BLOCK_HEADERS[height].hex()

    async def _handle_block_headers(self, start_height, count):
        assert start_height <= self.cur_height, (start_height, self.cur_height)
        last_height = min(start_height+count-1, self.cur_height)  # [start_height, last_height]
        count = last_height - start_height + 1
        headers = b"".join(BLOCK_HEADERS[idx] for idx in range(start_height, last_height+1))
        return {'hex': headers.hex(), 'count': count, 'max': 2016}

    async def _handle_ping(self):
        return None

    async def _handle_transaction_get(self, tx_hash: str, verbose=False):
        assert not verbose
        rawtx = self.txs.get(tx_hash)
        if rawtx is None:
            DAEMON_ERROR = 2
            raise RPCError(DAEMON_ERROR, f'daemon error: unknown txid={tx_hash}')
        return rawtx.hex()

    async def _handle_transaction_broadcast(self, raw_tx: str):
        tx = Transaction(raw_tx)
        self.txs[tx.txid()] = bfh(raw_tx)
        return tx.txid()


class TestInterface(ElectrumTestCase):
    REGTEST = True

    def setUp(self):
        super().setUp()
        self.config = SimpleConfig({'electrum_path': self.electrum_path})
        self._orig_WAIT_FOR_BUFFER_GROWTH_SECONDS = PaddedRSTransport.WAIT_FOR_BUFFER_GROWTH_SECONDS
        PaddedRSTransport.WAIT_FOR_BUFFER_GROWTH_SECONDS = 0

    def tearDown(self):
        PaddedRSTransport.WAIT_FOR_BUFFER_GROWTH_SECONDS = self._orig_WAIT_FOR_BUFFER_GROWTH_SECONDS
        super().tearDown()

    async def asyncSetUp(self):
        await super().asyncSetUp()
        self._server: asyncio.base_events.Server = await aiorpcx.serve_rs(ServerSession, "127.0.0.1")
        server_socket_addr = self._server.sockets[0].getsockname()
        self._server_port = server_socket_addr[1]
        self.network = MockNetwork(config=self.config)

    async def asyncTearDown(self):
        if self.network.interface:
            await self.network.interface.close()
        self._server.close()
        await self._server.wait_closed()
        await super().asyncTearDown()

    async def _start_iface_and_wait_for_sync(self):
        interface = Interface(network=self.network, server=ServerAddr(host="127.0.0.1", port=self._server_port, protocol="t"))
        self.network.interface = interface
        await util.wait_for2(interface.ready, 5)
        await interface._blockchain_updated.wait()
        return interface

    async def test_client_syncs_headers_to_tip(self):
        interface = await self._start_iface_and_wait_for_sync()
        self.assertEqual(_get_active_server_session().cur_height, interface.tip)
        self.assertFalse(interface.got_disconnected.is_set())

    async def test_transaction_get(self):
        interface = await self._start_iface_and_wait_for_sync()
        # try requesting tx unknown to server:
        with self.assertRaises(RPCError) as ctx:
            await interface.get_transaction("deadbeef"*8)
        self.assertTrue("unknown txid" in ctx.exception.message)
        # try requesting known tx:
        rawtx = await interface.get_transaction("bdae818ad3c1f261317738ae9284159bf54874356f186dbc7afd631dc1527fcb")
        self.assertEqual(rawtx, _get_active_server_session().txs["bdae818ad3c1f261317738ae9284159bf54874356f186dbc7afd631dc1527fcb"].hex())
        self.assertEqual(_get_active_server_session()._method_counts["blockchain.transaction.get"], 2)

    async def test_transaction_broadcast(self):
        interface = await self._start_iface_and_wait_for_sync()
        rawtx1 = "020000000001010000000000000000000000000000000000000000000000000000000000000000ffffffff025200ffffffff0200f2052a010000001600140297bde2689a3c79ffe050583b62f86f2d9dae540000000000000000266a24aa21a9ede2f61c3f71d1defd3fa999dfa36953755c690689799962b48bebd836974e8cf90120000000000000000000000000000000000000000000000000000000000000000000000000"
        tx = Transaction(rawtx1)
        # broadcast
        await interface.broadcast_transaction(tx)
        self.assertEqual(bfh(rawtx1), _get_active_server_session().txs.get(tx.txid()))
        # now request tx.
        # as we just broadcast this same tx, this will hit the client iface cache, and won't call the server.
        self.assertEqual(_get_active_server_session()._method_counts["blockchain.transaction.get"], 0)
        rawtx2 = await interface.get_transaction(tx.txid())
        self.assertEqual(rawtx1, rawtx2)
        self.assertEqual(_get_active_server_session()._method_counts["blockchain.transaction.get"], 0)<|MERGE_RESOLUTION|>--- conflicted
+++ resolved
@@ -4,7 +4,6 @@
 import aiorpcx
 from aiorpcx import RPCError
 
-<<<<<<< HEAD
 import electrum_grs
 from electrum_grs.interface import ServerAddr, Interface, PaddedRSTransport
 from electrum_grs import util, blockchain
@@ -12,16 +11,7 @@
 from electrum_grs.logging import Logger
 from electrum_grs.simple_config import SimpleConfig
 from electrum_grs.transaction import Transaction
-=======
-import electrum
-from electrum.interface import ServerAddr, Interface, PaddedRSTransport
-from electrum import util, blockchain
-from electrum.util import OldTaskGroup, bfh
-from electrum.logging import Logger
-from electrum.simple_config import SimpleConfig
-from electrum.transaction import Transaction
-from electrum import constants
->>>>>>> bf0ebc8d
+from electrum_grs import constants
 
 from . import ElectrumTestCase
 
