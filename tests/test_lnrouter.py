--- conflicted
+++ resolved
@@ -6,35 +6,20 @@
 from typing import Optional
 from os import urandom
 
-<<<<<<< HEAD
 from electrum_grs import util
 from electrum_grs.channel_db import NodeInfo
 from electrum_grs.onion_message import is_onion_message_node
+from electrum_grs.trampoline import create_trampoline_onion
 from electrum_grs.util import bfh
 from electrum_grs.lnutil import ShortChannelID, LnFeatures
 from electrum_grs.lnonion import (OnionHopsDataSingle, new_onion_packet,
                               process_onion_packet, _decode_onion_error, decode_onion_error,
-                              OnionFailureCode, OnionPacket)
+                              OnionFailureCode)
 from electrum_grs import bitcoin, lnrouter
 from electrum_grs.constants import BitcoinTestnet
 from electrum_grs.simple_config import SimpleConfig
-from electrum_grs.lnrouter import PathEdge, LiquidityHintMgr, DEFAULT_PENALTY_PROPORTIONAL_MILLIONTH, DEFAULT_PENALTY_BASE_MSAT, fee_for_edge_msat
-=======
-from electrum import util
-from electrum.channel_db import NodeInfo
-from electrum.onion_message import is_onion_message_node
-from electrum.trampoline import create_trampoline_onion
-from electrum.util import bfh
-from electrum.lnutil import ShortChannelID, LnFeatures
-from electrum.lnonion import (OnionHopsDataSingle, new_onion_packet,
-                              process_onion_packet, _decode_onion_error, decode_onion_error,
-                              OnionFailureCode)
-from electrum import bitcoin, lnrouter
-from electrum.constants import BitcoinTestnet
-from electrum.simple_config import SimpleConfig
-from electrum.lnrouter import (PathEdge, LiquidityHintMgr, DEFAULT_PENALTY_PROPORTIONAL_MILLIONTH,
+from electrum_grs.lnrouter import (PathEdge, LiquidityHintMgr, DEFAULT_PENALTY_PROPORTIONAL_MILLIONTH,
                                DEFAULT_PENALTY_BASE_MSAT, fee_for_edge_msat, LNPaymentTRoute, TrampolineEdge)
->>>>>>> 5f83fffd
 
 from . import ElectrumTestCase
 from .test_bitcoin import needs_test_with_all_chacha20_implementations
