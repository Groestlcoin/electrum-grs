--- conflicted
+++ resolved
@@ -8,11 +8,10 @@
 from io import StringIO
 import asyncio
 
-<<<<<<< HEAD
 from electrum_grs.storage import WalletStorage
 from electrum_grs.wallet_db import FINAL_SEED_VERSION
 from electrum_grs.wallet import (Abstract_Wallet, Standard_Wallet, create_new_wallet,
-                             restore_wallet_from_text, Imported_Wallet, Wallet)
+                             Imported_Wallet, Wallet)
 from electrum_grs.exchange_rate import ExchangeBase, FxThread
 from electrum_grs.util import TxMinedInfo, InvalidPassword
 from electrum_grs.bitcoin import COIN
@@ -23,22 +22,6 @@
 from electrum_grs.invoices import PR_UNPAID, PR_PAID, PR_UNCONFIRMED
 from electrum_grs.transaction import tx_from_any
 from electrum_grs.address_synchronizer import TX_HEIGHT_UNCONFIRMED
-=======
-from electrum.storage import WalletStorage
-from electrum.wallet_db import FINAL_SEED_VERSION
-from electrum.wallet import (Abstract_Wallet, Standard_Wallet, create_new_wallet,
-                             Imported_Wallet, Wallet)
-from electrum.exchange_rate import ExchangeBase, FxThread
-from electrum.util import TxMinedInfo, InvalidPassword
-from electrum.bitcoin import COIN
-from electrum.wallet_db import WalletDB, JsonDB
-from electrum.simple_config import SimpleConfig
-from electrum import util
-from electrum.daemon import Daemon
-from electrum.invoices import PR_UNPAID, PR_PAID, PR_UNCONFIRMED
-from electrum.transaction import tx_from_any
-from electrum.address_synchronizer import TX_HEIGHT_UNCONFIRMED
->>>>>>> 8d8d1dba
 
 from . import ElectrumTestCase
 from . import restore_wallet_from_text__for_unittest
