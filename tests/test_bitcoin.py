--- conflicted
+++ resolved
@@ -4,20 +4,17 @@
 import os
 import sys
 
-<<<<<<< HEAD
+from electrum_grs import bitcoin
 from electrum_grs.bitcoin import (public_key_to_p2pkh, address_from_private_key,
-=======
-from electrum import bitcoin
-from electrum.bitcoin import (public_key_to_p2pkh, address_from_private_key,
->>>>>>> 3d6198ef
                               is_address, is_private_key,
                               var_int, _op_push, address_to_script, OnchainOutputType, address_to_payload,
                               deserialize_privkey, serialize_privkey, is_segwit_address,
                               is_b58_address, address_to_scripthash, is_minikey,
                               is_compressed_privkey, EncodeBase58Check, DecodeBase58Check,
                               script_num_to_bytes, push_script, add_number_to_script,
-<<<<<<< HEAD
-                              opcodes, base_encode, base_decode, BitcoinException)
+                              opcodes, base_encode, base_decode, BitcoinException,
+                              taproot_tweak_pubkey, taproot_tweak_seckey, taproot_output_script,
+                              control_block_for_taproot_script_spend)
 from electrum_grs import bip32
 from electrum_grs import segwit_addr
 from electrum_grs.segwit_addr import DecodedBech32
@@ -26,31 +23,12 @@
                             is_xpub, convert_bip32_strpath_to_intpath,
                             normalize_bip32_derivation, is_all_public_derivation)
 from electrum_grs.crypto import sha256d, SUPPORTED_PW_HASH_VERSIONS
-from electrum_grs import ecc, crypto, constants
+from electrum_grs import ecc, crypto, constants, bitcoin
 from electrum_grs.util import bfh, InvalidPassword, randrange
 from electrum_grs.storage import WalletStorage
 from electrum_grs.keystore import xtype_from_derivation
 
-from electrum_grs import ecc_fast
-=======
-                              opcodes, base_encode, base_decode, BitcoinException,
-                              taproot_tweak_pubkey, taproot_tweak_seckey, taproot_output_script,
-                              control_block_for_taproot_script_spend)
-from electrum import bip32
-from electrum import segwit_addr
-from electrum.segwit_addr import DecodedBech32
-from electrum.bip32 import (BIP32Node, convert_bip32_intpath_to_strpath,
-                            xpub_from_xprv, xpub_type, is_xprv, is_bip32_derivation,
-                            is_xpub, convert_bip32_strpath_to_intpath,
-                            normalize_bip32_derivation, is_all_public_derivation)
-from electrum.crypto import sha256d, SUPPORTED_PW_HASH_VERSIONS
-from electrum import ecc, crypto, constants, bitcoin
-from electrum.util import bfh, InvalidPassword, randrange
-from electrum.storage import WalletStorage
-from electrum.keystore import xtype_from_derivation
-
-from electrum import ecc_fast, crypto
->>>>>>> 3d6198ef
+from electrum_grs import ecc_fast, crypto
 
 from . import ElectrumTestCase
 from . import FAST_TESTS
