--- conflicted
+++ resolved
@@ -4,21 +4,13 @@
 )
 import io
 
-<<<<<<< HEAD
-from electrum_grs import ecc, bitcoin
-from electrum_grs.ecc import ECPubkey, ECPrivkey
-from electrum_grs.ecc_fast import _libsecp256k1
-from electrum_grs import crypto
-from electrum_grs.crypto import sha256
-=======
 import electrum_ecc as ecc
 from electrum_ecc import ECPubkey, ECPrivkey
 from electrum_ecc import _libsecp256k1
 
-from electrum import bitcoin
-from electrum import crypto
-from electrum.crypto import sha256
->>>>>>> 7328e458
+from electrum_grs import bitcoin
+from electrum_grs import crypto
+from electrum_grs.crypto import sha256
 
 from . import ElectrumTestCase
 
