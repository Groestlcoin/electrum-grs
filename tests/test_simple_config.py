import ast
import sys
import os
import tempfile
import shutil
from io import StringIO

<<<<<<< HEAD
from electrum_grs.simple_config import SimpleConfig, read_user_config
from electrum_grs import constants
=======
from electrum.simple_config import SimpleConfig, read_user_config
>>>>>>> 1c41bd23

from . import ElectrumTestCase


MAX_MSG_SIZE_DEFAULT = SimpleConfig.NETWORK_MAX_INCOMING_MSG_SIZE.get_default_value()
assert isinstance(MAX_MSG_SIZE_DEFAULT, int), MAX_MSG_SIZE_DEFAULT


class Test_SimpleConfig(ElectrumTestCase):

    def setUp(self):
        super(Test_SimpleConfig, self).setUp()
        # make sure "read_user_config" and "user_dir" return a temporary directory.
        self.electrum_dir = tempfile.mkdtemp()
        # Do the same for the user dir to avoid overwriting the real configuration
        # for development machines with electrum-grs installed :)
        self.user_dir = tempfile.mkdtemp()

        self.options = {"electrum_path": self.electrum_dir}
        self._saved_stdout = sys.stdout
        self._stdout_buffer = StringIO()
        sys.stdout = self._stdout_buffer

    def tearDown(self):
        super(Test_SimpleConfig, self).tearDown()
        # Remove the temporary directory after each test (to make sure we don't
        # pollute /tmp for nothing.
        shutil.rmtree(self.electrum_dir)
        shutil.rmtree(self.user_dir)

        # Restore the "real" stdout
        sys.stdout = self._saved_stdout

    def test_simple_config_key_rename(self):
        """auto_cycle was renamed auto_connect"""
        fake_read_user = lambda _: {"auto_cycle": True}
        read_user_dir = lambda : self.user_dir
        config = SimpleConfig(options=self.options,
                              read_user_config_function=fake_read_user,
                              read_user_dir_function=read_user_dir)
        self.assertEqual(config.get("auto_connect"), True)
        self.assertEqual(config.get("auto_cycle"), None)
        fake_read_user = lambda _: {"auto_connect": False, "auto_cycle": True}
        config = SimpleConfig(options=self.options,
                              read_user_config_function=fake_read_user,
                              read_user_dir_function=read_user_dir)
        self.assertEqual(config.get("auto_connect"), False)
        self.assertEqual(config.get("auto_cycle"), None)

    def test_simple_config_command_line_overrides_everything(self):
        """Options passed by command line override all other configuration
        sources"""
        fake_read_user = lambda _: {"electrum_path": "b"}
        read_user_dir = lambda : self.user_dir
        config = SimpleConfig(options=self.options,
                              read_user_config_function=fake_read_user,
                              read_user_dir_function=read_user_dir)
        self.assertEqual(self.options.get("electrum_path"),
                         config.get("electrum_path"))

    def test_simple_config_user_config_is_used_if_others_arent_specified(self):
        """If no system-wide configuration and no command-line options are
        specified, the user configuration is used instead."""
        fake_read_user = lambda _: {"electrum_path": self.electrum_dir}
        read_user_dir = lambda : self.user_dir
        config = SimpleConfig(options={},
                              read_user_config_function=fake_read_user,
                              read_user_dir_function=read_user_dir)
        self.assertEqual(self.options.get("electrum_path"),
                         config.get("electrum_path"))

    def test_cannot_set_options_passed_by_command_line(self):
        fake_read_user = lambda _: {"electrum_path": "b"}
        read_user_dir = lambda : self.user_dir
        config = SimpleConfig(options=self.options,
                              read_user_config_function=fake_read_user,
                              read_user_dir_function=read_user_dir)
        config.set_key("electrum_path", "c")
        self.assertEqual(self.options.get("electrum_path"),
                         config.get("electrum_path"))

    def test_can_set_options_set_in_user_config(self):
        another_path = tempfile.mkdtemp()
        fake_read_user = lambda _: {"electrum_path": self.electrum_dir}
        read_user_dir = lambda : self.user_dir
        config = SimpleConfig(options={},
                              read_user_config_function=fake_read_user,
                              read_user_dir_function=read_user_dir)
        config.set_key("electrum_path", another_path)
        self.assertEqual(another_path, config.get("electrum_path"))

    def test_user_config_is_not_written_with_read_only_config(self):
        """The user config does not contain command-line options when saved."""
        fake_read_user = lambda _: {"something": "a"}
        read_user_dir = lambda : self.user_dir
        self.options.update({"something": "c"})
        config = SimpleConfig(options=self.options,
                              read_user_config_function=fake_read_user,
                              read_user_dir_function=read_user_dir)
        config.save_user_config()
        contents = None
        with open(os.path.join(self.electrum_dir, "config"), "r") as f:
            contents = f.read()
        result = ast.literal_eval(contents)
        result.pop('config_version', None)
        self.assertEqual({"something": "a"}, result)

    def test_configvars_set_and_get(self):
        config = SimpleConfig(self.options)
        self.assertEqual("server", config.cv.NETWORK_SERVER.key())

        def _set_via_assignment():
            config.NETWORK_SERVER = "example.com:443:s"

        for f in (
            lambda: config.set_key("server", "example.com:443:s"),
            _set_via_assignment,
            lambda: config.cv.NETWORK_SERVER.set("example.com:443:s"),
        ):
            self.assertTrue(config.get("server") is None)
            self.assertTrue(config.NETWORK_SERVER is None)
            self.assertTrue(config.cv.NETWORK_SERVER.get() is None)
            f()
            self.assertEqual("example.com:443:s", config.get("server"))
            self.assertEqual("example.com:443:s", config.NETWORK_SERVER)
            self.assertEqual("example.com:443:s", config.cv.NETWORK_SERVER.get())
            # revert:
            config.NETWORK_SERVER = None

    def test_configvars_setter_catches_typo(self):
        config = SimpleConfig(self.options)
        assert not hasattr(config, "NETORK_AUTO_CONNECTT")
        with self.assertRaises(AttributeError):
            config.NETORK_AUTO_CONNECTT = False

    def test_configvars_get_default_value(self):
        config = SimpleConfig(self.options)
        self.assertEqual(MAX_MSG_SIZE_DEFAULT, config.cv.NETWORK_MAX_INCOMING_MSG_SIZE.get_default_value())
        self.assertEqual(MAX_MSG_SIZE_DEFAULT, config.NETWORK_MAX_INCOMING_MSG_SIZE)

        config.NETWORK_MAX_INCOMING_MSG_SIZE = 5_555_555
        self.assertEqual(5_555_555, config.NETWORK_MAX_INCOMING_MSG_SIZE)
        self.assertEqual(MAX_MSG_SIZE_DEFAULT, config.cv.NETWORK_MAX_INCOMING_MSG_SIZE.get_default_value())

        config.NETWORK_MAX_INCOMING_MSG_SIZE = None
        self.assertEqual(MAX_MSG_SIZE_DEFAULT, config.NETWORK_MAX_INCOMING_MSG_SIZE)

    def test_configvars_convert_getter(self):
        config = SimpleConfig(self.options)
        self.assertEqual(None, config.NETWORK_PROXY)
        config.user_config[config.cv.NETWORK_PROXY.key()] = None
        self.assertEqual("none", config.NETWORK_PROXY)
        config.NETWORK_PROXY = None
        self.assertEqual(None, config.NETWORK_PROXY)

    def test_configvars_is_set(self):
        config = SimpleConfig(self.options)
        self.assertEqual(MAX_MSG_SIZE_DEFAULT, config.NETWORK_MAX_INCOMING_MSG_SIZE)
        self.assertFalse(config.cv.NETWORK_MAX_INCOMING_MSG_SIZE.is_set())

        config.NETWORK_MAX_INCOMING_MSG_SIZE = 5_555_555
        self.assertTrue(config.cv.NETWORK_MAX_INCOMING_MSG_SIZE.is_set())

        config.NETWORK_MAX_INCOMING_MSG_SIZE = None
        self.assertFalse(config.cv.NETWORK_MAX_INCOMING_MSG_SIZE.is_set())
        self.assertEqual(MAX_MSG_SIZE_DEFAULT, config.NETWORK_MAX_INCOMING_MSG_SIZE)

        config.NETWORK_MAX_INCOMING_MSG_SIZE = MAX_MSG_SIZE_DEFAULT
        self.assertTrue(config.cv.NETWORK_MAX_INCOMING_MSG_SIZE.is_set())
        self.assertEqual(MAX_MSG_SIZE_DEFAULT, config.NETWORK_MAX_INCOMING_MSG_SIZE)

    def test_configvars_is_modifiable(self):
        config = SimpleConfig({**self.options, "server": "example.com:443:s"})

        self.assertFalse(config.is_modifiable("server"))
        self.assertFalse(config.cv.NETWORK_SERVER.is_modifiable())

        config.NETWORK_SERVER = "other-example.com:80:t"
        self.assertEqual("example.com:443:s", config.NETWORK_SERVER)

        self.assertEqual(MAX_MSG_SIZE_DEFAULT, config.NETWORK_MAX_INCOMING_MSG_SIZE)
        self.assertTrue(config.cv.NETWORK_MAX_INCOMING_MSG_SIZE.is_modifiable())
        config.NETWORK_MAX_INCOMING_MSG_SIZE = 5_555_555
        self.assertEqual(5_555_555, config.NETWORK_MAX_INCOMING_MSG_SIZE)

        config.make_key_not_modifiable(config.cv.NETWORK_MAX_INCOMING_MSG_SIZE)
        self.assertFalse(config.cv.NETWORK_MAX_INCOMING_MSG_SIZE.is_modifiable())
        config.NETWORK_MAX_INCOMING_MSG_SIZE = 2_222_222
        self.assertEqual(5_555_555, config.NETWORK_MAX_INCOMING_MSG_SIZE)

    def test_configvars_from_key(self):
        config = SimpleConfig(self.options)
        self.assertEqual(config.cv.NETWORK_SERVER, config.cv.from_key("server"))
        with self.assertRaises(KeyError):
            config.cv.from_key("server333")

    def test_recursive_config(self):
        config = SimpleConfig(self.options)
        n = len(config.user_config)
        config.set_key('x.y.z', 1)
        self.assertEqual(len(config.user_config), n + 1)
        config.set_key('x.y.w', 1)
        self.assertEqual(len(config.user_config), n + 1)
        config.set_key('x.y.z', None)
        self.assertEqual(len(config.user_config), n + 1)
        config.set_key('x.y.w', None)
        self.assertEqual(len(config.user_config), n)


class TestUserConfig(ElectrumTestCase):

    def setUp(self):
        super(TestUserConfig, self).setUp()
        self._saved_stdout = sys.stdout
        self._stdout_buffer = StringIO()
        sys.stdout = self._stdout_buffer

        self.user_dir = tempfile.mkdtemp()

    def tearDown(self):
        super(TestUserConfig, self).tearDown()
        shutil.rmtree(self.user_dir)
        sys.stdout = self._saved_stdout

    def test_no_path_means_no_result(self):
       result = read_user_config(None)
       self.assertEqual({}, result)

    def test_path_without_config_file(self):
        """We pass a path but if does not contain a "config" file."""
        result = read_user_config(self.user_dir)
        self.assertEqual({}, result)

    def test_path_with_reprd_object(self):

        class something(object):
            pass

        thefile = os.path.join(self.user_dir, "config")
        payload = something()
        with open(thefile, "w") as f:
            f.write(repr(payload))

        with self.assertRaises(ValueError):
            read_user_config(self.user_dir)<|MERGE_RESOLUTION|>--- conflicted
+++ resolved
@@ -5,12 +5,7 @@
 import shutil
 from io import StringIO
 
-<<<<<<< HEAD
 from electrum_grs.simple_config import SimpleConfig, read_user_config
-from electrum_grs import constants
-=======
-from electrum.simple_config import SimpleConfig, read_user_config
->>>>>>> 1c41bd23
 
 from . import ElectrumTestCase
 
