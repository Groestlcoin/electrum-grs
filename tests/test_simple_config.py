--- conflicted
+++ resolved
@@ -148,25 +148,6 @@
         config.NETWORK_MAX_INCOMING_MSG_SIZE = None
         self.assertEqual(MAX_MSG_SIZE_DEFAULT, config.NETWORK_MAX_INCOMING_MSG_SIZE)
 
-<<<<<<< HEAD
-    def test_configvars_get_default_value_complex_fn(self):
-        config = SimpleConfig(self.options)
-        self.assertEqual("https://swaps.groestlcoin.org/api", config.SWAPSERVER_URL)
-
-        config.SWAPSERVER_URL = "http://localhost:9999"
-        self.assertEqual("http://localhost:9999", config.SWAPSERVER_URL)
-
-        config.SWAPSERVER_URL = None
-        self.assertEqual("https://swaps.groestlcoin.org/api", config.SWAPSERVER_URL)
-
-        constants.BitcoinTestnet.set_as_network()
-        try:
-            self.assertEqual("https://testnet-swaps.groestlcoin.org/api", config.SWAPSERVER_URL)
-        finally:
-            constants.BitcoinMainnet.set_as_network()
-
-=======
->>>>>>> fec27686
     def test_configvars_convert_getter(self):
         config = SimpleConfig(self.options)
         self.assertEqual(None, config.NETWORK_PROXY)
