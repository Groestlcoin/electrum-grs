import os

from electrum_grs import SimpleConfig
from electrum_grs.invoices import Invoice
from electrum_grs.payment_identifier import (maybe_extract_lightning_payment_identifier, PaymentIdentifier,
                                         PaymentIdentifierType, invoice_from_payment_identifier)
<<<<<<< HEAD
from electrum_grs.wallet import restore_wallet_from_text

from . import ElectrumTestCase
from electrum_grs.transaction import PartialTxOutput
=======
from electrum.transaction import PartialTxOutput

from . import ElectrumTestCase
from . import restore_wallet_from_text__for_unittest
>>>>>>> 8d8d1dba


class WalletMock:
    def __init__(self, electrum_path):
        self.config = SimpleConfig({
            'electrum_path': electrum_path,
            'decimal_point': 5
        })
        self.contacts = None


class TestPaymentIdentifier(ElectrumTestCase):
    def setUp(self):
        super().setUp()
        self.wallet = WalletMock(self.electrum_path)

        self.config = SimpleConfig({
            'electrum_path': self.electrum_path,
            'decimal_point': 5
        })
        self.wallet2_path = os.path.join(self.electrum_path, "somewallet2")

    def test_maybe_extract_lightning_payment_identifier(self):
        bolt11 = "lnbc1ps9zprzpp5qqqsyqcyq5rqwzqfqqqsyqcyq5rqwzqfqqqsyqcyq5rqwzqfqypqsp5zyg3zyg3zyg3zyg3zyg3zyg3zyg3zyg3zyg3zyg3zyg3zyg3zygsdqq9qypqszpyrpe4tym8d3q87d43cgdhhlsrt78epu7u99mkzttmt2wtsx0304rrw50addkryfrd3vn3zy467vxwlmf4uz7yvntuwjr2hqjl9lw5cqwtp2dy"
        lnurl = "lnurl1dp68gurn8ghj7um9wfmxjcm99e5k7telwy7nxenrxvmrgdtzxsenjcm98pjnwxq96s9"
        self.assertEqual(bolt11, maybe_extract_lightning_payment_identifier(f"{bolt11}".upper()))
        self.assertEqual(bolt11, maybe_extract_lightning_payment_identifier(f"lightning:{bolt11}"))
        self.assertEqual(bolt11, maybe_extract_lightning_payment_identifier(f"  lightning:{bolt11}   ".upper()))
        self.assertEqual(lnurl, maybe_extract_lightning_payment_identifier(lnurl))
        self.assertEqual(lnurl, maybe_extract_lightning_payment_identifier(f"  lightning:{lnurl}   ".upper()))

        self.assertEqual(None, maybe_extract_lightning_payment_identifier(f"bitcoin:{bolt11}"))
        self.assertEqual(None, maybe_extract_lightning_payment_identifier(f":{bolt11}"))
        self.assertEqual(None, maybe_extract_lightning_payment_identifier(f"garbage text"))

    def test_bolt11(self):
        # no amount, no fallback address
        bolt11 = 'lnbc1ps9zprzpp5qqqsyqcyq5rqwzqfqqqsyqcyq5rqwzqfqqqsyqcyq5rqwzqfqypqsp5zyg3zyg3zyg3zyg3zyg3zyg3zyg3zyg3zyg3zyg3zyg3zyg3zygsdqq9qypqszpyrpe4tym8d3q87d43cgdhhlsrt78epu7u99mkzttmt2wtsx0304rrw50addkryfrd3vn3zy467vxwlmf4uz7yvntuwjr2hqjl9lw5cqwtp2dy'
        for pi_str in [
            f'{bolt11}',
            f'  {bolt11}',
            f'{bolt11}  ',
            f'lightning:{bolt11}',
            f'  lightning:{bolt11}',
            f'lightning:{bolt11}  ',
            f'lightning:{bolt11.upper()}',
            f'lightning:{bolt11}'.upper(),
        ]:
            pi = PaymentIdentifier(None, pi_str)
            self.assertTrue(pi.is_valid())
            self.assertEqual(PaymentIdentifierType.BOLT11, pi.type)
            self.assertFalse(pi.is_amount_locked())
            self.assertFalse(pi.is_error())
            self.assertIsNotNone(pi.bolt11)

        for pi_str in [
            f'lightning:  {bolt11}',
            f'bitcoin:{bolt11}'
        ]:
            pi = PaymentIdentifier(None, pi_str)
            self.assertFalse(pi.is_valid())

        # amount, fallback address
        bolt_11_w_fallback = 'lnbc20m1pvjluezpp5qqqsyqcyq5rqwzqfqqqsyqcyq5rqwzqfqqqsyqcyq5rqwzqfqypqhp58yjmdan79s6qqdhdzgynm4zwqd5d7xmw5fk98klysy043l2ahrqsfpp3qjmp7lwpagxun9pygexvgpjdc4jdj85fr9yq20q82gphp2nflc7jtzrcazrra7wwgzxqc8u7754cdlpfrmccae92qgzqvzq2ps8pqqqqqqpqqqqq9qqqvpeuqafqxu92d8lr6fvg0r5gv0heeeqgcrqlnm6jhphu9y00rrhy4grqszsvpcgpy9qqqqqqgqqqqq7qqzqj9n4evl6mr5aj9f58zp6fyjzup6ywn3x6sk8akg5v4tgn2q8g4fhx05wf6juaxu9760yp46454gpg5mtzgerlzezqcqvjnhjh8z3g2qqdhhwkj'
        pi = PaymentIdentifier(None, bolt_11_w_fallback)
        self.assertTrue(pi.is_valid())
        self.assertEqual(PaymentIdentifierType.BOLT11, pi.type)
        self.assertIsNotNone(pi.bolt11)
        self.assertTrue(pi.is_lightning())
        self.assertTrue(pi.is_onchain())
        self.assertTrue(pi.is_amount_locked())

        self.assertFalse(pi.is_error())
        self.assertFalse(pi.need_resolve())
        self.assertFalse(pi.need_finalize())
        self.assertFalse(pi.is_multiline())

    def test_bip21(self):
        bip21 = 'bitcoin:bc1qj3zx2zc4rpv3npzmznxhdxzn0wm7pzqp8p2293?message=unit_test'
        for pi_str in [
            f'{bip21}',
            f'  {bip21}',
            f'{bip21}  ',
            f'{bip21}'.upper(),
        ]:
            pi = PaymentIdentifier(None, pi_str)
            self.assertTrue(pi.is_available())
            self.assertFalse(pi.is_lightning())
            self.assertTrue(pi.is_onchain())
            self.assertIsNotNone(pi.bip21)

        # amount, expired, message
        bip21 = 'bitcoin:bc1qy7ps80x5csdqpfcekn97qfljxtg2lrya8826ds?amount=0.001&message=unit_test&time=1707382023&exp=3600'

        pi = PaymentIdentifier(None, bip21)
        self.assertTrue(pi.is_available())
        self.assertFalse(pi.is_lightning())
        self.assertTrue(pi.is_onchain())
        self.assertIsNotNone(pi.bip21)

        self.assertTrue(pi.has_expired())
        self.assertEqual('unit_test', pi.bip21.get('message'))

        # amount, expired, message, lightning w matching amount
        bip21 = 'bitcoin:1RustyRX2oai4EYYDpQGWvEL62BBGqN9T?amount=0.02&message=unit_test&time=1707382023&exp=3600&lightning=lnbc20m1pvjluezpp5qqqsyqcyq5rqwzqfqqqsyqcyq5rqwzqfqqqsyqcyq5rqwzqfqypqhp58yjmdan79s6qqdhdzgynm4zwqd5d7xmw5fk98klysy043l2ahrqsfpp3qjmp7lwpagxun9pygexvgpjdc4jdj85fr9yq20q82gphp2nflc7jtzrcazrra7wwgzxqc8u7754cdlpfrmccae92qgzqvzq2ps8pqqqqqqpqqqqq9qqqvpeuqafqxu92d8lr6fvg0r5gv0heeeqgcrqlnm6jhphu9y00rrhy4grqszsvpcgpy9qqqqqqgqqqqq7qqzqj9n4evl6mr5aj9f58zp6fyjzup6ywn3x6sk8akg5v4tgn2q8g4fhx05wf6juaxu9760yp46454gpg5mtzgerlzezqcqvjnhjh8z3g2qqdhhwkj'

        pi = PaymentIdentifier(None, bip21)
        self.assertTrue(pi.is_available())
        self.assertTrue(pi.is_lightning())
        self.assertTrue(pi.is_onchain())
        self.assertIsNotNone(pi.bip21)
        self.assertIsNotNone(pi.bolt11)

        self.assertTrue(pi.has_expired())
        self.assertEqual('unit_test', pi.bip21.get('message'))

        # amount, expired, message, lightning w non-matching amount
        bip21 = 'bitcoin:1RustyRX2oai4EYYDpQGWvEL62BBGqN9T?amount=0.01&message=unit_test&time=1707382023&exp=3600&lightning=lnbc20m1pvjluezpp5qqqsyqcyq5rqwzqfqqqsyqcyq5rqwzqfqqqsyqcyq5rqwzqfqypqhp58yjmdan79s6qqdhdzgynm4zwqd5d7xmw5fk98klysy043l2ahrqsfpp3qjmp7lwpagxun9pygexvgpjdc4jdj85fr9yq20q82gphp2nflc7jtzrcazrra7wwgzxqc8u7754cdlpfrmccae92qgzqvzq2ps8pqqqqqqpqqqqq9qqqvpeuqafqxu92d8lr6fvg0r5gv0heeeqgcrqlnm6jhphu9y00rrhy4grqszsvpcgpy9qqqqqqgqqqqq7qqzqj9n4evl6mr5aj9f58zp6fyjzup6ywn3x6sk8akg5v4tgn2q8g4fhx05wf6juaxu9760yp46454gpg5mtzgerlzezqcqvjnhjh8z3g2qqdhhwkj'

        pi = PaymentIdentifier(None, bip21)
        self.assertFalse(pi.is_valid())

        # amount bounds
        bip21 = 'bitcoin:1RustyRX2oai4EYYDpQGWvEL62BBGqN9T?amount=-1'
        pi = PaymentIdentifier(None, bip21)
        self.assertFalse(pi.is_valid())

        bip21 = 'bitcoin:1RustyRX2oai4EYYDpQGWvEL62BBGqN9T?amount=21000001'
        pi = PaymentIdentifier(None, bip21)
        self.assertFalse(pi.is_valid())

        bip21 = 'bitcoin:1RustyRX2oai4EYYDpQGWvEL62BBGqN9T?amount=0'
        pi = PaymentIdentifier(None, bip21)
        self.assertFalse(pi.is_valid())

    def test_lnurl(self):
        lnurl = 'lnurl1dp68gurn8ghj7um9wfmxjcm99e5k7telwy7nxenrxvmrgdtzxsenjcm98pjnwxq96s9'
        pi = PaymentIdentifier(None, lnurl)
        self.assertTrue(pi.is_valid())
        self.assertFalse(pi.is_available())
        self.assertTrue(pi.need_resolve())

        # TODO: resolve mock

    def test_multiline(self):
        pi_str = '\n'.join([
            'bc1qj3zx2zc4rpv3npzmznxhdxzn0wm7pzqp8p2293,0.01',
            'bc1q66ex4c3vek4cdmrfjxtssmtguvs3r30pf42jpj,0.01',
        ])
        pi = PaymentIdentifier(self.wallet, pi_str)
        self.assertTrue(pi.is_valid())
        self.assertTrue(pi.is_multiline())
        self.assertFalse(pi.is_multiline_max())
        self.assertIsNotNone(pi.multiline_outputs)
        self.assertEqual(2, len(pi.multiline_outputs))
        self.assertTrue(all(lambda x: isinstance(x, PartialTxOutput) for x in pi.multiline_outputs))
        self.assertEqual(1000, pi.multiline_outputs[0].value)
        self.assertEqual(1000, pi.multiline_outputs[1].value)

        pi_str = '\n'.join([
            'bc1qj3zx2zc4rpv3npzmznxhdxzn0wm7pzqp8p2293,0.01',
            'bc1q66ex4c3vek4cdmrfjxtssmtguvs3r30pf42jpj,0.01',
            'bc1qy7ps80x5csdqpfcekn97qfljxtg2lrya8826ds,!',
        ])
        pi = PaymentIdentifier(self.wallet, pi_str)
        self.assertTrue(pi.is_valid())
        self.assertTrue(pi.is_multiline())
        self.assertTrue(pi.is_multiline_max())
        self.assertIsNotNone(pi.multiline_outputs)
        self.assertEqual(3, len(pi.multiline_outputs))
        self.assertTrue(all(lambda x: isinstance(x, PartialTxOutput) for x in pi.multiline_outputs))
        self.assertEqual(1000, pi.multiline_outputs[0].value)
        self.assertEqual(1000, pi.multiline_outputs[1].value)
        self.assertEqual('!', pi.multiline_outputs[2].value)

        pi_str = '\n'.join([
            'bc1qj3zx2zc4rpv3npzmznxhdxzn0wm7pzqp8p2293,0.01',
            'bc1q66ex4c3vek4cdmrfjxtssmtguvs3r30pf42jpj,2!',
            'bc1qy7ps80x5csdqpfcekn97qfljxtg2lrya8826ds,3!',
        ])
        pi = PaymentIdentifier(self.wallet, pi_str)
        self.assertTrue(pi.is_valid())
        self.assertTrue(pi.is_multiline())
        self.assertTrue(pi.is_multiline_max())
        self.assertIsNotNone(pi.multiline_outputs)
        self.assertEqual(3, len(pi.multiline_outputs))
        self.assertTrue(all(lambda x: isinstance(x, PartialTxOutput) for x in pi.multiline_outputs))
        self.assertEqual(1000, pi.multiline_outputs[0].value)
        self.assertEqual('2!', pi.multiline_outputs[1].value)
        self.assertEqual('3!', pi.multiline_outputs[2].value)

        pi_str = '\n'.join([
            'bc1qj3zx2zc4rpv3npzmznxhdxzn0wm7pzqp8p2293,0.01',
            'script(OP_RETURN baddc0ffee),0'
        ])
        pi = PaymentIdentifier(self.wallet, pi_str)
        self.assertTrue(pi.is_valid())
        self.assertTrue(pi.is_multiline())
        self.assertIsNotNone(pi.multiline_outputs)
        self.assertEqual(2, len(pi.multiline_outputs))
        self.assertTrue(all(lambda x: isinstance(x, PartialTxOutput) for x in pi.multiline_outputs))
        self.assertEqual(1000, pi.multiline_outputs[0].value)
        self.assertEqual(0, pi.multiline_outputs[1].value)

    def test_spk(self):
        address = 'bc1qj3zx2zc4rpv3npzmznxhdxzn0wm7pzqp8p2293'
        for pi_str in [
            f'{address}',
            f'  {address}',
            f'{address}  ',
            f'{address}'.upper(),
        ]:
            pi = PaymentIdentifier(None, pi_str)
            self.assertTrue(pi.is_valid())
            self.assertTrue(pi.is_available())

        spk = 'script(OP_RETURN baddc0ffee)'
        for pi_str in [
            f'{spk}',
            f'  {spk}',
            f'{spk}  ',
        ]:
            pi = PaymentIdentifier(None, pi_str)
            self.assertTrue(pi.is_valid())
            self.assertTrue(pi.is_available())

    def test_email_and_domain(self):
        pi_str = 'some.domain'
        pi = PaymentIdentifier(None, pi_str)
        self.assertTrue(pi.is_valid())
        self.assertEqual(PaymentIdentifierType.DOMAINLIKE, pi.type)
        self.assertFalse(pi.is_available())
        self.assertTrue(pi.need_resolve())

        pi_str = 'some.weird.but.valid.domain'
        pi = PaymentIdentifier(None, pi_str)
        self.assertTrue(pi.is_valid())
        self.assertEqual(PaymentIdentifierType.DOMAINLIKE, pi.type)
        self.assertFalse(pi.is_available())
        self.assertTrue(pi.need_resolve())

        pi_str = 'user@some.domain'
        pi = PaymentIdentifier(None, pi_str)
        self.assertTrue(pi.is_valid())
        self.assertEqual(PaymentIdentifierType.EMAILLIKE, pi.type)
        self.assertFalse(pi.is_available())
        self.assertTrue(pi.need_resolve())

        pi_str = 'user@some.weird.but.valid.domain'
        pi = PaymentIdentifier(None, pi_str)
        self.assertTrue(pi.is_valid())
        self.assertEqual(PaymentIdentifierType.EMAILLIKE, pi.type)
        self.assertFalse(pi.is_available())
        self.assertTrue(pi.need_resolve())

        # TODO resolve mock

    def test_bip70(self):
        pi_str = 'bitcoin:?r=https://test.bitpay.com/i/87iLJoaYVyJwFXtdassQJv'
        pi = PaymentIdentifier(None, pi_str)
        self.assertTrue(pi.is_valid())
        self.assertEqual(PaymentIdentifierType.BIP70, pi.type)
        self.assertFalse(pi.is_available())
        self.assertTrue(pi.need_resolve())

        # TODO resolve mock

    async def test_invoice_from_payment_identifier(self):
        # amount, expired, message, lightning w matching amount
        bip21 = 'bitcoin:1RustyRX2oai4EYYDpQGWvEL62BBGqN9T?amount=0.02&message=unit_test&time=1707382023&exp=3600&lightning=lnbc20m1pvjluezpp5qqqsyqcyq5rqwzqfqqqsyqcyq5rqwzqfqqqsyqcyq5rqwzqfqypqhp58yjmdan79s6qqdhdzgynm4zwqd5d7xmw5fk98klysy043l2ahrqsfpp3qjmp7lwpagxun9pygexvgpjdc4jdj85fr9yq20q82gphp2nflc7jtzrcazrra7wwgzxqc8u7754cdlpfrmccae92qgzqvzq2ps8pqqqqqqpqqqqq9qqqvpeuqafqxu92d8lr6fvg0r5gv0heeeqgcrqlnm6jhphu9y00rrhy4grqszsvpcgpy9qqqqqqgqqqqq7qqzqj9n4evl6mr5aj9f58zp6fyjzup6ywn3x6sk8akg5v4tgn2q8g4fhx05wf6juaxu9760yp46454gpg5mtzgerlzezqcqvjnhjh8z3g2qqdhhwkj'

        pi = PaymentIdentifier(None, bip21)
        invoice = invoice_from_payment_identifier(pi, None, None)
        self.assertTrue(isinstance(invoice, Invoice))
        self.assertTrue(invoice.is_lightning())
        self.assertEqual(2_000_000_000, invoice.amount_msat)

        text = 'bitter grass shiver impose acquire brush forget axis eager alone wine silver'
        d = restore_wallet_from_text__for_unittest(text, path=self.wallet2_path, config=self.config)
        wallet2 = d['wallet']  # type: Standard_Wallet

        # no amount bip21+lightning, MAX amount passed
        bip21 = 'bitcoin:1RustyRX2oai4EYYDpQGWvEL62BBGqN9T?message=unit_test&time=1707382023&exp=3600&lightning=lnbc1ps9zprzpp5qqqsyqcyq5rqwzqfqqqsyqcyq5rqwzqfqqqsyqcyq5rqwzqfqypqsp5zyg3zyg3zyg3zyg3zyg3zyg3zyg3zyg3zyg3zyg3zyg3zyg3zygsdqq9qypqszpyrpe4tym8d3q87d43cgdhhlsrt78epu7u99mkzttmt2wtsx0304rrw50addkryfrd3vn3zy467vxwlmf4uz7yvntuwjr2hqjl9lw5cqwtp2dy'
        pi = PaymentIdentifier(None, bip21)
        invoice = invoice_from_payment_identifier(pi, wallet2, '!')
        self.assertTrue(isinstance(invoice, Invoice))
        self.assertFalse(invoice.is_lightning())

        # no amount lightning, MAX amount passed -> expect raise
        bolt11 = 'lightning:lnbc1ps9zprzpp5qqqsyqcyq5rqwzqfqqqsyqcyq5rqwzqfqqqsyqcyq5rqwzqfqypqsp5zyg3zyg3zyg3zyg3zyg3zyg3zyg3zyg3zyg3zyg3zyg3zyg3zygsdqq9qypqszpyrpe4tym8d3q87d43cgdhhlsrt78epu7u99mkzttmt2wtsx0304rrw50addkryfrd3vn3zy467vxwlmf4uz7yvntuwjr2hqjl9lw5cqwtp2dy'
        pi = PaymentIdentifier(None, bolt11)
        with self.assertRaises(AssertionError):
            invoice_from_payment_identifier(pi, wallet2, '!')
        invoice = invoice_from_payment_identifier(pi, wallet2, 1)
        self.assertEqual(1000, invoice.amount_msat)<|MERGE_RESOLUTION|>--- conflicted
+++ resolved
@@ -4,17 +4,10 @@
 from electrum_grs.invoices import Invoice
 from electrum_grs.payment_identifier import (maybe_extract_lightning_payment_identifier, PaymentIdentifier,
                                          PaymentIdentifierType, invoice_from_payment_identifier)
-<<<<<<< HEAD
-from electrum_grs.wallet import restore_wallet_from_text
-
-from . import ElectrumTestCase
 from electrum_grs.transaction import PartialTxOutput
-=======
-from electrum.transaction import PartialTxOutput
 
 from . import ElectrumTestCase
 from . import restore_wallet_from_text__for_unittest
->>>>>>> 8d8d1dba
 
 
 class WalletMock:
