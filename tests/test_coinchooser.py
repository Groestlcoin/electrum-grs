--- conflicted
+++ resolved
@@ -1,13 +1,8 @@
-<<<<<<< HEAD
 from electrum_grs.coinchooser import CoinChooserPrivacy
 from electrum_grs.util import NotEnoughFunds
-=======
-from electrum.coinchooser import CoinChooserPrivacy
-from electrum.util import NotEnoughFunds
-from electrum.transaction import PartialTxInput, TxOutpoint, Transaction
-from electrum.fee_policy import FeePolicy
+from electrum_grs.transaction import PartialTxInput, TxOutpoint, Transaction
+from electrum_grs.fee_policy import FeePolicy
 from functools import partial
->>>>>>> 1aa066ea
 
 from . import ElectrumTestCase
 
@@ -75,4 +70,4 @@
         )
         # make_tx should not add an additional input, as single_txin is large enough
         assert len(tx.outputs()) == 1, f"expected 1 output got {len(tx.outputs())}"
-        assert len(tx.inputs()) == 1, f"expected 1 input got {len(tx.inputs())}"
+        assert len(tx.inputs()) == 1, f"expected 1 input got {len(tx.inputs())}"