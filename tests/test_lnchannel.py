# Copyright (C) 2018 The Electrum developers
# Copyright (C) 2015-2018 The Lightning Network Developers
#
# Permission is hereby granted, free of charge, to any person obtaining a copy
# of this software and associated documentation files (the "Software"), to deal
# in the Software without restriction, including without limitation the rights
# to use, copy, modify, merge, publish, distribute, sublicense, and/or sell
# copies of the Software, and to permit persons to whom the Software is
# furnished to do so, subject to the following conditions:
#
# The above copyright notice and this permission notice shall be included in
# all copies or substantial portions of the Software.
#
# THE SOFTWARE IS PROVIDED "AS IS", WITHOUT WARRANTY OF ANY KIND, EXPRESS OR
# IMPLIED, INCLUDING BUT NOT LIMITED TO THE WARRANTIES OF MERCHANTABILITY,
# FITNESS FOR A PARTICULAR PURPOSE AND NONINFRINGEMENT. IN NO EVENT SHALL THE
# AUTHORS OR COPYRIGHT HOLDERS BE LIABLE FOR ANY CLAIM, DAMAGES OR OTHER
# LIABILITY, WHETHER IN AN ACTION OF CONTRACT, TORT OR OTHERWISE, ARISING FROM,
# OUT OF OR IN CONNECTION WITH THE SOFTWARE OR THE USE OR OTHER DEALINGS IN
# THE SOFTWARE.
#
# Many of these unit tests are heavily based on unit tests in lnd
# (around commit 42de4400bff5105352d0552155f73589166d162b).

import unittest
import os
import binascii
from pprint import pformat
import logging

<<<<<<< HEAD
from electrum_grs import bitcoin
from electrum_grs import lnpeer
from electrum_grs import lnchannel
from electrum_grs import lnutil
from electrum_grs import bip32 as bip32_utils
from electrum_grs.crypto import privkey_to_pubkey
from electrum_grs.lnutil import SENT, LOCAL, REMOTE, RECEIVED, UpdateAddHtlc
from electrum_grs.logging import console_stderr_handler
from electrum_grs.lnchannel import ChannelState
from electrum_grs.json_db import StoredDict
from electrum_grs.coinchooser import PRNG
=======
from electrum import bitcoin
from electrum import lnpeer
from electrum import lnchannel
from electrum import lnutil
from electrum import bip32 as bip32_utils
from electrum.crypto import privkey_to_pubkey
from electrum.lnutil import SENT, LOCAL, REMOTE, RECEIVED, UpdateAddHtlc
from electrum.lnutil import effective_htlc_tx_weight
from electrum.logging import console_stderr_handler
from electrum.lnchannel import ChannelState
from electrum.json_db import StoredDict
from electrum.coinchooser import PRNG
>>>>>>> 62331aeb

from . import ElectrumTestCase

one_bitcoin_in_msat = bitcoin.COIN * 1000


def create_channel_state(funding_txid, funding_index, funding_sat, is_initiator,
                         local_amount, remote_amount, privkeys, other_pubkeys,
                         seed, cur, nex, other_node_id, l_dust, r_dust, l_csv,
                         r_csv, anchor_outputs):
    #assert local_amount > 0
    #assert remote_amount > 0

    channel_id, _ = lnpeer.channel_id_from_funding_tx(funding_txid, funding_index)
    channel_type = lnutil.ChannelType.OPTION_STATIC_REMOTEKEY
    if anchor_outputs:
        channel_type |= lnutil.ChannelType.OPTION_ANCHORS_ZERO_FEE_HTLC_TX
    state = {
            "channel_id":channel_id.hex(),
            "short_channel_id":channel_id[:8],
            "funding_outpoint":lnpeer.Outpoint(funding_txid, funding_index),
            "remote_config":lnpeer.RemoteConfig(
                payment_basepoint=other_pubkeys[0],
                multisig_key=other_pubkeys[1],
                htlc_basepoint=other_pubkeys[2],
                delayed_basepoint=other_pubkeys[3],
                revocation_basepoint=other_pubkeys[4],
                to_self_delay=r_csv,
                dust_limit_sat=r_dust,
                max_htlc_value_in_flight_msat=one_bitcoin_in_msat * 5,
                max_accepted_htlcs=5,
                initial_msat=remote_amount,
                reserve_sat=0,
                htlc_minimum_msat=1,
                next_per_commitment_point=nex,
                current_per_commitment_point=cur,
                upfront_shutdown_script=b'',
                announcement_node_sig=b'',
                announcement_bitcoin_sig=b'',
            ),
            "local_config":lnpeer.LocalConfig(
                channel_seed = None,
                payment_basepoint=privkeys[0],
                multisig_key=privkeys[1],
                htlc_basepoint=privkeys[2],
                delayed_basepoint=privkeys[3],
                revocation_basepoint=privkeys[4],
                to_self_delay=l_csv,
                dust_limit_sat=l_dust,
                max_htlc_value_in_flight_msat=one_bitcoin_in_msat * 5,
                max_accepted_htlcs=5,
                initial_msat=local_amount,
                reserve_sat=0,
                per_commitment_secret_seed=seed,
                funding_locked_received=True,
                current_commitment_signature=None,
                current_htlc_signatures=None,
                htlc_minimum_msat=1,
                upfront_shutdown_script=b'',
                announcement_node_sig=b'',
                announcement_bitcoin_sig=b'',
            ),
            "constraints":lnpeer.ChannelConstraints(
                flags=0,
                capacity=funding_sat,
                is_initiator=is_initiator,
                funding_txn_minimum_depth=3,
            ),
            "node_id":other_node_id.hex(),
            'onion_keys': {},
            'data_loss_protect_remote_pcp': {},
            'state': 'PREOPENING',
            'log': {},
            'unfulfilled_htlcs': {},
            'revocation_store': {},
            'channel_type': channel_type,
    }
    return StoredDict(state, None, [])

def bip32(sequence):
    node = bip32_utils.BIP32Node.from_rootseed(b"9dk", xtype='standard').subkey_at_private_derivation(sequence)
    k = node.eckey.get_secret_bytes()
    assert len(k) == 32
    assert type(k) is bytes
    return k

def create_test_channels(*, feerate=6000, local_msat=None, remote_msat=None,
                         alice_name="alice", bob_name="bob",
                         alice_pubkey=b"\x01"*33, bob_pubkey=b"\x02"*33, random_seed=None,
                         anchor_outputs=False):
    if random_seed is None:  # needed for deterministic randomness
        random_seed = os.urandom(32)
    random_gen = PRNG(random_seed)
    funding_txid = binascii.hexlify(random_gen.get_bytes(32)).decode("ascii")
    funding_index = 0
    funding_sat = ((local_msat + remote_msat) // 1000) if local_msat is not None and remote_msat is not None else (bitcoin.COIN * 10)
    local_amount = local_msat if local_msat is not None else (funding_sat * 1000 // 2)
    remote_amount = remote_msat if remote_msat is not None else (funding_sat * 1000 // 2)
    alice_raw = [bip32("m/" + str(i)) for i in range(5)]
    bob_raw = [bip32("m/" + str(i)) for i in range(5,11)]
    alice_privkeys = [lnutil.Keypair(privkey_to_pubkey(x), x) for x in alice_raw]
    bob_privkeys = [lnutil.Keypair(privkey_to_pubkey(x), x) for x in bob_raw]
    alice_pubkeys = [lnutil.OnlyPubkeyKeypair(x.pubkey) for x in alice_privkeys]
    bob_pubkeys = [lnutil.OnlyPubkeyKeypair(x.pubkey) for x in bob_privkeys]

    alice_seed = random_gen.get_bytes(32)
    bob_seed = random_gen.get_bytes(32)

    alice_first = lnutil.secret_to_pubkey(
        int.from_bytes(lnutil.get_per_commitment_secret_from_seed(
            alice_seed, lnutil.RevocationStore.START_INDEX), "big"))
    bob_first = lnutil.secret_to_pubkey(
        int.from_bytes(lnutil.get_per_commitment_secret_from_seed(
            bob_seed, lnutil.RevocationStore.START_INDEX), "big"))

    alice, bob = (
        lnchannel.Channel(
            create_channel_state(
                funding_txid, funding_index, funding_sat, True, local_amount,
                remote_amount, alice_privkeys, bob_pubkeys, alice_seed, None,
                bob_first, other_node_id=bob_pubkey, l_dust=200, r_dust=1300,
                l_csv=5, r_csv=4, anchor_outputs=anchor_outputs
            ),
            name=f"{alice_name}->{bob_name}",
            initial_feerate=feerate),
        lnchannel.Channel(
            create_channel_state(
                funding_txid, funding_index, funding_sat, False, remote_amount,
                local_amount, bob_privkeys, alice_pubkeys, bob_seed, None,
                alice_first, other_node_id=alice_pubkey, l_dust=1300, r_dust=200,
                l_csv=4, r_csv=5, anchor_outputs=anchor_outputs
            ),
            name=f"{bob_name}->{alice_name}",
            initial_feerate=feerate)
    )

    alice.hm.log[LOCAL]['ctn'] = 0
    bob.hm.log[LOCAL]['ctn'] = 0

    alice._state = ChannelState.OPEN
    bob._state = ChannelState.OPEN

    a_out = alice.get_latest_commitment(LOCAL).outputs()
    b_out = bob.get_next_commitment(REMOTE).outputs()
    assert a_out == b_out, "\n" + pformat((a_out, b_out))

    sig_from_bob, a_htlc_sigs = bob.sign_next_commitment()
    sig_from_alice, b_htlc_sigs = alice.sign_next_commitment()

    assert len(a_htlc_sigs) == 0
    assert len(b_htlc_sigs) == 0

    alice.open_with_first_pcp(bob_first, sig_from_bob)
    bob.open_with_first_pcp(alice_first, sig_from_alice)

    alice_second = lnutil.secret_to_pubkey(int.from_bytes(lnutil.get_per_commitment_secret_from_seed(alice_seed, lnutil.RevocationStore.START_INDEX - 1), "big"))
    bob_second = lnutil.secret_to_pubkey(int.from_bytes(lnutil.get_per_commitment_secret_from_seed(bob_seed, lnutil.RevocationStore.START_INDEX - 1), "big"))

    # from funding_locked:
    alice.config[REMOTE].next_per_commitment_point = bob_second
    bob.config[REMOTE].next_per_commitment_point = alice_second

    alice._fallback_sweep_address = bitcoin.pubkey_to_address('p2wpkh', alice.config[LOCAL].payment_basepoint.pubkey.hex())
    bob._fallback_sweep_address = bitcoin.pubkey_to_address('p2wpkh', bob.config[LOCAL].payment_basepoint.pubkey.hex())

    return alice, bob

class TestFee(ElectrumTestCase):
    """
    test
    https://github.com/lightningnetwork/lightning-rfc/blob/e0c436bd7a3ed6a028e1cb472908224658a14eca/03-transactions.md#requirements-2
    """
    def test_fee(self):
        alice_channel, bob_channel = create_test_channels(
            feerate=253,
            local_msat=10000000000,
            remote_msat=5000000000,
            anchor_outputs=self.TEST_ANCHOR_CHANNELS)
        expected_value = 9999056 if self.TEST_ANCHOR_CHANNELS else 9999817
        self.assertIn(expected_value, [x.value for x in alice_channel.get_latest_commitment(LOCAL).outputs()])

class TestChannel(ElectrumTestCase):
    maxDiff = 999

    def assertOutputExistsByValue(self, tx, amt_sat):
        for o in tx.outputs():
            if o.value == amt_sat:
                break
        else:
            self.assertFalse()

    def assertNumberNonAnchorOutputs(self, number, tx):
        self.assertEqual(number, len(tx.outputs()) - (2 if self.TEST_ANCHOR_CHANNELS else 0))

    @classmethod
    def setUpClass(cls):
        super().setUpClass()
        console_stderr_handler.setLevel(logging.DEBUG)

    def setUp(self):
        super().setUp()
        # Create a test channel which will be used for the duration of this
        # unittest. The channel will be funded evenly with Alice having 5 BTC,
        # and Bob having 5 BTC.
        self.alice_channel, self.bob_channel = create_test_channels(anchor_outputs=self.TEST_ANCHOR_CHANNELS)

        self.paymentPreimage = b"\x01" * 32
        paymentHash = bitcoin.sha256(self.paymentPreimage)
        self.htlc_dict = {
            'payment_hash': paymentHash,
            'amount_msat':  one_bitcoin_in_msat,
            'cltv_abs': 5,
            'timestamp': 0,
        }

        # First Alice adds the outgoing HTLC to her local channel's state
        # update log. Then Alice sends this wire message over to Bob who adds
        # this htlc to his remote state update log.
        self.aliceHtlcIndex = self.alice_channel.add_htlc(self.htlc_dict).htlc_id
        self.assertNotEqual(list(self.alice_channel.hm.htlcs_by_direction(REMOTE, RECEIVED, 1).values()), [])

        before = self.bob_channel.balance_minus_outgoing_htlcs(REMOTE)
        beforeLocal = self.bob_channel.balance_minus_outgoing_htlcs(LOCAL)

        self.bobHtlcIndex = self.bob_channel.receive_htlc(self.htlc_dict).htlc_id

        self.htlc = self.bob_channel.hm.log[REMOTE]['adds'][0]

    def test_concurrent_reversed_payment(self):
        self.htlc_dict['payment_hash'] = bitcoin.sha256(32 * b'\x02')
        self.htlc_dict['amount_msat'] += 1000
        self.bob_channel.add_htlc(self.htlc_dict)
        self.alice_channel.receive_htlc(self.htlc_dict)

        self.assertNumberNonAnchorOutputs(2, self.alice_channel.get_latest_commitment(LOCAL))
        self.assertNumberNonAnchorOutputs(3, self.alice_channel.get_next_commitment(LOCAL))
        self.assertNumberNonAnchorOutputs(2, self.alice_channel.get_latest_commitment(REMOTE))
        self.assertNumberNonAnchorOutputs(3, self.alice_channel.get_next_commitment(REMOTE))

        self.alice_channel.receive_new_commitment(*self.bob_channel.sign_next_commitment())

        self.assertNumberNonAnchorOutputs(3, self.alice_channel.get_latest_commitment(LOCAL))
        self.assertNumberNonAnchorOutputs(3, self.alice_channel.get_next_commitment(LOCAL))
        self.assertNumberNonAnchorOutputs(2, self.alice_channel.get_latest_commitment(REMOTE))
        self.assertNumberNonAnchorOutputs(3, self.alice_channel.get_next_commitment(REMOTE))

        self.alice_channel.revoke_current_commitment()

        self.assertNumberNonAnchorOutputs(3, self.alice_channel.get_latest_commitment(LOCAL))
        self.assertNumberNonAnchorOutputs(3, self.alice_channel.get_next_commitment(LOCAL))
        self.assertNumberNonAnchorOutputs(2, self.alice_channel.get_latest_commitment(REMOTE))
        self.assertNumberNonAnchorOutputs(4, self.alice_channel.get_next_commitment(REMOTE))

    def test_SimpleAddSettleWorkflow(self):
        alice_channel, bob_channel = self.alice_channel, self.bob_channel
        htlc = self.htlc

        # Starting point: alice has sent an update_add_htlc message to bob
        # but the htlc is not yet committed to
        alice_out = alice_channel.get_latest_commitment(LOCAL).outputs()
        if not alice_channel.has_anchors():
            # ctx outputs are ordered by increasing amounts
            low_amt_idx = 0
            assert len(alice_out[low_amt_idx].address) == 62  # p2wsh
            high_amt_idx = 1
            assert len(alice_out[high_amt_idx].address) == 42  # p2wpkh
        else:
            # using anchor outputs, all outputs are p2wsh
            low_amt_idx = 2
            assert len(alice_out[low_amt_idx].address) == 62
            high_amt_idx = 3
            assert len(alice_out[high_amt_idx].address) == 62
        self.assertLess(alice_out[low_amt_idx].value, 5 * 10**8, alice_out)
        self.assertEqual(alice_out[high_amt_idx].value, 5 * 10**8, alice_out)

        alice_out = alice_channel.get_latest_commitment(REMOTE).outputs()
        if not alice_channel.has_anchors():
            low_amt_idx = 0
            assert len(alice_out[low_amt_idx].address) == 42
            high_amt_idx = 1
            assert len(alice_out[high_amt_idx].address) == 62
        else:
            low_amt_idx = 2
            assert len(alice_out[low_amt_idx].address) == 62
            high_amt_idx = 3
            assert len(alice_out[high_amt_idx].address) == 62
        self.assertLess(alice_out[low_amt_idx].value, 5 * 10**8)
        self.assertEqual(alice_out[high_amt_idx].value, 5 * 10**8)

        self.assertTrue(alice_channel.signature_fits(alice_channel.get_latest_commitment(LOCAL)))

        self.assertNotEqual(alice_channel.included_htlcs(REMOTE, RECEIVED, 1), [])

        self.assertEqual(alice_channel.included_htlcs(REMOTE, RECEIVED, 0), [])
        self.assertEqual(alice_channel.included_htlcs(REMOTE, RECEIVED, 1), [htlc])

        self.assertEqual(bob_channel.included_htlcs(REMOTE, SENT, 0), [])
        self.assertEqual(bob_channel.included_htlcs(REMOTE, SENT, 1), [])

        self.assertEqual(alice_channel.included_htlcs(REMOTE, SENT, 0), [])
        self.assertEqual(alice_channel.included_htlcs(REMOTE, SENT, 1), [])

        self.assertEqual(bob_channel.included_htlcs(REMOTE, RECEIVED, 0), [])
        self.assertEqual(bob_channel.included_htlcs(REMOTE, RECEIVED, 1), [])

        from electrum_grs.lnutil import extract_ctn_from_tx_and_chan
        tx0 = str(alice_channel.force_close_tx())
        self.assertEqual(alice_channel.get_oldest_unrevoked_ctn(LOCAL), 0)
        self.assertEqual(extract_ctn_from_tx_and_chan(alice_channel.force_close_tx(), alice_channel), 0)
        self.assertTrue(alice_channel.signature_fits(alice_channel.get_latest_commitment(LOCAL)))

        # Next alice commits this change by sending a signature message. Since
        # we expect the messages to be ordered, Bob will receive the HTLC we
        # just sent before he receives this signature, so the signature will
        # cover the HTLC.
        aliceSig, aliceHtlcSigs = alice_channel.sign_next_commitment()
        self.assertEqual(len(aliceHtlcSigs), 1, "alice should generate one htlc signature")

        self.assertTrue(alice_channel.signature_fits(alice_channel.get_latest_commitment(LOCAL)))

        self.assertEqual(next(iter(alice_channel.hm.get_htlcs_in_next_ctx(REMOTE)))[0], RECEIVED)
        self.assertEqual(alice_channel.hm.get_htlcs_in_next_ctx(REMOTE), bob_channel.hm.get_htlcs_in_next_ctx(LOCAL))
        self.assertEqual(alice_channel.get_latest_commitment(REMOTE).outputs(), bob_channel.get_next_commitment(LOCAL).outputs())

        # Bob receives this signature message, and checks that this covers the
        # state he has in his remote log. This includes the HTLC just sent
        # from Alice.
        self.assertTrue(bob_channel.signature_fits(bob_channel.get_latest_commitment(LOCAL)))
        bob_channel.receive_new_commitment(aliceSig, aliceHtlcSigs)
        self.assertTrue(bob_channel.signature_fits(bob_channel.get_latest_commitment(LOCAL)))

        self.assertEqual(bob_channel.get_oldest_unrevoked_ctn(REMOTE), 0)
        self.assertEqual(bob_channel.included_htlcs(LOCAL, RECEIVED, 1), [htlc])

        self.assertEqual(alice_channel.included_htlcs(REMOTE, RECEIVED, 0), [])
        self.assertEqual(alice_channel.included_htlcs(REMOTE, RECEIVED, 1), [htlc])

        self.assertEqual(alice_channel.included_htlcs(REMOTE, SENT, 0), [])
        self.assertEqual(alice_channel.included_htlcs(REMOTE, SENT, 1), [])

        self.assertEqual(bob_channel.included_htlcs(REMOTE, RECEIVED, 0), [])
        self.assertEqual(bob_channel.included_htlcs(REMOTE, RECEIVED, 1), [])

        # Bob revokes his prior commitment given to him by Alice, since he now
        # has a valid signature for a newer commitment.
        bobRevocation = bob_channel.revoke_current_commitment()
        self.assertTrue(bob_channel.signature_fits(bob_channel.get_latest_commitment(LOCAL)))

        # Bob finally sends a signature for Alice's commitment transaction.
        # This signature will cover the HTLC, since Bob will first send the
        # revocation just created. The revocation also acks every received
        # HTLC up to the point where Alice sent her signature.
        bobSig, bobHtlcSigs = bob_channel.sign_next_commitment()
        self.assertTrue(bob_channel.signature_fits(bob_channel.get_latest_commitment(LOCAL)))

        self.assertEqual(len(bobHtlcSigs), 1)

        self.assertTrue(alice_channel.signature_fits(alice_channel.get_latest_commitment(LOCAL)))

        # so far: Alice added htlc, Alice signed.
        self.assertNumberNonAnchorOutputs(2, alice_channel.get_latest_commitment(LOCAL))
        self.assertNumberNonAnchorOutputs(2, alice_channel.get_next_commitment(LOCAL))
        self.assertNumberNonAnchorOutputs(2, alice_channel.get_oldest_unrevoked_commitment(REMOTE))
        self.assertNumberNonAnchorOutputs(3, alice_channel.get_latest_commitment(REMOTE))

        # Alice then processes this revocation, sending her own revocation for
        # her prior commitment transaction. Alice shouldn't have any HTLCs to
        # forward since she's sending an outgoing HTLC.
        alice_channel.receive_revocation(bobRevocation)

        self.assertTrue(alice_channel.signature_fits(alice_channel.get_latest_commitment(LOCAL)))

        self.assertNumberNonAnchorOutputs(2, alice_channel.get_latest_commitment(LOCAL))
        self.assertNumberNonAnchorOutputs(3, alice_channel.get_latest_commitment(REMOTE))
        self.assertNumberNonAnchorOutputs(2, alice_channel.force_close_tx())

        self.assertEqual(len(alice_channel.hm.log[LOCAL]['adds']), 1)
        self.assertEqual(alice_channel.get_next_commitment(LOCAL).outputs(),
                         bob_channel.get_latest_commitment(REMOTE).outputs())

        # Alice then processes bob's signature, and since she just received
        # the revocation, she expects this signature to cover everything up to
        # the point where she sent her signature, including the HTLC.
        alice_channel.receive_new_commitment(bobSig, bobHtlcSigs)

        self.assertNumberNonAnchorOutputs(3, alice_channel.get_latest_commitment(REMOTE))
        self.assertNumberNonAnchorOutputs(3, alice_channel.force_close_tx())

        self.assertEqual(len(alice_channel.hm.log[LOCAL]['adds']), 1)

        tx1 = str(alice_channel.force_close_tx())
        self.assertNotEqual(tx0, tx1)

        # Alice then generates a revocation for bob.
        aliceRevocation = alice_channel.revoke_current_commitment()

        tx2 = str(alice_channel.force_close_tx())
        # since alice already has the signature for the next one, it doesn't change her force close tx (it was already the newer one)
        self.assertEqual(tx1, tx2)

        # Finally Bob processes Alice's revocation, at this point the new HTLC
        # is fully locked in within both commitment transactions. Bob should
        # also be able to forward an HTLC now that the HTLC has been locked
        # into both commitment transactions.
        self.assertTrue(bob_channel.signature_fits(bob_channel.get_latest_commitment(LOCAL)))
        bob_channel.receive_revocation(aliceRevocation)

        # At this point, both sides should have the proper number of satoshis
        # sent, and commitment height updated within their local channel
        # state.
        aliceSent = 0
        bobSent = 0

        self.assertEqual(alice_channel.total_msat(SENT), aliceSent, "alice has incorrect milli-gro sent")
        self.assertEqual(alice_channel.total_msat(RECEIVED), bobSent, "alice has incorrect milli-gro received")
        self.assertEqual(bob_channel.total_msat(SENT), bobSent, "bob has incorrect milli-gro sent")
        self.assertEqual(bob_channel.total_msat(RECEIVED), aliceSent, "bob has incorrect milli-gro received")
        self.assertEqual(bob_channel.get_oldest_unrevoked_ctn(LOCAL), 1, "bob has incorrect commitment height")
        self.assertEqual(alice_channel.get_oldest_unrevoked_ctn(LOCAL), 1, "alice has incorrect commitment height")

        # Both commitment transactions should have three outputs, and one of
        # them should be exactly the amount of the HTLC.
        alice_ctx = alice_channel.get_next_commitment(LOCAL)
        bob_ctx = bob_channel.get_next_commitment(LOCAL)
        self.assertNumberNonAnchorOutputs(3, alice_ctx)
        self.assertNumberNonAnchorOutputs(3, bob_ctx)
        self.assertOutputExistsByValue(alice_ctx, htlc.amount_msat // 1000)
        self.assertOutputExistsByValue(bob_ctx, htlc.amount_msat // 1000)

        # Now we'll repeat a similar exchange, this time with Bob settling the
        # HTLC once he learns of the preimage.
        preimage = self.paymentPreimage
        bob_channel.settle_htlc(preimage, self.bobHtlcIndex)

        alice_channel.receive_htlc_settle(preimage, self.aliceHtlcIndex)

        tx3 = str(alice_channel.force_close_tx())
        # just settling a htlc does not change her force close tx
        self.assertEqual(tx2, tx3)

        bobSig2, bobHtlcSigs2 = bob_channel.sign_next_commitment()
        self.assertEqual(len(bobHtlcSigs2), 0)

        self.assertEqual(list(alice_channel.hm.htlcs_by_direction(REMOTE, RECEIVED).values()), [htlc])
        self.assertEqual(alice_channel.included_htlcs(REMOTE, RECEIVED, alice_channel.get_oldest_unrevoked_ctn(REMOTE)), [htlc])

        self.assertEqual(alice_channel.included_htlcs(REMOTE, RECEIVED, 1), [htlc])
        self.assertEqual(alice_channel.included_htlcs(REMOTE, RECEIVED, 2), [htlc])

        self.assertEqual(bob_channel.included_htlcs(REMOTE, SENT, 1), [htlc])
        self.assertEqual(bob_channel.included_htlcs(REMOTE, SENT, 2), [])

        self.assertEqual(alice_channel.included_htlcs(REMOTE, SENT, 1), [])
        self.assertEqual(alice_channel.included_htlcs(REMOTE, SENT, 2), [])

        self.assertEqual(bob_channel.included_htlcs(REMOTE, RECEIVED, 1), [])
        self.assertEqual(bob_channel.included_htlcs(REMOTE, RECEIVED, 2), [])

        alice_ctx_bob_version = bob_channel.get_latest_commitment(REMOTE).outputs()
        alice_ctx_alice_version = alice_channel.get_next_commitment(LOCAL).outputs()
        self.assertEqual(alice_ctx_alice_version, alice_ctx_bob_version)

        alice_channel.receive_new_commitment(bobSig2, bobHtlcSigs2)

        tx4 = str(alice_channel.force_close_tx())
        self.assertNotEqual(tx3, tx4)

        self.assertEqual(alice_channel.balance(LOCAL), 500000000000)
        self.assertEqual(1, alice_channel.get_oldest_unrevoked_ctn(LOCAL))
        self.assertEqual(len(alice_channel.included_htlcs(LOCAL, RECEIVED, ctn=2)), 0)
        aliceRevocation2 = alice_channel.revoke_current_commitment()
        aliceSig2, aliceHtlcSigs2 = alice_channel.sign_next_commitment()
        self.assertEqual(aliceHtlcSigs2, [], "alice should generate no htlc signatures")
        self.assertNumberNonAnchorOutputs(3, bob_channel.get_latest_commitment(LOCAL))
        bob_channel.receive_revocation(aliceRevocation2)

        bob_channel.receive_new_commitment(aliceSig2, aliceHtlcSigs2)

        bobRevocation2 = bob_channel.revoke_current_commitment()
        received = lnchannel.htlcsum(bob_channel.hm.received_in_ctn(bob_channel.get_latest_ctn(LOCAL)))
        self.assertEqual(one_bitcoin_in_msat, received)
        alice_channel.receive_revocation(bobRevocation2)

        # At this point, Bob should have 6 BTC settled, with Alice still having
        # 4 BTC. Alice's channel should show 1 BTC sent and Bob's channel
        # should show 1 BTC received. They should also be at commitment height
        # two, with the revocation window extended by 1 (5).
        mSatTransferred = one_bitcoin_in_msat
        self.assertEqual(alice_channel.total_msat(SENT), mSatTransferred, "alice gro sent incorrect")
        self.assertEqual(alice_channel.total_msat(RECEIVED), 0, "alice gro received incorrect")
        self.assertEqual(bob_channel.total_msat(RECEIVED), mSatTransferred, "bob gro received incorrect")
        self.assertEqual(bob_channel.total_msat(SENT), 0, "bob gro sent incorrect")
        self.assertEqual(bob_channel.get_latest_ctn(LOCAL), 2, "bob has incorrect commitment height")
        self.assertEqual(alice_channel.get_latest_ctn(LOCAL), 2, "alice has incorrect commitment height")

        alice_channel.update_fee(100000, True)
        alice_outputs = alice_channel.get_next_commitment(REMOTE).outputs()
        old_outputs = bob_channel.get_next_commitment(LOCAL).outputs()
        bob_channel.update_fee(100000, False)
        new_outputs = bob_channel.get_next_commitment(LOCAL).outputs()
        self.assertNotEqual(old_outputs, new_outputs)
        self.assertEqual(alice_outputs, new_outputs)

        tx5 = str(alice_channel.force_close_tx())
        # sending a fee update does not change her force close tx
        self.assertEqual(tx4, tx5)

        force_state_transition(alice_channel, bob_channel)

        tx6 = str(alice_channel.force_close_tx())
        self.assertNotEqual(tx5, tx6)

        self.htlc_dict['amount_msat'] *= 5
        bob_index = bob_channel.add_htlc(self.htlc_dict).htlc_id
        alice_index = alice_channel.receive_htlc(self.htlc_dict).htlc_id

        force_state_transition(bob_channel, alice_channel)

        alice_channel.settle_htlc(self.paymentPreimage, alice_index)
        bob_channel.receive_htlc_settle(self.paymentPreimage, bob_index)

        force_state_transition(alice_channel, bob_channel)
        self.assertEqual(alice_channel.total_msat(SENT), one_bitcoin_in_msat, "alice gro sent incorrect")
        self.assertEqual(alice_channel.total_msat(RECEIVED), 5 * one_bitcoin_in_msat, "alice gro received incorrect")
        self.assertEqual(bob_channel.total_msat(RECEIVED), one_bitcoin_in_msat, "bob gro received incorrect")
        self.assertEqual(bob_channel.total_msat(SENT), 5 * one_bitcoin_in_msat, "bob gro sent incorrect")

    def alice_to_bob_fee_update(self, fee=1111):
        aoldctx = self.alice_channel.get_next_commitment(REMOTE).outputs()
        self.alice_channel.update_fee(fee, True)
        anewctx = self.alice_channel.get_next_commitment(REMOTE).outputs()
        self.assertNotEqual(aoldctx, anewctx)
        boldctx = self.bob_channel.get_next_commitment(LOCAL).outputs()
        self.bob_channel.update_fee(fee, False)
        bnewctx = self.bob_channel.get_next_commitment(LOCAL).outputs()
        self.assertNotEqual(boldctx, bnewctx)
        self.assertEqual(anewctx, bnewctx)
        return fee

    def test_UpdateFeeSenderCommits(self):
        alice_channel, bob_channel = self.alice_channel, self.bob_channel

        old_feerate = alice_channel.get_next_feerate(LOCAL)

        fee = self.alice_to_bob_fee_update()
        self.assertEqual(alice_channel.get_next_feerate(LOCAL), old_feerate)

        alice_sig, alice_htlc_sigs = alice_channel.sign_next_commitment()
        #self.assertEqual(alice_channel.get_next_feerate(LOCAL), old_feerate)

        bob_channel.receive_new_commitment(alice_sig, alice_htlc_sigs)

        self.assertNotEqual(fee, bob_channel.get_oldest_unrevoked_feerate(LOCAL))
        self.assertEqual(fee, bob_channel.get_latest_feerate(LOCAL))
        rev = bob_channel.revoke_current_commitment()
        self.assertEqual(fee, bob_channel.get_oldest_unrevoked_feerate(LOCAL))

        alice_channel.receive_revocation(rev)


        bob_sig, bob_htlc_sigs = bob_channel.sign_next_commitment()
        alice_channel.receive_new_commitment(bob_sig, bob_htlc_sigs)

        self.assertNotEqual(fee, alice_channel.get_oldest_unrevoked_feerate(LOCAL))
        self.assertEqual(fee, alice_channel.get_latest_feerate(LOCAL))
        rev = alice_channel.revoke_current_commitment()
        self.assertEqual(fee, alice_channel.get_oldest_unrevoked_feerate(LOCAL))

        bob_channel.receive_revocation(rev)
        self.assertEqual(fee, bob_channel.get_oldest_unrevoked_feerate(LOCAL))
        self.assertEqual(fee, bob_channel.get_latest_feerate(LOCAL))


    def test_UpdateFeeReceiverCommits(self):
        fee = self.alice_to_bob_fee_update()

        alice_channel, bob_channel = self.alice_channel, self.bob_channel

        bob_sig, bob_htlc_sigs = bob_channel.sign_next_commitment()
        alice_channel.receive_new_commitment(bob_sig, bob_htlc_sigs)

        alice_revocation = alice_channel.revoke_current_commitment()
        bob_channel.receive_revocation(alice_revocation)
        alice_sig, alice_htlc_sigs = alice_channel.sign_next_commitment()
        bob_channel.receive_new_commitment(alice_sig, alice_htlc_sigs)

        self.assertNotEqual(fee, bob_channel.get_oldest_unrevoked_feerate(LOCAL))
        self.assertEqual(fee, bob_channel.get_latest_feerate(LOCAL))
        bob_revocation = bob_channel.revoke_current_commitment()
        self.assertEqual(fee, bob_channel.get_oldest_unrevoked_feerate(LOCAL))

        bob_sig, bob_htlc_sigs = bob_channel.sign_next_commitment()
        alice_channel.receive_revocation(bob_revocation)
        alice_channel.receive_new_commitment(bob_sig, bob_htlc_sigs)

        self.assertNotEqual(fee, alice_channel.get_oldest_unrevoked_feerate(LOCAL))
        self.assertEqual(fee, alice_channel.get_latest_feerate(LOCAL))
        alice_revocation = alice_channel.revoke_current_commitment()
        self.assertEqual(fee, alice_channel.get_oldest_unrevoked_feerate(LOCAL))

        bob_channel.receive_revocation(alice_revocation)
        self.assertEqual(fee, bob_channel.get_oldest_unrevoked_feerate(LOCAL))
        self.assertEqual(fee, bob_channel.get_latest_feerate(LOCAL))

    @unittest.skip("broken probably because we haven't implemented detecting when we come out of a situation where we violate reserve")
    def test_AddHTLCNegativeBalance(self):
        # the test in lnd doesn't set the fee to zero.
        # probably lnd subtracts commitment fee after deciding weather
        # an htlc can be added. so we set the fee to zero so that
        # the test can work.
        self.alice_to_bob_fee_update(0)
        force_state_transition(self.alice_channel, self.bob_channel)

        self.htlc_dict['payment_hash'] = bitcoin.sha256(32 * b'\x02')
        self.alice_channel.add_htlc(self.htlc_dict)
        self.htlc_dict['payment_hash'] = bitcoin.sha256(32 * b'\x03')
        self.alice_channel.add_htlc(self.htlc_dict)
        # now there are three htlcs (one was in setUp)

        # Alice now has an available balance of 2 BTC. We'll add a new HTLC of
        # value 2 BTC, which should make Alice's balance negative (since she
        # has to pay a commitment fee).
        new = dict(self.htlc_dict)
        new['amount_msat'] *= 2.5
        new['payment_hash'] = bitcoin.sha256(32 * b'\x04')
        with self.assertRaises(lnutil.PaymentFailure) as cm:
            self.alice_channel.add_htlc(new)
        self.assertIn('Not enough local balance', cm.exception.args[0])


class TestChannelAnchors(TestChannel):
    TEST_ANCHOR_CHANNELS = True


class TestAvailableToSpend(ElectrumTestCase):
    def test_DesyncHTLCs(self):
        alice_channel, bob_channel = create_test_channels(anchor_outputs=self.TEST_ANCHOR_CHANNELS)
        self.assertEqual(499986152000 if not alice_channel.has_anchors() else 499980692000, alice_channel.available_to_spend(LOCAL))
        self.assertEqual(500000000000, bob_channel.available_to_spend(LOCAL))

        paymentPreimage = b"\x01" * 32
        paymentHash = bitcoin.sha256(paymentPreimage)
        htlc = UpdateAddHtlc(
            payment_hash=paymentHash,
            amount_msat=one_bitcoin_in_msat * 41 // 10,
            cltv_abs=5,
            timestamp=0,
        )

        alice_idx = alice_channel.add_htlc(htlc).htlc_id
        bob_idx = bob_channel.receive_htlc(htlc).htlc_id
        self.assertEqual(89984088000 if not alice_channel.has_anchors() else 89978628000, alice_channel.available_to_spend(LOCAL))
        self.assertEqual(500000000000, bob_channel.available_to_spend(LOCAL))

        force_state_transition(alice_channel, bob_channel)
        bob_channel.fail_htlc(bob_idx)
        alice_channel.receive_fail_htlc(alice_idx, error_bytes=None)
        self.assertEqual(89984088000 if not alice_channel.has_anchors() else 89978628000, alice_channel.available_to_spend(LOCAL))
        self.assertEqual(500000000000, bob_channel.available_to_spend(LOCAL))
        # Alice now has gotten all her original balance (5 BTC) back, however,
        # adding a new HTLC at this point SHOULD fail, since if she adds the
        # HTLC and signs the next state, Bob cannot assume she received the
        # FailHTLC, and must assume she doesn't have the necessary balance
        # available.
        # We try adding an HTLC of value 1 BTC, which should fail because the
        # balance is unavailable.
        htlc = UpdateAddHtlc(
            payment_hash=paymentHash,
            amount_msat=one_bitcoin_in_msat,
            cltv_abs=5,
            timestamp=0,
        )
        with self.assertRaises(lnutil.PaymentFailure):
            alice_channel.add_htlc(htlc)
        # Now do a state transition, which will ACK the FailHTLC, making Alice
        # able to add the new HTLC.
        force_state_transition(alice_channel, bob_channel)
        self.assertEqual(499986152000 if not alice_channel.has_anchors() else 499980692000, alice_channel.available_to_spend(LOCAL))
        self.assertEqual(500000000000, bob_channel.available_to_spend(LOCAL))
        alice_channel.add_htlc(htlc)


class TestAvailableToSpendAnchors(TestAvailableToSpend):
    TEST_ANCHOR_CHANNELS = True


class TestChanReserve(ElectrumTestCase):
    def setUp(self):
        alice_channel, bob_channel = create_test_channels(anchor_outputs=False)
        alice_min_reserve = int(.5 * one_bitcoin_in_msat // 1000)
        # We set Bob's channel reserve to a value that is larger than
        # his current balance in the channel. This will ensure that
        # after a channel is first opened, Bob can still receive HTLCs
        # even though his balance is less than his channel reserve.
        bob_min_reserve = 6 * one_bitcoin_in_msat // 1000
        # bob min reserve was decided by alice, but applies to bob

        alice_channel.config[LOCAL].reserve_sat = bob_min_reserve
        alice_channel.config[REMOTE].reserve_sat = alice_min_reserve

        bob_channel.config[LOCAL].reserve_sat = alice_min_reserve
        bob_channel.config[REMOTE].reserve_sat = bob_min_reserve

        self.alice_channel = alice_channel
        self.bob_channel = bob_channel

    @unittest.skip("broken probably because we haven't implemented detecting when we come out of a situation where we violate reserve")
    def test_part1(self):
        # Add an HTLC that will increase Bob's balance. This should succeed,
        # since Alice stays above her channel reserve, and Bob increases his
        # balance (while still being below his channel reserve).
        #
        # Resulting balances:
        #	Alice:	4.5
        #	Bob:	5.0
        paymentPreimage = b"\x01" * 32
        paymentHash = bitcoin.sha256(paymentPreimage)
        htlc_dict = {
            'payment_hash': paymentHash,
            'amount_msat': int(.5 * one_bitcoin_in_msat),
            'cltv_abs': 5,
            'timestamp': 0,
        }
        self.alice_channel.add_htlc(htlc_dict)
        self.bob_channel.receive_htlc(htlc_dict)
        # Force a state transition, making sure this HTLC is considered valid
        # even though the channel reserves are not met.
        force_state_transition(self.alice_channel, self.bob_channel)

        aliceSelfBalance = self.alice_channel.balance(LOCAL)\
                - lnchannel.htlcsum(self.alice_channel.hm.htlcs_by_direction(LOCAL, SENT).values())
        bobBalance = self.bob_channel.balance(REMOTE)\
                - lnchannel.htlcsum(self.alice_channel.hm.htlcs_by_direction(REMOTE, SENT).values())
        self.assertEqual(aliceSelfBalance, one_bitcoin_in_msat*4.5)
        self.assertEqual(bobBalance, one_bitcoin_in_msat*5)
        # Now let Bob try to add an HTLC. This should fail, since it will
        # decrease his balance, which is already below the channel reserve.
        #
        # Resulting balances:
        #	Alice:	4.5
        #	Bob:	5.0
        with self.assertRaises(lnutil.PaymentFailure):
            htlc_dict['payment_hash'] = bitcoin.sha256(32 * b'\x02')
            self.bob_channel.add_htlc(htlc_dict)
        with self.assertRaises(lnutil.RemoteMisbehaving):
            self.alice_channel.receive_htlc(htlc_dict)

    def part2(self):
        paymentPreimage = b"\x01" * 32
        paymentHash = bitcoin.sha256(paymentPreimage)
        # Now we'll add HTLC of 3.5 BTC to Alice's commitment, this should put
        # Alice's balance at 1.5 BTC.
        #
        # Resulting balances:
        #	Alice:	1.5
        #	Bob:	9.5
        htlc_dict = {
            'payment_hash': paymentHash,
            'amount_msat': int(3.5 * one_bitcoin_in_msat),
            'cltv_abs': 5,
        }
        self.alice_channel.add_htlc(htlc_dict)
        self.bob_channel.receive_htlc(htlc_dict)
        # Add a second HTLC of 1 BTC. This should fail because it will take
        # Alice's balance all the way down to her channel reserve, but since
        # she is the initiator the additional transaction fee makes her
        # balance dip below.
        htlc_dict['amount_msat'] = one_bitcoin_in_msat
        with self.assertRaises(lnutil.PaymentFailure):
            self.alice_channel.add_htlc(htlc_dict)
        with self.assertRaises(lnutil.RemoteMisbehaving):
            self.bob_channel.receive_htlc(htlc_dict)

    def part3(self):
        # Add a HTLC of 2 BTC to Alice, and the settle it.
        # Resulting balances:
        #	Alice:	3.0
        #	Bob:	7.0
        paymentPreimage = b"\x01" * 32
        paymentHash = bitcoin.sha256(paymentPreimage)
        htlc_dict = {
            'payment_hash': paymentHash,
            'amount_msat': int(2 * one_bitcoin_in_msat),
            'cltv_abs': 5,
            'timestamp': 0,
        }
        alice_idx = self.alice_channel.add_htlc(htlc_dict).htlc_id
        bob_idx = self.bob_channel.receive_htlc(htlc_dict).htlc_id
        force_state_transition(self.alice_channel, self.bob_channel)
        self.check_bals(one_bitcoin_in_msat * 3
                        - self.alice_channel.get_next_fee(LOCAL),
                        one_bitcoin_in_msat * 5)
        self.bob_channel.settle_htlc(paymentPreimage, bob_idx)
        self.alice_channel.receive_htlc_settle(paymentPreimage, alice_idx)
        force_state_transition(self.alice_channel, self.bob_channel)
        self.check_bals(one_bitcoin_in_msat * 3
                        - self.alice_channel.get_next_fee(LOCAL),
                        one_bitcoin_in_msat * 7)
        # And now let Bob add an HTLC of 1 BTC. This will take Bob's balance
        # all the way down to his channel reserve, but since he is not paying
        # the fee this is okay.
        htlc_dict['amount_msat'] = one_bitcoin_in_msat
        self.bob_channel.add_htlc(htlc_dict)
        self.alice_channel.receive_htlc(htlc_dict)
        force_state_transition(self.alice_channel, self.bob_channel)
        self.check_bals(one_bitcoin_in_msat * 3 \
                        - self.alice_channel.get_next_fee(LOCAL),
                        one_bitcoin_in_msat * 6)

    def check_bals(self, amt1, amt2):
        self.assertEqual(self.alice_channel.available_to_spend(LOCAL), amt1)
        self.assertEqual(self.bob_channel.available_to_spend(REMOTE), amt1)
        self.assertEqual(self.alice_channel.available_to_spend(REMOTE), amt2)
        self.assertEqual(self.bob_channel.available_to_spend(LOCAL), amt2)


class TestChanReserveAnchors(TestChanReserve):
    TEST_ANCHOR_CHANNELS = True


class TestDust(ElectrumTestCase):
    def test_DustLimit(self):
        """Test that addition of an HTLC below the dust limit changes the balances."""
        alice_channel, bob_channel = create_test_channels(anchor_outputs=self.TEST_ANCHOR_CHANNELS)
        dust_limit_alice = alice_channel.config[LOCAL].dust_limit_sat
        dust_limit_bob = bob_channel.config[LOCAL].dust_limit_sat
        self.assertLess(dust_limit_alice, dust_limit_bob)

        bob_ctx = bob_channel.get_latest_commitment(LOCAL)
        bobs_original_outputs = [x.value for x in bob_ctx.outputs()]
        paymentPreimage = b"\x01" * 32
        paymentHash = bitcoin.sha256(paymentPreimage)
        fee_per_kw = alice_channel.get_next_feerate(LOCAL)
        success_weight = effective_htlc_tx_weight(success=True, has_anchors=self.TEST_ANCHOR_CHANNELS)
        # we put a single sat less into the htlc than bob can afford
        # to pay for his htlc success transaction
        below_dust_for_bob = dust_limit_bob - 1
        htlc_amt = below_dust_for_bob + success_weight * (fee_per_kw // 1000)
        htlc = {
            'payment_hash': paymentHash,
            'amount_msat': 1000 * htlc_amt,
            'cltv_abs': 5,  # consistent with channel policy
            'timestamp': 0,
        }

        # add the htlc
        alice_htlc_id = alice_channel.add_htlc(htlc).htlc_id
        bob_htlc_id = bob_channel.receive_htlc(htlc).htlc_id
        force_state_transition(alice_channel, bob_channel)
        alice_ctx = alice_channel.get_latest_commitment(LOCAL)
        bob_ctx = bob_channel.get_latest_commitment(LOCAL)
        bobs_second_outputs = [x.value for x in bob_ctx.outputs()]
        self.assertNotEqual(bobs_original_outputs, bobs_second_outputs)
        # the htlc appears as an output in alice's ctx, as she has a lower
        # dust limit (also because her timeout tx costs less)
        self.assertEqual(3, len(alice_ctx.outputs()) - (2 if self.TEST_ANCHOR_CHANNELS else 0))
        # htlc in bob's case goes to miner fees
        self.assertEqual(2, len(bob_ctx.outputs()) - (2 if self.TEST_ANCHOR_CHANNELS else 0))
        self.assertEqual(htlc_amt, sum(bobs_original_outputs) - sum(bobs_second_outputs))
        empty_ctx_fee = lnutil.calc_fees_for_commitment_tx(
            num_htlcs=0, feerate=fee_per_kw, is_local_initiator=True,
            round_to_sat=True, has_anchors=self.TEST_ANCHOR_CHANNELS)[LOCAL] // 1000
        self.assertEqual(empty_ctx_fee + htlc_amt, bob_channel.get_next_fee(LOCAL))

        bob_channel.settle_htlc(paymentPreimage, bob_htlc_id)
        alice_channel.receive_htlc_settle(paymentPreimage, alice_htlc_id)
        force_state_transition(bob_channel, alice_channel)
        bob_ctx = bob_channel.get_latest_commitment(LOCAL)
        bobs_third_outputs = [x.value for x in bob_ctx.outputs()]
        # htlc is added back into the balance
        self.assertEqual(sum(bobs_original_outputs), sum(bobs_third_outputs))
        # balance shifts in bob's direction after settlement
        self.assertEqual(htlc_amt, bobs_third_outputs[1 + (2 if self.TEST_ANCHOR_CHANNELS else 0)] - bobs_original_outputs[1 + (2 if self.TEST_ANCHOR_CHANNELS else 0)])
        self.assertEqual(2, len(alice_channel.get_next_commitment(LOCAL).outputs()) - (2 if self.TEST_ANCHOR_CHANNELS else 0))
        self.assertEqual(2, len(bob_channel.get_next_commitment(LOCAL).outputs()) - (2 if self.TEST_ANCHOR_CHANNELS else 0))
        self.assertEqual(htlc_amt, alice_channel.total_msat(SENT) // 1000)


class TestDustAnchors(TestDust):
    TEST_ANCHOR_CHANNELS = True


def force_state_transition(chanA, chanB):
    chanB.receive_new_commitment(*chanA.sign_next_commitment())
    rev = chanB.revoke_current_commitment()
    bob_sig, bob_htlc_sigs = chanB.sign_next_commitment()
    chanA.receive_revocation(rev)
    chanA.receive_new_commitment(bob_sig, bob_htlc_sigs)
    chanB.receive_revocation(chanA.revoke_current_commitment())<|MERGE_RESOLUTION|>--- conflicted
+++ resolved
@@ -28,7 +28,6 @@
 from pprint import pformat
 import logging
 
-<<<<<<< HEAD
 from electrum_grs import bitcoin
 from electrum_grs import lnpeer
 from electrum_grs import lnchannel
@@ -36,24 +35,11 @@
 from electrum_grs import bip32 as bip32_utils
 from electrum_grs.crypto import privkey_to_pubkey
 from electrum_grs.lnutil import SENT, LOCAL, REMOTE, RECEIVED, UpdateAddHtlc
+from electrum_grs.lnutil import effective_htlc_tx_weight
 from electrum_grs.logging import console_stderr_handler
 from electrum_grs.lnchannel import ChannelState
 from electrum_grs.json_db import StoredDict
 from electrum_grs.coinchooser import PRNG
-=======
-from electrum import bitcoin
-from electrum import lnpeer
-from electrum import lnchannel
-from electrum import lnutil
-from electrum import bip32 as bip32_utils
-from electrum.crypto import privkey_to_pubkey
-from electrum.lnutil import SENT, LOCAL, REMOTE, RECEIVED, UpdateAddHtlc
-from electrum.lnutil import effective_htlc_tx_weight
-from electrum.logging import console_stderr_handler
-from electrum.lnchannel import ChannelState
-from electrum.json_db import StoredDict
-from electrum.coinchooser import PRNG
->>>>>>> 62331aeb
 
 from . import ElectrumTestCase
 
