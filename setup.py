#!/usr/bin/env python3

# python setup.py sdist --format=zip,gztar

from setuptools import setup
import os
import sys
import platform
import imp
import argparse

with open('contrib/requirements/requirements.txt') as f:
    requirements = f.read().splitlines()

with open('contrib/requirements/requirements-hw.txt') as f:
    requirements_hw = f.read().splitlines()

version = imp.load_source('version', 'lib/version.py')

if sys.version_info[:3] < (3, 4, 0):
    sys.exit("Error: Electrum-GRS requires Python version >= 3.4.0...")

data_files = []

if platform.system() in ['Linux', 'FreeBSD', 'DragonFly']:
    parser = argparse.ArgumentParser()
    parser.add_argument('--root=', dest='root_path', metavar='dir', default='/')
    opts, _ = parser.parse_known_args(sys.argv[1:])
    usr_share = os.path.join(sys.prefix, "share")
    icons_dirname = 'pixmaps'
    if not os.access(opts.root_path + usr_share, os.W_OK) and \
       not os.access(opts.root_path, os.W_OK):
        icons_dirname = 'icons'
        if 'XDG_DATA_HOME' in os.environ.keys():
            usr_share = os.environ['XDG_DATA_HOME']
        else:
            usr_share = os.path.expanduser('~/.local/share')
    data_files += [
        (os.path.join(usr_share, 'applications/'), ['electrum-grs.desktop']),
        (os.path.join(usr_share, icons_dirname), ['icons/electrum-grs.png'])
    ]

extras_require = {
    'hardware': requirements_hw,
    'fast': ['pycryptodomex'],
    ':python_version < "3.5"': ['typing>=3.0.0'],
}
extras_require['full'] = extras_require['hardware'] + extras_require['fast']


setup(
    name="Electrum-grs",
    version=version.ELECTRUM_VERSION,
    install_requires=requirements,
    extras_require=extras_require,
    packages=[
<<<<<<< HEAD
        'electrum_grs',
        'electrum_grs_gui',
        'electrum_grs_gui.qt',
        'electrum_grs_plugins',
        'electrum_grs_plugins.audio_modem',
        'electrum_grs_plugins.cosigner_pool',
        'electrum_grs_plugins.email_requests',
        'electrum_grs_plugins.greenaddress_instant',
        'electrum_grs_plugins.hw_wallet',
        'electrum_grs_plugins.keepkey',
        'electrum_grs_plugins.labels',
        'electrum_grs_plugins.ledger',
        'electrum_grs_plugins.trezor',
        'electrum_grs_plugins.digitalbitbox',
        'electrum_grs_plugins.trustedcoin',
        'electrum_grs_plugins.virtualkeyboard',
=======
        'electrum',
        'electrum_gui',
        'electrum_gui.qt',
        'electrum_plugins',
        'electrum_plugins.audio_modem',
        'electrum_plugins.cosigner_pool',
        'electrum_plugins.email_requests',
        'electrum_plugins.greenaddress_instant',
        'electrum_plugins.hw_wallet',
        'electrum_plugins.keepkey',
        'electrum_plugins.labels',
        'electrum_plugins.ledger',
        'electrum_plugins.revealer',
        'electrum_plugins.trezor',
        'electrum_plugins.digitalbitbox',
        'electrum_plugins.trustedcoin',
        'electrum_plugins.virtualkeyboard',
>>>>>>> 26fcb1d3
    ],
    package_dir={
        'electrum_grs': 'lib',
        'electrum_grs_gui': 'gui',
        'electrum_grs_plugins': 'plugins',
    },
    package_data={
<<<<<<< HEAD
        'electrum_grs': [
            'servers.json',
            'servers_testnet.json',
            'currencies.json',
            'checkpoints.json',
            'checkpoints_testnet.json',
            'www/index.html',
=======
        '': ['*.txt', '*.json', '*.ttf', '*.otf'],
        'electrum': [
>>>>>>> 26fcb1d3
            'wordlist/*.txt',
            'locale/*/LC_MESSAGES/electrum.mo',
        ],
    },
    scripts=['electrum-grs'],
    data_files=data_files,
    description="Lightweight Groestlcoin Wallet",
    author="Groestlcoin Developers",
    author_email="groestlcoin@gmail.com",
    license="MIT Licence",
    url="https://groestlcoin.org",
    long_description="""Lightweight Groestlcoin Wallet"""
)<|MERGE_RESOLUTION|>--- conflicted
+++ resolved
@@ -54,7 +54,6 @@
     install_requires=requirements,
     extras_require=extras_require,
     packages=[
-<<<<<<< HEAD
         'electrum_grs',
         'electrum_grs_gui',
         'electrum_grs_gui.qt',
@@ -67,29 +66,11 @@
         'electrum_grs_plugins.keepkey',
         'electrum_grs_plugins.labels',
         'electrum_grs_plugins.ledger',
+        'electrum_grs_plugins.revealer',
         'electrum_grs_plugins.trezor',
         'electrum_grs_plugins.digitalbitbox',
         'electrum_grs_plugins.trustedcoin',
         'electrum_grs_plugins.virtualkeyboard',
-=======
-        'electrum',
-        'electrum_gui',
-        'electrum_gui.qt',
-        'electrum_plugins',
-        'electrum_plugins.audio_modem',
-        'electrum_plugins.cosigner_pool',
-        'electrum_plugins.email_requests',
-        'electrum_plugins.greenaddress_instant',
-        'electrum_plugins.hw_wallet',
-        'electrum_plugins.keepkey',
-        'electrum_plugins.labels',
-        'electrum_plugins.ledger',
-        'electrum_plugins.revealer',
-        'electrum_plugins.trezor',
-        'electrum_plugins.digitalbitbox',
-        'electrum_plugins.trustedcoin',
-        'electrum_plugins.virtualkeyboard',
->>>>>>> 26fcb1d3
     ],
     package_dir={
         'electrum_grs': 'lib',
@@ -97,18 +78,8 @@
         'electrum_grs_plugins': 'plugins',
     },
     package_data={
-<<<<<<< HEAD
+        '': ['*.txt', '*.json', '*.ttf', '*.otf'],
         'electrum_grs': [
-            'servers.json',
-            'servers_testnet.json',
-            'currencies.json',
-            'checkpoints.json',
-            'checkpoints_testnet.json',
-            'www/index.html',
-=======
-        '': ['*.txt', '*.json', '*.ttf', '*.otf'],
-        'electrum': [
->>>>>>> 26fcb1d3
             'wordlist/*.txt',
             'locale/*/LC_MESSAGES/electrum.mo',
         ],
