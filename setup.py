#!/usr/bin/python

# python setup.py sdist --format=zip,gztar

from setuptools import setup
import os
import sys
import platform
import imp


version = imp.load_source('version', 'lib/version.py')

if sys.version_info[:3] < (2, 7, 0):
    sys.exit("Error: Electrum requires Python version >= 2.7.0...")



data_files = []
if platform.system() in [ 'Linux', 'FreeBSD', 'DragonFly']:
    usr_share = os.path.join(sys.prefix, "share")
    data_files += [
<<<<<<< HEAD
        (os.path.join(usr_share, 'applications/'), ['electrum-grs.desktop']),
        (os.path.join(usr_share, 'app-install', 'icons/'), ['icons/electrum-grs.png'])
=======
        (os.path.join(usr_share, 'applications/'), ['electrum.desktop']),
        (os.path.join(usr_share, 'pixmaps/'), ['icons/electrum.png'])
>>>>>>> e23f3a5e
    ]


setup(
    name="Electrum-grs",
    version=version.ELECTRUM_VERSION,
    install_requires=[
        'slowaes>=0.1a1',
        'ecdsa>=0.9',
        'pbkdf2',
        'requests',
        'qrcode',
        'protobuf',
        'dnspython',
        'groestlcoin_hash'
    ],
    dependency_links=[
        'git+https://github.com/groestlcoin/groestlcoin-hash-python#egg=groestlcoin_hash'
    ],
    package_dir={
        'electrum_grs': 'lib',
        'electrum_grs_gui': 'gui',
        'electrum_grs_plugins': 'plugins',
    },
    packages=['electrum_grs','electrum_grs_gui','electrum_grs_gui.qt','electrum_grs_plugins'],
    package_data={
<<<<<<< HEAD
        'electrum_grs': [
=======
        'electrum': [
            'www/index.html',
>>>>>>> e23f3a5e
            'wordlist/*.txt',
            'locale/*/LC_MESSAGES/electrum.mo',
        ],
        'electrum_grs_gui': [
            "qt/themes/cleanlook/name.cfg",
            "qt/themes/cleanlook/style.css",
            "qt/themes/sahara/name.cfg",
            "qt/themes/sahara/style.css",
            "qt/themes/dark/name.cfg",
            "qt/themes/dark/style.css",
        ]
    },
    scripts=['electrum-grs'],
    data_files=data_files,
    description="Lightweight Groestlcoin Wallet",
    author="Thomas Voegtlin",
    author_email="thomasv@electrum.org",
    license="GNU GPLv3",
    url="https://electrum.org",
    long_description="""Lightweight Groestlcoin Wallet"""
)<|MERGE_RESOLUTION|>--- conflicted
+++ resolved
@@ -20,13 +20,8 @@
 if platform.system() in [ 'Linux', 'FreeBSD', 'DragonFly']:
     usr_share = os.path.join(sys.prefix, "share")
     data_files += [
-<<<<<<< HEAD
         (os.path.join(usr_share, 'applications/'), ['electrum-grs.desktop']),
-        (os.path.join(usr_share, 'app-install', 'icons/'), ['icons/electrum-grs.png'])
-=======
-        (os.path.join(usr_share, 'applications/'), ['electrum.desktop']),
-        (os.path.join(usr_share, 'pixmaps/'), ['icons/electrum.png'])
->>>>>>> e23f3a5e
+        (os.path.join(usr_share, 'pixmaps/'), ['icons/electrum-grs.png'])
     ]
 
 
@@ -53,12 +48,8 @@
     },
     packages=['electrum_grs','electrum_grs_gui','electrum_grs_gui.qt','electrum_grs_plugins'],
     package_data={
-<<<<<<< HEAD
         'electrum_grs': [
-=======
-        'electrum': [
             'www/index.html',
->>>>>>> e23f3a5e
             'wordlist/*.txt',
             'locale/*/LC_MESSAGES/electrum.mo',
         ],
