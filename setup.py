--- conflicted
+++ resolved
@@ -36,20 +36,6 @@
     name="Electrum-grs",
     version=version.ELECTRUM_VERSION,
     install_requires=[
-<<<<<<< HEAD
-        'slowaes==0.1a1',
-	'ecdsa>=0.9',
-	'pbkdf2',
-	'requests',
-	'qrcode',
-	'protobuf',
-	'dnspython',
-        'coinhash==1.1.5'
-    ],
-    dependency_links=[
-        "git+https://github.com/mazaclub/python-trezor#egg=trezor"
-	'coinhash==1.1.5'
-=======
         'pyaes',
         'ecdsa>=0.9',
         'pbkdf2',
@@ -59,40 +45,37 @@
         'dnspython',
         'jsonrpclib',
         'PySocks>=1.6.6',
+        'coinhash>=1.1.5',
+    ],
+    dependency_links=[
+        "git+https://github.com/mazaclub/python-trezor#egg=trezor",
     ],
     packages=[
-        'electrum',
-        'electrum_gui',
-        'electrum_gui.qt',
-        'electrum_plugins',
-        'electrum_plugins.audio_modem',
-        'electrum_plugins.cosigner_pool',
-        'electrum_plugins.email_requests',
-        'electrum_plugins.greenaddress_instant',
-        'electrum_plugins.hw_wallet',
-        'electrum_plugins.keepkey',
-        'electrum_plugins.labels',
-        'electrum_plugins.ledger',
-        'electrum_plugins.trezor',
-        'electrum_plugins.digitalbitbox',
-        'electrum_plugins.trustedcoin',
-        'electrum_plugins.virtualkeyboard',
->>>>>>> d0627924
+        'electrum_grs',
+        'electrum_grs_gui',
+        'electrum_grs_gui.qt',
+        'electrum_grs_plugins',
+        'electrum_grs_plugins.audio_modem',
+        'electrum_grs_plugins.cosigner_pool',
+        'electrum_grs_plugins.email_requests',
+        'electrum_grs_plugins.greenaddress_instant',
+        'electrum_grs_plugins.hw_wallet',
+        'electrum_grs_plugins.keepkey',
+        'electrum_grs_plugins.labels',
+        'electrum_grs_plugins.ledger',
+        'electrum_grs_plugins.trezor',
+        'electrum_grs_plugins.digitalbitbox',
+        'electrum_grs_plugins.trustedcoin',
+        'electrum_grs_plugins.virtualkeyboard',
     ],
     package_dir={
         'electrum_grs': 'lib',
         'electrum_grs_gui': 'gui',
         'electrum_grs_plugins': 'plugins',
     },
-<<<<<<< HEAD
-    packages=['electrum_grs','electrum_grs_gui','electrum_grs_gui.qt','electrum_grs_plugins'],
     package_data={
         'electrum_grs': [
-=======
-    package_data={
-        'electrum': [
             'currencies.json',
->>>>>>> d0627924
             'www/index.html',
             'wordlist/*.txt',
             'locale/*/LC_MESSAGES/electrum.mo',
