--- conflicted
+++ resolved
@@ -35,14 +35,9 @@
 if platform.system() in ['Linux', 'FreeBSD', 'DragonFly']:
     # note: we can't use absolute paths here. see #7787
     data_files += [
-<<<<<<< HEAD
-        (os.path.join(usr_share, 'applications/'), ['electrum-grs.desktop']),
-        (os.path.join(usr_share, icons_dirname), ['electrum_grs/gui/icons/electrum-grs.png']),
-=======
-        (os.path.join('share', 'applications'),               ['electrum.desktop']),
-        (os.path.join('share', 'pixmaps'),                    ['electrum/gui/icons/electrum.png']),
-        (os.path.join('share', 'icons/hicolor/128x128/apps'), ['electrum/gui/icons/electrum.png']),
->>>>>>> 9e0a0af8
+        (os.path.join('share', 'applications'),               ['electrum-grs.desktop']),
+        (os.path.join('share', 'pixmaps'),                    ['electrum_grs/gui/icons/electrum-grs.png']),
+        (os.path.join('share', 'icons/hicolor/128x128/apps'), ['electrum_grs/gui/icons/electrum-grs.png']),
     ]
 
 extras_require = {
