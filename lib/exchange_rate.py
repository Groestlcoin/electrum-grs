from datetime import datetime
import inspect
import requests
import sys
import os
import json
from threading import Thread
import time
import csv
import decimal
from decimal import Decimal

from .bitcoin import COIN, NetworkConstants
from .i18n import _
from .util import PrintError, ThreadJob


# See https://en.wikipedia.org/wiki/ISO_4217
CCY_PRECISIONS = {'BHD': 3, 'BIF': 0, 'BYR': 0, 'CLF': 4, 'CLP': 0,
                  'CVE': 0, 'DJF': 0, 'GNF': 0, 'IQD': 3, 'ISK': 0,
                  'JOD': 3, 'JPY': 0, 'KMF': 0, 'KRW': 0, 'KWD': 3,
                  'LYD': 3, 'MGA': 1, 'MRO': 1, 'OMR': 3, 'PYG': 0,
                  'RWF': 0, 'TND': 3, 'UGX': 0, 'UYI': 0, 'VND': 0,
                  'VUV': 0, 'XAF': 0, 'XAU': 4, 'XOF': 0, 'XPF': 0,
                  'BTC': 8}


class ExchangeBase(PrintError):

    def __init__(self, on_quotes, on_history):
        self.history = {}
        self.quotes = {}
        self.on_quotes = on_quotes
        self.on_history = on_history

    def get_json(self, site, get_string):
        # APIs must have https
        url = ''.join(['https://', site, get_string])
<<<<<<< HEAD
        response = requests.request('GET', url, headers={'User-Agent' : 'Electrum-GRS'})
=======
        response = requests.request('GET', url, headers={'User-Agent' : 'Electrum'}, timeout=10)
>>>>>>> f6ab12ac
        return response.json()

    def get_csv(self, site, get_string):
        url = ''.join(['https://', site, get_string])
        response = requests.request('GET', url, headers={'User-Agent' : 'Electrum-GRS'})
        reader = csv.DictReader(response.content.decode().split('\n'))
        return list(reader)

    def name(self):
        return self.__class__.__name__

    def update_safe(self, ccy):
        try:
            self.print_error("getting fx quotes for", ccy)
            self.quotes = self.get_rates(ccy)
            self.print_error("received fx quotes")
        except BaseException as e:
            self.print_error("failed fx quotes:", e)
        self.on_quotes()

    def update(self, ccy):
        t = Thread(target=self.update_safe, args=(ccy,))
        t.setDaemon(True)
        t.start()

    def read_historical_rates(self, ccy, cache_dir):
        filename = os.path.join(cache_dir, self.name() + '_'+ ccy)
        if os.path.exists(filename):
            timestamp = os.stat(filename).st_mtime
            try:
                with open(filename, 'r') as f:
                    h = json.loads(f.read())
                h['timestamp'] = timestamp
            except:
                h = None
        else:
            h = None
        if h:
            self.history[ccy] = h
            self.on_history()
        return h

    def get_historical_rates_safe(self, ccy, cache_dir):
        try:
            self.print_error("requesting fx history for", ccy)
            h = self.request_history(ccy)
            self.print_error("received fx history for", ccy)
        except BaseException as e:
            self.print_error("failed fx history:", e)
            return
        filename = os.path.join(cache_dir, self.name() + '_' + ccy)
        with open(filename, 'w') as f:
            f.write(json.dumps(h))
        h['timestamp'] = time.time()
        self.history[ccy] = h
        self.on_history()

    def get_historical_rates(self, ccy, cache_dir):
        if ccy not in self.history_ccys():
            return
        h = self.history.get(ccy)
        if h is None:
            h = self.read_historical_rates(ccy, cache_dir)
        if h is None or h['timestamp'] < time.time() - 24*3600:
            t = Thread(target=self.get_historical_rates_safe, args=(ccy, cache_dir))
            t.setDaemon(True)
            t.start()

    def history_ccys(self):
        return []

    def historical_rate(self, ccy, d_t):
        return self.history.get(ccy, {}).get(d_t.strftime('%Y-%m-%d'), 'NaN')

    def get_currencies(self):
        rates = self.get_rates('')
        return sorted([str(a) for (a, b) in rates.items() if b is not None and len(a)==3])


<<<<<<< HEAD
=======
class BitcoinAverage(ExchangeBase):

    def get_rates(self, ccy):
        json = self.get_json('apiv2.bitcoinaverage.com', '/indices/global/ticker/short')
        return dict([(r.replace("BTC", ""), Decimal(json[r]['last']))
                     for r in json if r != 'timestamp'])

    def history_ccys(self):
        return ['AUD', 'BRL', 'CAD', 'CHF', 'CNY', 'EUR', 'GBP', 'IDR', 'ILS',
                'MXN', 'NOK', 'NZD', 'PLN', 'RON', 'RUB', 'SEK', 'SGD', 'USD',
                'ZAR']

    def request_history(self, ccy):
        history = self.get_csv('apiv2.bitcoinaverage.com',
                               "/indices/global/history/BTC%s?period=alltime&format=csv" % ccy)
        return dict([(h['DateTime'][:10], h['Average'])
                     for h in history])


class Bitcointoyou(ExchangeBase):

    def get_rates(self, ccy):
        json = self.get_json('bitcointoyou.com', "/API/ticker.aspx")
        return {'BRL': Decimal(json['ticker']['last'])}

    def history_ccys(self):
        return ['BRL']


class BitcoinVenezuela(ExchangeBase):

    def get_rates(self, ccy):
        json = self.get_json('api.bitcoinvenezuela.com', '/')
        rates = [(r, json['BTC'][r]) for r in json['BTC']
                 if json['BTC'][r] is not None]  # Giving NULL for LTC
        return dict(rates)

    def history_ccys(self):
        return ['ARS', 'EUR', 'USD', 'VEF']

    def request_history(self, ccy):
        return self.get_json('api.bitcoinvenezuela.com',
                             "/historical/index.php?coin=BTC")[ccy +'_BTC']


class Bitbank(ExchangeBase):

    def get_rates(self, ccy):
        json = self.get_json('public.bitbank.cc', '/btc_jpy/ticker')
        return {'JPY': Decimal(json['data']['last'])}


class BitFlyer(ExchangeBase):

    def get_rates(self, ccy):
        json = self.get_json('bitflyer.jp', '/api/echo/price')
        return {'JPY': Decimal(json['mid'])}


class Bitmarket(ExchangeBase):

    def get_rates(self, ccy):
        json = self.get_json('www.bitmarket.pl', '/json/BTCPLN/ticker.json')
        return {'PLN': Decimal(json['last'])}


class BitPay(ExchangeBase):

    def get_rates(self, ccy):
        json = self.get_json('bitpay.com', '/api/rates')
        return dict([(r['code'], Decimal(r['rate'])) for r in json])


class Bitso(ExchangeBase):

    def get_rates(self, ccy):
        json = self.get_json('api.bitso.com', '/v2/ticker')
        return {'MXN': Decimal(json['last'])}


class BitStamp(ExchangeBase):

    def get_rates(self, ccy):
        json = self.get_json('www.bitstamp.net', '/api/ticker/')
        return {'USD': Decimal(json['last'])}


class Bitvalor(ExchangeBase):

    def get_rates(self,ccy):
        json = self.get_json('api.bitvalor.com', '/v1/ticker.json')
        return {'BRL': Decimal(json['ticker_1h']['total']['last'])}


>>>>>>> f6ab12ac
class BlockchainInfo(ExchangeBase):

    def get_rates(self, ccy):
        json = self.get_json('blockchain.info', '/ticker')
        return dict([(r, Decimal(json[r]['15m'])) for r in json])

    def name(self):
        return "Blockchain"

<<<<<<< HEAD
class Bittrex(ExchangeBase):
=======
class BTCChina(ExchangeBase):

    def get_rates(self, ccy):
        json = self.get_json('data.btcchina.com', '/data/ticker')
        return {'CNY': Decimal(json['ticker']['last'])}


class BTCParalelo(ExchangeBase):

    def get_rates(self, ccy):
        json = self.get_json('btcparalelo.com', '/api/price')
        return {'VEF': Decimal(json['price'])}


class Coinbase(ExchangeBase):

    def get_rates(self, ccy):
        json = self.get_json('coinbase.com',
                             '/api/v1/currencies/exchange_rates')
        return dict([(r[7:].upper(), Decimal(json[r]))
                     for r in json if r.startswith('btc_to_')])


class CoinDesk(ExchangeBase):

    def get_currencies(self):
        dicts = self.get_json('api.coindesk.com',
                              '/v1/bpi/supported-currencies.json')
        return [d['currency'] for d in dicts]

    def get_rates(self, ccy):
        json = self.get_json('api.coindesk.com',
                             '/v1/bpi/currentprice/%s.json' % ccy)
        result = {ccy: Decimal(json['bpi'][ccy]['rate_float'])}
        return result

    def history_starts(self):
        return { 'USD': '2012-11-30', 'EUR': '2013-09-01' }

    def history_ccys(self):
        return self.history_starts().keys()

    def request_history(self, ccy):
        start = self.history_starts()[ccy]
        end = datetime.today().strftime('%Y-%m-%d')
        # Note ?currency and ?index don't work as documented.  Sigh.
        query = ('/v1/bpi/historical/close.json?start=%s&end=%s'
                 % (start, end))
        json = self.get_json('api.coindesk.com', query)
        return json['bpi']


class Coinsecure(ExchangeBase):

    def get_rates(self, ccy):
        json = self.get_json('api.coinsecure.in', '/v0/noauth/newticker')
        return {'INR': Decimal(json['lastprice'] / 100.0 )}


class Foxbit(ExchangeBase):

    def get_rates(self,ccy):
        json = self.get_json('api.bitvalor.com', '/v1/ticker.json')
        return {'BRL': Decimal(json['ticker_1h']['exchanges']['FOX']['last'])}


class itBit(ExchangeBase):

    def get_rates(self, ccy):
        ccys = ['USD', 'EUR', 'SGD']
        json = self.get_json('api.itbit.com', '/v1/markets/XBT%s/ticker' % ccy)
        result = dict.fromkeys(ccys)
        if ccy in ccys:
            result[ccy] = Decimal(json['lastPrice'])
        return result


class Kraken(ExchangeBase):

    def get_rates(self, ccy):
        ccys = ['EUR', 'USD', 'CAD', 'GBP', 'JPY']
        pairs = ['XBT%s' % c for c in ccys]
        json = self.get_json('api.kraken.com',
                             '/0/public/Ticker?pair=%s' % ','.join(pairs))
        return dict((k[-3:], Decimal(float(v['c'][0])))
                     for k, v in json['result'].items())


class LocalBitcoins(ExchangeBase):

    def get_rates(self, ccy):
        json = self.get_json('localbitcoins.com',
                             '/bitcoinaverage/ticker-all-currencies/')
        return dict([(r, Decimal(json[r]['rates']['last'])) for r in json])


class MercadoBitcoin(ExchangeBase):

    def get_rates(self, ccy):
        json = self.get_json('api.bitvalor.com', '/v1/ticker.json')
        return {'BRL': Decimal(json['ticker_1h']['exchanges']['MBT']['last'])}


class NegocieCoins(ExchangeBase):

    def get_rates(self,ccy):
        json = self.get_json('api.bitvalor.com', '/v1/ticker.json')
        return {'BRL': Decimal(json['ticker_1h']['exchanges']['NEG']['last'])}

    def history_ccys(self):
        return ['BRL']


class Unocoin(ExchangeBase):

    def get_rates(self, ccy):
        json = self.get_json('www.unocoin.com', 'trade?buy')
        return {'INR': Decimal(json)}


class WEX(ExchangeBase):

>>>>>>> f6ab12ac
    def get_rates(self, ccy):
        quote_currencies = {}
        resp = self.get_json('bittrex.com', '/api/v1.1/public/getticker?market=BTC-GRS')
        grs_btc_rate = quote_currencies['BTC'] = Decimal(resp['result']['Last'])

        # Get BTC/fiat rates from BlockchainInfo.
        blockchain_tickers = BlockchainInfo(None, None).get_rates(ccy)
        for currency, btc_rate in blockchain_tickers.items():
            quote_currencies[currency] = grs_btc_rate * btc_rate
        return quote_currencies

class GRSTicker(ExchangeBase):
    def get_rates(self, ccy):
        url = 'http://groestlcoin.org/grsticker.php'
        response = requests.request('GET', url,
                                    headers={'User-Agent' : 'Electrum'})

<<<<<<< HEAD
        quote_currencies = {}
        grs_btc_rate = quote_currencies['BTC'] = Decimal(response.content.decode())
        # Get BTC/fiat rates from BlockchainInfo.
        blockchain_tickers = BlockchainInfo(None, None).get_rates(ccy)
        for currency, btc_rate in blockchain_tickers.items():
            quote_currencies[currency] = grs_btc_rate * btc_rate
        return quote_currencies
=======
    def history_ccys(self):
        return ['USD']

    def request_history(self, ccy):
        json = self.get_json('winkdex.com',
                             "/api/v0/series?start_time=1342915200")
        history = json['series'][0]['results']
        return dict([(h['timestamp'][:10], h['price'] / 100.0)
                     for h in history])
>>>>>>> f6ab12ac


class Zaif(ExchangeBase):
    def get_rates(self, ccy):
        json = self.get_json('api.zaif.jp', '/api/1/last_price/btc_jpy')
        return {'JPY': Decimal(json['last_price'])}


def dictinvert(d):
    inv = {}
    for k, vlist in d.items():
        for v in vlist:
            keys = inv.setdefault(v, [])
            keys.append(k)
    return inv

def get_exchanges_and_currencies():
    import os, json
    path = os.path.join(os.path.dirname(__file__), 'currencies.json')
    try:
        with open(path, 'r') as f:
            return json.loads(f.read())
    except:
        pass
    d = {}
    # BlockchainInfo is used for BTC/fiat rates, so it is excluded.
    is_exchange = lambda obj: (inspect.isclass(obj)
                               and issubclass(obj, ExchangeBase)
                               and obj not in [ExchangeBase, BlockchainInfo])
    exchanges = dict(inspect.getmembers(sys.modules[__name__], is_exchange))
    for name, klass in exchanges.items():
        exchange = klass(None, None)
        try:
            d[name] = exchange.get_currencies()
            print(name, "ok")
        except:
            print(name, "error")
            continue
    with open(path, 'w') as f:
        f.write(json.dumps(d, indent=4, sort_keys=True))
    return d


CURRENCIES = get_exchanges_and_currencies()


def get_exchanges_by_ccy(history=True):
    if not history:
        return dictinvert(CURRENCIES)
    d = {}
    exchanges = CURRENCIES.keys()
    for name in exchanges:
        klass = globals()[name]
        exchange = klass(None, None)
        d[name] = exchange.history_ccys()
    return dictinvert(d)


class FxThread(ThreadJob):

    def __init__(self, config, network):
        self.config = config
        self.network = network
        self.ccy = self.get_currency()
        self.history_used_spot = False
        self.ccy_combo = None
        self.hist_checkbox = None
        self.cache_dir = os.path.join(config.path, 'cache')
        self.set_exchange(self.config_exchange())
        if not os.path.exists(self.cache_dir):
            os.mkdir(self.cache_dir)

    def get_currencies(self, h):
        d = get_exchanges_by_ccy(h)
        return sorted(d.keys())

    def get_exchanges_by_ccy(self, ccy, h):
        d = get_exchanges_by_ccy(h)
        return d.get(ccy, [])

    def ccy_amount_str(self, amount, commas):
        prec = CCY_PRECISIONS.get(self.ccy, 2)
        fmt_str = "{:%s.%df}" % ("," if commas else "", max(0, prec))
        try:
            rounded_amount = round(amount, prec)
        except decimal.InvalidOperation:
            rounded_amount = amount
        return fmt_str.format(rounded_amount)

    def run(self):
        # This runs from the plugins thread which catches exceptions
        if self.is_enabled():
            if self.timeout ==0 and self.show_history():
                self.exchange.get_historical_rates(self.ccy, self.cache_dir)
            if self.timeout <= time.time():
                self.timeout = time.time() + 150
                self.exchange.update(self.ccy)

    def is_enabled(self):
        return bool(self.config.get('use_exchange_rate')) and not NetworkConstants.TESTNET

    def set_enabled(self, b):
        return self.config.set_key('use_exchange_rate', bool(b))

    def get_history_config(self):
        # There are currently no history rates exchanges.
        return False and bool(self.config.get('history_rates'))

    def set_history_config(self, b):
        self.config.set_key('history_rates', bool(b))

    def get_history_capital_gains_config(self):
        return bool(self.config.get('history_rates_capital_gains', False))

    def set_history_capital_gains_config(self, b):
        self.config.set_key('history_rates_capital_gains', bool(b))

    def get_fiat_address_config(self):
        return bool(self.config.get('fiat_address'))

    def set_fiat_address_config(self, b):
        self.config.set_key('fiat_address', bool(b))

    def get_currency(self):
        '''Use when dynamic fetching is needed'''
        return self.config.get("currency", "BTC")

    def config_exchange(self):
        return self.config.get('use_exchange', 'GRSTicker')

    def show_history(self):
        return self.is_enabled() and self.get_history_config() and self.ccy in self.exchange.history_ccys()

    def set_currency(self, ccy):
        self.ccy = ccy
        self.config.set_key('currency', ccy, True)
        self.timeout = 0 # Because self.ccy changes
        self.on_quotes()

    def set_exchange(self, name):
        class_ = globals().get(name, GRSTicker)
        self.print_error("using exchange", name)
        if self.config_exchange() != name:
            self.config.set_key('use_exchange', name, True)
        self.exchange = class_(self.on_quotes, self.on_history)
        # A new exchange means new fx quotes, initially empty.  Force
        # a quote refresh
        self.timeout = 0
        self.exchange.read_historical_rates(self.ccy, self.cache_dir)

    def on_quotes(self):
        if self.network:
            self.network.trigger_callback('on_quotes')

    def on_history(self):
        if self.network:
            self.network.trigger_callback('on_history')

    def exchange_rate(self):
        '''Returns None, or the exchange rate as a Decimal'''
        rate = self.exchange.quotes.get(self.ccy)
        if rate is None:
            return Decimal('NaN')
        return Decimal(rate)

    def format_amount(self, btc_balance):
        rate = self.exchange_rate()
        return '' if rate.is_nan() else "%s" % self.value_str(btc_balance, rate)

    def format_amount_and_units(self, btc_balance):
        rate = self.exchange_rate()
        return '' if rate.is_nan() else "%s %s" % (self.value_str(btc_balance, rate), self.ccy)

    def get_fiat_status_text(self, btc_balance, base_unit, decimal_point):
        rate = self.exchange_rate()
        return _("  (No FX rate available)") if rate.is_nan() else " 1 %s~%s %s" % (base_unit,
            self.value_str(COIN / (10**(8 - decimal_point)), rate), self.ccy)

    def fiat_value(self, satoshis, rate):
        return Decimal('NaN') if satoshis is None else Decimal(satoshis) / COIN * Decimal(rate)

    def value_str(self, satoshis, rate):
        return self.format_fiat(self.fiat_value(satoshis, rate))

    def format_fiat(self, value):
        if value.is_nan():
            return _("No data")
        return "%s" % (self.ccy_amount_str(value, True))

    def history_rate(self, d_t):
        if d_t is None:
            return Decimal('NaN')
        rate = self.exchange.historical_rate(self.ccy, d_t)
        # Frequently there is no rate for today, until tomorrow :)
        # Use spot quotes in that case
        if rate == 'NaN' and (datetime.today().date() - d_t.date()).days <= 2:
            rate = self.exchange.quotes.get(self.ccy, 'NaN')
            self.history_used_spot = True
        return Decimal(rate)

    def historical_value_str(self, satoshis, d_t):
        return self.format_fiat(self.historical_value(satoshis, d_t))

    def historical_value(self, satoshis, d_t):
        return self.fiat_value(satoshis, self.history_rate(d_t))

    def timestamp_rate(self, timestamp):
        from electrum.util import timestamp_to_datetime
        date = timestamp_to_datetime(timestamp)
        return self.history_rate(date)<|MERGE_RESOLUTION|>--- conflicted
+++ resolved
@@ -10,7 +10,8 @@
 import decimal
 from decimal import Decimal
 
-from .bitcoin import COIN, NetworkConstants
+from . import constants
+from .bitcoin import COIN
 from .i18n import _
 from .util import PrintError, ThreadJob
 
@@ -36,11 +37,7 @@
     def get_json(self, site, get_string):
         # APIs must have https
         url = ''.join(['https://', site, get_string])
-<<<<<<< HEAD
-        response = requests.request('GET', url, headers={'User-Agent' : 'Electrum-GRS'})
-=======
-        response = requests.request('GET', url, headers={'User-Agent' : 'Electrum'}, timeout=10)
->>>>>>> f6ab12ac
+        response = requests.request('GET', url, headers={'User-Agent' : 'Electrum-GRS'}, timeout=10)
         return response.json()
 
     def get_csv(self, site, get_string):
@@ -120,103 +117,6 @@
         return sorted([str(a) for (a, b) in rates.items() if b is not None and len(a)==3])
 
 
-<<<<<<< HEAD
-=======
-class BitcoinAverage(ExchangeBase):
-
-    def get_rates(self, ccy):
-        json = self.get_json('apiv2.bitcoinaverage.com', '/indices/global/ticker/short')
-        return dict([(r.replace("BTC", ""), Decimal(json[r]['last']))
-                     for r in json if r != 'timestamp'])
-
-    def history_ccys(self):
-        return ['AUD', 'BRL', 'CAD', 'CHF', 'CNY', 'EUR', 'GBP', 'IDR', 'ILS',
-                'MXN', 'NOK', 'NZD', 'PLN', 'RON', 'RUB', 'SEK', 'SGD', 'USD',
-                'ZAR']
-
-    def request_history(self, ccy):
-        history = self.get_csv('apiv2.bitcoinaverage.com',
-                               "/indices/global/history/BTC%s?period=alltime&format=csv" % ccy)
-        return dict([(h['DateTime'][:10], h['Average'])
-                     for h in history])
-
-
-class Bitcointoyou(ExchangeBase):
-
-    def get_rates(self, ccy):
-        json = self.get_json('bitcointoyou.com', "/API/ticker.aspx")
-        return {'BRL': Decimal(json['ticker']['last'])}
-
-    def history_ccys(self):
-        return ['BRL']
-
-
-class BitcoinVenezuela(ExchangeBase):
-
-    def get_rates(self, ccy):
-        json = self.get_json('api.bitcoinvenezuela.com', '/')
-        rates = [(r, json['BTC'][r]) for r in json['BTC']
-                 if json['BTC'][r] is not None]  # Giving NULL for LTC
-        return dict(rates)
-
-    def history_ccys(self):
-        return ['ARS', 'EUR', 'USD', 'VEF']
-
-    def request_history(self, ccy):
-        return self.get_json('api.bitcoinvenezuela.com',
-                             "/historical/index.php?coin=BTC")[ccy +'_BTC']
-
-
-class Bitbank(ExchangeBase):
-
-    def get_rates(self, ccy):
-        json = self.get_json('public.bitbank.cc', '/btc_jpy/ticker')
-        return {'JPY': Decimal(json['data']['last'])}
-
-
-class BitFlyer(ExchangeBase):
-
-    def get_rates(self, ccy):
-        json = self.get_json('bitflyer.jp', '/api/echo/price')
-        return {'JPY': Decimal(json['mid'])}
-
-
-class Bitmarket(ExchangeBase):
-
-    def get_rates(self, ccy):
-        json = self.get_json('www.bitmarket.pl', '/json/BTCPLN/ticker.json')
-        return {'PLN': Decimal(json['last'])}
-
-
-class BitPay(ExchangeBase):
-
-    def get_rates(self, ccy):
-        json = self.get_json('bitpay.com', '/api/rates')
-        return dict([(r['code'], Decimal(r['rate'])) for r in json])
-
-
-class Bitso(ExchangeBase):
-
-    def get_rates(self, ccy):
-        json = self.get_json('api.bitso.com', '/v2/ticker')
-        return {'MXN': Decimal(json['last'])}
-
-
-class BitStamp(ExchangeBase):
-
-    def get_rates(self, ccy):
-        json = self.get_json('www.bitstamp.net', '/api/ticker/')
-        return {'USD': Decimal(json['last'])}
-
-
-class Bitvalor(ExchangeBase):
-
-    def get_rates(self,ccy):
-        json = self.get_json('api.bitvalor.com', '/v1/ticker.json')
-        return {'BRL': Decimal(json['ticker_1h']['total']['last'])}
-
-
->>>>>>> f6ab12ac
 class BlockchainInfo(ExchangeBase):
 
     def get_rates(self, ccy):
@@ -226,132 +126,7 @@
     def name(self):
         return "Blockchain"
 
-<<<<<<< HEAD
 class Bittrex(ExchangeBase):
-=======
-class BTCChina(ExchangeBase):
-
-    def get_rates(self, ccy):
-        json = self.get_json('data.btcchina.com', '/data/ticker')
-        return {'CNY': Decimal(json['ticker']['last'])}
-
-
-class BTCParalelo(ExchangeBase):
-
-    def get_rates(self, ccy):
-        json = self.get_json('btcparalelo.com', '/api/price')
-        return {'VEF': Decimal(json['price'])}
-
-
-class Coinbase(ExchangeBase):
-
-    def get_rates(self, ccy):
-        json = self.get_json('coinbase.com',
-                             '/api/v1/currencies/exchange_rates')
-        return dict([(r[7:].upper(), Decimal(json[r]))
-                     for r in json if r.startswith('btc_to_')])
-
-
-class CoinDesk(ExchangeBase):
-
-    def get_currencies(self):
-        dicts = self.get_json('api.coindesk.com',
-                              '/v1/bpi/supported-currencies.json')
-        return [d['currency'] for d in dicts]
-
-    def get_rates(self, ccy):
-        json = self.get_json('api.coindesk.com',
-                             '/v1/bpi/currentprice/%s.json' % ccy)
-        result = {ccy: Decimal(json['bpi'][ccy]['rate_float'])}
-        return result
-
-    def history_starts(self):
-        return { 'USD': '2012-11-30', 'EUR': '2013-09-01' }
-
-    def history_ccys(self):
-        return self.history_starts().keys()
-
-    def request_history(self, ccy):
-        start = self.history_starts()[ccy]
-        end = datetime.today().strftime('%Y-%m-%d')
-        # Note ?currency and ?index don't work as documented.  Sigh.
-        query = ('/v1/bpi/historical/close.json?start=%s&end=%s'
-                 % (start, end))
-        json = self.get_json('api.coindesk.com', query)
-        return json['bpi']
-
-
-class Coinsecure(ExchangeBase):
-
-    def get_rates(self, ccy):
-        json = self.get_json('api.coinsecure.in', '/v0/noauth/newticker')
-        return {'INR': Decimal(json['lastprice'] / 100.0 )}
-
-
-class Foxbit(ExchangeBase):
-
-    def get_rates(self,ccy):
-        json = self.get_json('api.bitvalor.com', '/v1/ticker.json')
-        return {'BRL': Decimal(json['ticker_1h']['exchanges']['FOX']['last'])}
-
-
-class itBit(ExchangeBase):
-
-    def get_rates(self, ccy):
-        ccys = ['USD', 'EUR', 'SGD']
-        json = self.get_json('api.itbit.com', '/v1/markets/XBT%s/ticker' % ccy)
-        result = dict.fromkeys(ccys)
-        if ccy in ccys:
-            result[ccy] = Decimal(json['lastPrice'])
-        return result
-
-
-class Kraken(ExchangeBase):
-
-    def get_rates(self, ccy):
-        ccys = ['EUR', 'USD', 'CAD', 'GBP', 'JPY']
-        pairs = ['XBT%s' % c for c in ccys]
-        json = self.get_json('api.kraken.com',
-                             '/0/public/Ticker?pair=%s' % ','.join(pairs))
-        return dict((k[-3:], Decimal(float(v['c'][0])))
-                     for k, v in json['result'].items())
-
-
-class LocalBitcoins(ExchangeBase):
-
-    def get_rates(self, ccy):
-        json = self.get_json('localbitcoins.com',
-                             '/bitcoinaverage/ticker-all-currencies/')
-        return dict([(r, Decimal(json[r]['rates']['last'])) for r in json])
-
-
-class MercadoBitcoin(ExchangeBase):
-
-    def get_rates(self, ccy):
-        json = self.get_json('api.bitvalor.com', '/v1/ticker.json')
-        return {'BRL': Decimal(json['ticker_1h']['exchanges']['MBT']['last'])}
-
-
-class NegocieCoins(ExchangeBase):
-
-    def get_rates(self,ccy):
-        json = self.get_json('api.bitvalor.com', '/v1/ticker.json')
-        return {'BRL': Decimal(json['ticker_1h']['exchanges']['NEG']['last'])}
-
-    def history_ccys(self):
-        return ['BRL']
-
-
-class Unocoin(ExchangeBase):
-
-    def get_rates(self, ccy):
-        json = self.get_json('www.unocoin.com', 'trade?buy')
-        return {'INR': Decimal(json)}
-
-
-class WEX(ExchangeBase):
-
->>>>>>> f6ab12ac
     def get_rates(self, ccy):
         quote_currencies = {}
         resp = self.get_json('bittrex.com', '/api/v1.1/public/getticker?market=BTC-GRS')
@@ -367,9 +142,8 @@
     def get_rates(self, ccy):
         url = 'http://groestlcoin.org/grsticker.php'
         response = requests.request('GET', url,
-                                    headers={'User-Agent' : 'Electrum'})
-
-<<<<<<< HEAD
+                                    headers={'User-Agent' : 'Electrum-GRS'})
+
         quote_currencies = {}
         grs_btc_rate = quote_currencies['BTC'] = Decimal(response.content.decode())
         # Get BTC/fiat rates from BlockchainInfo.
@@ -377,23 +151,6 @@
         for currency, btc_rate in blockchain_tickers.items():
             quote_currencies[currency] = grs_btc_rate * btc_rate
         return quote_currencies
-=======
-    def history_ccys(self):
-        return ['USD']
-
-    def request_history(self, ccy):
-        json = self.get_json('winkdex.com',
-                             "/api/v0/series?start_time=1342915200")
-        history = json['series'][0]['results']
-        return dict([(h['timestamp'][:10], h['price'] / 100.0)
-                     for h in history])
->>>>>>> f6ab12ac
-
-
-class Zaif(ExchangeBase):
-    def get_rates(self, ccy):
-        json = self.get_json('api.zaif.jp', '/api/1/last_price/btc_jpy')
-        return {'JPY': Decimal(json['last_price'])}
 
 
 def dictinvert(d):
@@ -487,7 +244,7 @@
                 self.exchange.update(self.ccy)
 
     def is_enabled(self):
-        return bool(self.config.get('use_exchange_rate')) and not NetworkConstants.TESTNET
+        return bool(self.config.get('use_exchange_rate')) and not constants.net.TESTNET
 
     def set_enabled(self, b):
         return self.config.set_key('use_exchange_rate', bool(b))
@@ -595,6 +352,6 @@
         return self.fiat_value(satoshis, self.history_rate(d_t))
 
     def timestamp_rate(self, timestamp):
-        from electrum.util import timestamp_to_datetime
+        from electrum_grs.util import timestamp_to_datetime
         date = timestamp_to_datetime(timestamp)
         return self.history_rate(date)