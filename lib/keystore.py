--- conflicted
+++ resolved
@@ -673,11 +673,7 @@
 
 def bip44_derivation(account_id, segwit=False):
     bip  = 49 if segwit else 44
-<<<<<<< HEAD
-    coin = 1 if bitcoin.TESTNET else 17
-=======
-    coin = 1 if bitcoin.NetworkConstants.TESTNET else 0
->>>>>>> b4e43754
+    coin = 1 if bitcoin.NetworkConstants.TESTNET else 17
     return "m/%d'/%d'/%d'" % (bip, coin, int(account_id))
 
 def from_seed(seed, passphrase, is_p2sh):
