#!/usr/bin/env python2
# -*- mode: python -*-
#
# Electrum - lightweight Bitcoin client
# Copyright (C) 2016  The Electrum developers
#
# Permission is hereby granted, free of charge, to any person
# obtaining a copy of this software and associated documentation files
# (the "Software"), to deal in the Software without restriction,
# including without limitation the rights to use, copy, modify, merge,
# publish, distribute, sublicense, and/or sell copies of the Software,
# and to permit persons to whom the Software is furnished to do so,
# subject to the following conditions:
#
# The above copyright notice and this permission notice shall be
# included in all copies or substantial portions of the Software.
#
# THE SOFTWARE IS PROVIDED "AS IS", WITHOUT WARRANTY OF ANY KIND,
# EXPRESS OR IMPLIED, INCLUDING BUT NOT LIMITED TO THE WARRANTIES OF
# MERCHANTABILITY, FITNESS FOR A PARTICULAR PURPOSE AND
# NONINFRINGEMENT. IN NO EVENT SHALL THE AUTHORS OR COPYRIGHT HOLDERS
# BE LIABLE FOR ANY CLAIM, DAMAGES OR OTHER LIABILITY, WHETHER IN AN
# ACTION OF CONTRACT, TORT OR OTHERWISE, ARISING FROM, OUT OF OR IN
# CONNECTION WITH THE SOFTWARE OR THE USE OR OTHER DEALINGS IN THE
# SOFTWARE.

from unicodedata import normalize

from . import bitcoin, ecc
from .bitcoin import *
from .ecc import string_to_number, number_to_string
from .crypto import pw_decode, pw_encode
from . import constants
from .util import (PrintError, InvalidPassword, hfu, WalletFileException,
                   BitcoinException)
from .mnemonic import Mnemonic, load_wordlist
from .plugins import run_hook


class KeyStore(PrintError):

    def has_seed(self):
        return False

    def is_watching_only(self):
        return False

    def can_import(self):
        return False

    def may_have_password(self):
        """Returns whether the keystore can be encrypted with a password."""
        raise NotImplementedError()

    def get_tx_derivations(self, tx):
        keypairs = {}
        for txin in tx.inputs():
            num_sig = txin.get('num_sig')
            if num_sig is None:
                continue
            x_signatures = txin['signatures']
            signatures = [sig for sig in x_signatures if sig]
            if len(signatures) == num_sig:
                # input is complete
                continue
            for k, x_pubkey in enumerate(txin['x_pubkeys']):
                if x_signatures[k] is not None:
                    # this pubkey already signed
                    continue
                derivation = self.get_pubkey_derivation(x_pubkey)
                if not derivation:
                    continue
                keypairs[x_pubkey] = derivation
        return keypairs

    def can_sign(self, tx):
        if self.is_watching_only():
            return False
        return bool(self.get_tx_derivations(tx))

    def ready_to_sign(self):
        return not self.is_watching_only()


class Software_KeyStore(KeyStore):

    def __init__(self):
        KeyStore.__init__(self)

    def may_have_password(self):
        return not self.is_watching_only()

    def sign_message(self, sequence, message, password):
        privkey, compressed = self.get_private_key(sequence, password)
        key = ecc.ECPrivkey(privkey)
        return key.sign_message(message, compressed)

    def decrypt_message(self, sequence, message, password):
        privkey, compressed = self.get_private_key(sequence, password)
        ec = ecc.ECPrivkey(privkey)
        decrypted = ec.decrypt_message(message)
        return decrypted

    def sign_transaction(self, tx, password):
        if self.is_watching_only():
            return
        # Raise if password is not correct.
        self.check_password(password)
        # Add private keys
        keypairs = self.get_tx_derivations(tx)
        for k, v in keypairs.items():
            keypairs[k] = self.get_private_key(v, password)
        # Sign
        if keypairs:
            tx.sign(keypairs)


class Imported_KeyStore(Software_KeyStore):
    # keystore for imported private keys

    def __init__(self, d):
        Software_KeyStore.__init__(self)
        self.keypairs = d.get('keypairs', {})

    def is_deterministic(self):
        return False

    def get_master_public_key(self):
        return None

    def dump(self):
        return {
            'type': 'imported',
            'keypairs': self.keypairs,
        }

    def can_import(self):
        return True

    def check_password(self, password):
        pubkey = list(self.keypairs.keys())[0]
        self.get_private_key(pubkey, password)

    def import_privkey(self, sec, password):
        txin_type, privkey, compressed = deserialize_privkey(sec)
        pubkey = ecc.ECPrivkey(privkey).get_public_key_hex(compressed=compressed)
        # re-serialize the key so the internal storage format is consistent
        serialized_privkey = serialize_privkey(
            privkey, compressed, txin_type, internal_use=True)
        # NOTE: if the same pubkey is reused for multiple addresses (script types),
        # there will only be one pubkey-privkey pair for it in self.keypairs,
        # and the privkey will encode a txin_type but that txin_type cannot be trusted.
        # Removing keys complicates this further.
        self.keypairs[pubkey] = pw_encode(serialized_privkey, password)
        return txin_type, pubkey

    def delete_imported_key(self, key):
        self.keypairs.pop(key)

    def get_private_key(self, pubkey, password):
        sec = pw_decode(self.keypairs[pubkey], password)
        txin_type, privkey, compressed = deserialize_privkey(sec)
        # this checks the password
        if pubkey != ecc.ECPrivkey(privkey).get_public_key_hex(compressed=compressed):
            raise InvalidPassword()
        return privkey, compressed

    def get_pubkey_derivation(self, x_pubkey):
        if x_pubkey[0:2] in ['02', '03', '04']:
            if x_pubkey in self.keypairs.keys():
                return x_pubkey
        elif x_pubkey[0:2] == 'fd':
            addr = bitcoin.script_to_address(x_pubkey[2:])
            if addr in self.addresses:
                return self.addresses[addr].get('pubkey')

    def update_password(self, old_password, new_password):
        self.check_password(old_password)
        if new_password == '':
            new_password = None
        for k, v in self.keypairs.items():
            b = pw_decode(v, old_password)
            c = pw_encode(b, new_password)
            self.keypairs[k] = c



class Deterministic_KeyStore(Software_KeyStore):

    def __init__(self, d):
        Software_KeyStore.__init__(self)
        self.seed = d.get('seed', '')
        self.passphrase = d.get('passphrase', '')

    def is_deterministic(self):
        return True

    def dump(self):
        d = {}
        if self.seed:
            d['seed'] = self.seed
        if self.passphrase:
            d['passphrase'] = self.passphrase
        return d

    def has_seed(self):
        return bool(self.seed)

    def is_watching_only(self):
        return not self.has_seed()

    def add_seed(self, seed):
        if self.seed:
            raise Exception("a seed exists")
        self.seed = self.format_seed(seed)

    def get_seed(self, password):
        return pw_decode(self.seed, password)

    def get_passphrase(self, password):
        return pw_decode(self.passphrase, password) if self.passphrase else ''


class Xpub:

    def __init__(self):
        self.xpub = None
        self.xpub_receive = None
        self.xpub_change = None

    def get_master_public_key(self):
        return self.xpub

    def derive_pubkey(self, for_change, n):
        xpub = self.xpub_change if for_change else self.xpub_receive
        if xpub is None:
            xpub = bip32_public_derivation(self.xpub, "", "/%d"%for_change)
            if for_change:
                self.xpub_change = xpub
            else:
                self.xpub_receive = xpub
        return self.get_pubkey_from_xpub(xpub, (n,))

    @classmethod
    def get_pubkey_from_xpub(self, xpub, sequence):
        _, _, _, _, c, cK = deserialize_xpub(xpub)
        for i in sequence:
            cK, c = CKD_pub(cK, c, i)
        return bh2u(cK)

    def get_xpubkey(self, c, i):
        s = ''.join(map(lambda x: bitcoin.int_to_hex(x,2), (c, i)))
        return 'ff' + bh2u(bitcoin.DecodeBase58Check(self.xpub)) + s

    @classmethod
    def parse_xpubkey(self, pubkey):
        assert pubkey[0:2] == 'ff'
        pk = bfh(pubkey)
        pk = pk[1:]
        xkey = bitcoin.EncodeBase58Check(pk[0:78])
        dd = pk[78:]
        s = []
        while dd:
            n = int(bitcoin.rev_hex(bh2u(dd[0:2])), 16)
            dd = dd[2:]
            s.append(n)
        assert len(s) == 2
        return xkey, s

    def get_pubkey_derivation(self, x_pubkey):
        if x_pubkey[0:2] != 'ff':
            return
        xpub, derivation = self.parse_xpubkey(x_pubkey)
        if self.xpub != xpub:
            return
        return derivation


class BIP32_KeyStore(Deterministic_KeyStore, Xpub):

    def __init__(self, d):
        Xpub.__init__(self)
        Deterministic_KeyStore.__init__(self, d)
        self.xpub = d.get('xpub')
        self.xprv = d.get('xprv')

    def format_seed(self, seed):
        return ' '.join(seed.split())

    def dump(self):
        d = Deterministic_KeyStore.dump(self)
        d['type'] = 'bip32'
        d['xpub'] = self.xpub
        d['xprv'] = self.xprv
        return d

    def get_master_private_key(self, password):
        return pw_decode(self.xprv, password)

    def check_password(self, password):
        xprv = pw_decode(self.xprv, password)
        if deserialize_xprv(xprv)[4] != deserialize_xpub(self.xpub)[4]:
            raise InvalidPassword()

    def update_password(self, old_password, new_password):
        self.check_password(old_password)
        if new_password == '':
            new_password = None
        if self.has_seed():
            decoded = self.get_seed(old_password)
            self.seed = pw_encode(decoded, new_password)
        if self.passphrase:
            decoded = self.get_passphrase(old_password)
            self.passphrase = pw_encode(decoded, new_password)
        if self.xprv is not None:
            b = pw_decode(self.xprv, old_password)
            self.xprv = pw_encode(b, new_password)

    def is_watching_only(self):
        return self.xprv is None

    def add_xprv(self, xprv):
        self.xprv = xprv
        self.xpub = bitcoin.xpub_from_xprv(xprv)

    def add_xprv_from_seed(self, bip32_seed, xtype, derivation):
        xprv, xpub = bip32_root(bip32_seed, xtype)
        xprv, xpub = bip32_private_derivation(xprv, "m/", derivation)
        self.add_xprv(xprv)

    def get_private_key(self, sequence, password):
        xprv = self.get_master_private_key(password)
        _, _, _, _, c, k = deserialize_xprv(xprv)
        pk = bip32_private_key(sequence, k, c)
        return pk, True



class Old_KeyStore(Deterministic_KeyStore):

    def __init__(self, d):
        Deterministic_KeyStore.__init__(self, d)
        self.mpk = d.get('mpk')

    def get_hex_seed(self, password):
        return pw_decode(self.seed, password).encode('utf8')

    def dump(self):
        d = Deterministic_KeyStore.dump(self)
        d['mpk'] = self.mpk
        d['type'] = 'old'
        return d

    def add_seed(self, seedphrase):
        Deterministic_KeyStore.add_seed(self, seedphrase)
        s = self.get_hex_seed(None)
        self.mpk = self.mpk_from_seed(s)

    def add_master_public_key(self, mpk):
        self.mpk = mpk

    def format_seed(self, seed):
        from . import old_mnemonic, mnemonic
        seed = mnemonic.normalize_text(seed)
        # see if seed was entered as hex
        if seed:
            try:
                bfh(seed)
                return str(seed)
            except Exception:
                pass
        words = seed.split()
        seed = old_mnemonic.mn_decode(words)
        if not seed:
            raise Exception("Invalid seed")
        return seed

    def get_seed(self, password):
        from . import old_mnemonic
        s = self.get_hex_seed(password)
        return ' '.join(old_mnemonic.mn_encode(s))

    @classmethod
    def mpk_from_seed(klass, seed):
        secexp = klass.stretch_key(seed)
        privkey = ecc.ECPrivkey.from_secret_scalar(secexp)
        return privkey.get_public_key_hex(compressed=False)[2:]

    @classmethod
    def stretch_key(self, seed):
        x = seed
        for i in range(100000):
            x = hashlib.sha256(x + seed).digest()
        return string_to_number(x)

    @classmethod
    def get_sequence(self, mpk, for_change, n):
        return string_to_number(Hash(("%d:%d:"%(n, for_change)).encode('ascii') + bfh(mpk)))

    @classmethod
    def get_pubkey_from_mpk(self, mpk, for_change, n):
        z = self.get_sequence(mpk, for_change, n)
        master_public_key = ecc.ECPubkey(bfh('04'+mpk))
        public_key = master_public_key + z*ecc.generator()
        return public_key.get_public_key_hex(compressed=False)

    def derive_pubkey(self, for_change, n):
        return self.get_pubkey_from_mpk(self.mpk, for_change, n)

    def get_private_key_from_stretched_exponent(self, for_change, n, secexp):
        secexp = (secexp + self.get_sequence(self.mpk, for_change, n)) % ecc.CURVE_ORDER
        pk = number_to_string(secexp, ecc.CURVE_ORDER)
        return pk

    def get_private_key(self, sequence, password):
        seed = self.get_hex_seed(password)
        self.check_seed(seed)
        for_change, n = sequence
        secexp = self.stretch_key(seed)
        pk = self.get_private_key_from_stretched_exponent(for_change, n, secexp)
        return pk, False

    def check_seed(self, seed):
        secexp = self.stretch_key(seed)
        master_private_key = ecc.ECPrivkey.from_secret_scalar(secexp)
        master_public_key = master_private_key.get_public_key_bytes(compressed=False)[1:]
        if master_public_key != bfh(self.mpk):
            print_error('invalid password (mpk)', self.mpk, bh2u(master_public_key))
            raise InvalidPassword()

    def check_password(self, password):
        seed = self.get_hex_seed(password)
        self.check_seed(seed)

    def get_master_public_key(self):
        return self.mpk

    def get_xpubkey(self, for_change, n):
        s = ''.join(map(lambda x: bitcoin.int_to_hex(x,2), (for_change, n)))
        return 'fe' + self.mpk + s

    @classmethod
    def parse_xpubkey(self, x_pubkey):
        assert x_pubkey[0:2] == 'fe'
        pk = x_pubkey[2:]
        mpk = pk[0:128]
        dd = pk[128:]
        s = []
        while dd:
            n = int(bitcoin.rev_hex(dd[0:4]), 16)
            dd = dd[4:]
            s.append(n)
        assert len(s) == 2
        return mpk, s

    def get_pubkey_derivation(self, x_pubkey):
        if x_pubkey[0:2] != 'fe':
            return
        mpk, derivation = self.parse_xpubkey(x_pubkey)
        if self.mpk != mpk:
            return
        return derivation

    def update_password(self, old_password, new_password):
        self.check_password(old_password)
        if new_password == '':
            new_password = None
        if self.has_seed():
            decoded = pw_decode(self.seed, old_password)
            self.seed = pw_encode(decoded, new_password)



class Hardware_KeyStore(KeyStore, Xpub):
    # Derived classes must set:
    #   - device
    #   - DEVICE_IDS
    #   - wallet_type

    #restore_wallet_class = BIP32_RD_Wallet
    max_change_outputs = 1

    def __init__(self, d):
        Xpub.__init__(self)
        KeyStore.__init__(self)
        # Errors and other user interaction is done through the wallet's
        # handler.  The handler is per-window and preserved across
        # device reconnects
        self.xpub = d.get('xpub')
        self.label = d.get('label')
        self.derivation = d.get('derivation')
        self.handler = None
        run_hook('init_keystore', self)

    def set_label(self, label):
        self.label = label

    def may_have_password(self):
        return False

    def is_deterministic(self):
        return True

    def dump(self):
        return {
            'type': 'hardware',
            'hw_type': self.hw_type,
            'xpub': self.xpub,
            'derivation':self.derivation,
            'label':self.label,
        }

    def unpaired(self):
        '''A device paired with the wallet was disconnected.  This can be
        called in any thread context.'''
        self.print_error("unpaired")

    def paired(self):
        '''A device paired with the wallet was (re-)connected.  This can be
        called in any thread context.'''
        self.print_error("paired")

    def can_export(self):
        return False

    def is_watching_only(self):
        '''The wallet is not watching-only; the user will be prompted for
        pin and passphrase as appropriate when needed.'''
        assert not self.has_seed()
        return False

    def get_password_for_storage_encryption(self):
        from .storage import get_derivation_used_for_hw_device_encryption
        client = self.plugin.get_client(self)
        derivation = get_derivation_used_for_hw_device_encryption()
        xpub = client.get_xpub(derivation, "standard")
        password = self.get_pubkey_from_xpub(xpub, ())
        return password

    def has_usable_connection_with_device(self):
        if not hasattr(self, 'plugin'):
            return False
        client = self.plugin.get_client(self, force_pair=False)
        if client is None:
            return False
        return client.has_usable_connection_with_device()

    def ready_to_sign(self):
        return super().ready_to_sign() and self.has_usable_connection_with_device()


def bip39_normalize_passphrase(passphrase):
    return normalize('NFKD', passphrase or '')

def bip39_to_seed(mnemonic, passphrase):
    import pbkdf2, hashlib, hmac
    PBKDF2_ROUNDS = 2048
    mnemonic = normalize('NFKD', ' '.join(mnemonic.split()))
    passphrase = bip39_normalize_passphrase(passphrase)
    return pbkdf2.PBKDF2(mnemonic, 'mnemonic' + passphrase,
                         iterations = PBKDF2_ROUNDS, macmodule = hmac,
                         digestmodule = hashlib.sha512).read(64)

# returns tuple (is_checksum_valid, is_wordlist_valid)
def bip39_is_checksum_valid(mnemonic):
    words = [ normalize('NFKD', word) for word in mnemonic.split() ]
    words_len = len(words)
    wordlist = load_wordlist("english.txt")
    n = len(wordlist)
    checksum_length = 11*words_len//33
    entropy_length = 32*checksum_length
    i = 0
    words.reverse()
    while words:
        w = words.pop()
        try:
            k = wordlist.index(w)
        except ValueError:
            return False, False
        i = i*n + k
    if words_len not in [12, 15, 18, 21, 24]:
        return False, True
    entropy = i >> checksum_length
    checksum = i % 2**checksum_length
    h = '{:x}'.format(entropy)
    while len(h) < entropy_length/4:
        h = '0'+h
    b = bytearray.fromhex(h)
    hashed = int(hfu(hashlib.sha256(b).digest()), 16)
    calculated_checksum = hashed >> (256 - checksum_length)
    return checksum == calculated_checksum, True


def from_bip39_seed(seed, passphrase, derivation, xtype=None):
    k = BIP32_KeyStore({})
    bip32_seed = bip39_to_seed(seed, passphrase)
    if xtype is None:
        xtype = xtype_from_derivation(derivation)
    k.add_xprv_from_seed(bip32_seed, xtype, derivation)
    return k


def xtype_from_derivation(derivation: str) -> str:
    """Returns the script type to be used for this derivation."""
    if derivation.startswith("m/84'"):
        return 'p2wpkh'
    elif derivation.startswith("m/49'"):
        return 'p2wpkh-p2sh'
    elif derivation.startswith("m/44'"):
        return 'standard'
    elif derivation.startswith("m/45'"):
        return 'standard'

    bip32_indices = list(bip32_derivation(derivation))
    if len(bip32_indices) >= 4:
        if bip32_indices[0] == 48 + BIP32_PRIME:
            # m / purpose' / coin_type' / account' / script_type' / change / address_index
            script_type_int = bip32_indices[3] - BIP32_PRIME
            script_type = PURPOSE48_SCRIPT_TYPES_INV.get(script_type_int)
            if script_type is not None:
                return script_type
    return 'standard'


# extended pubkeys

def is_xpubkey(x_pubkey):
    return x_pubkey[0:2] == 'ff'


def parse_xpubkey(x_pubkey):
    assert x_pubkey[0:2] == 'ff'
    return BIP32_KeyStore.parse_xpubkey(x_pubkey)


def xpubkey_to_address(x_pubkey):
    if x_pubkey[0:2] == 'fd':
        address = bitcoin.script_to_address(x_pubkey[2:])
        return x_pubkey, address
    if x_pubkey[0:2] in ['02', '03', '04']:
        pubkey = x_pubkey
    elif x_pubkey[0:2] == 'ff':
        xpub, s = BIP32_KeyStore.parse_xpubkey(x_pubkey)
        pubkey = BIP32_KeyStore.get_pubkey_from_xpub(xpub, s)
    elif x_pubkey[0:2] == 'fe':
        mpk, s = Old_KeyStore.parse_xpubkey(x_pubkey)
        pubkey = Old_KeyStore.get_pubkey_from_mpk(mpk, s[0], s[1])
    else:
        raise BitcoinException("Cannot parse pubkey. prefix: {}"
                               .format(x_pubkey[0:2]))
    if pubkey:
        address = public_key_to_p2pkh(bfh(pubkey))
    return pubkey, address

def xpubkey_to_pubkey(x_pubkey):
    pubkey, address = xpubkey_to_address(x_pubkey)
    return pubkey

hw_keystores = {}

def register_keystore(hw_type, constructor):
    hw_keystores[hw_type] = constructor

def hardware_keystore(d):
    hw_type = d['hw_type']
    if hw_type in hw_keystores:
        constructor = hw_keystores[hw_type]
        return constructor(d)
    raise WalletFileException('unknown hardware type: {}'.format(hw_type))

def load_keystore(storage, name):
    d = storage.get(name, {})
    t = d.get('type')
    if not t:
        raise WalletFileException(
            'Wallet format requires update.\n'
            'Cannot find keystore for name {}'.format(name))
    if t == 'old':
        k = Old_KeyStore(d)
    elif t == 'imported':
        k = Imported_KeyStore(d)
    elif t == 'bip32':
        k = BIP32_KeyStore(d)
    elif t == 'hardware':
        k = hardware_keystore(d)
    else:
        raise WalletFileException(
            'Unknown type {} for keystore named {}'.format(t, name))
    return k


def is_old_mpk(mpk: str) -> bool:
    try:
        int(mpk, 16)
    except:
        return False
    if len(mpk) != 128:
        return False
    try:
        ecc.ECPubkey(bfh('04' + mpk))
    except:
        return False
    return True


def is_address_list(text):
    parts = text.split()
    return bool(parts) and all(bitcoin.is_address(x) for x in parts)


def get_private_keys(text):
    parts = text.split('\n')
    parts = map(lambda x: ''.join(x.split()), parts)
    parts = list(filter(bool, parts))
    if bool(parts) and all(bitcoin.is_private_key(x) for x in parts):
        return parts


def is_private_key_list(text):
    return bool(get_private_keys(text))


is_mpk = lambda x: is_old_mpk(x) or is_xpub(x)
is_private = lambda x: is_seed(x) or is_xprv(x) or is_private_key_list(x)
is_master_key = lambda x: is_old_mpk(x) or is_xprv(x) or is_xpub(x)
is_private_key = lambda x: is_xprv(x) or is_private_key_list(x)
is_bip32_key = lambda x: is_xprv(x) or is_xpub(x)


def bip44_derivation(account_id, bip43_purpose=44):
<<<<<<< HEAD
    coin = 1 if constants.net.TESTNET else 17
=======
    coin = constants.net.BIP44_COIN_TYPE
>>>>>>> 26fcb1d3
    return "m/%d'/%d'/%d'" % (bip43_purpose, coin, int(account_id))


def purpose48_derivation(account_id: int, xtype: str) -> str:
    # m / purpose' / coin_type' / account' / script_type' / change / address_index
    bip43_purpose = 48
    coin = constants.net.BIP44_COIN_TYPE
    account_id = int(account_id)
    script_type_int = PURPOSE48_SCRIPT_TYPES.get(xtype)
    if script_type_int is None:
        raise Exception('unknown xtype: {}'.format(xtype))
    return "m/%d'/%d'/%d'/%d'" % (bip43_purpose, coin, account_id, script_type_int)


def from_seed(seed, passphrase, is_p2sh):
    t = seed_type(seed)
    if t == 'old':
        keystore = Old_KeyStore({})
        keystore.add_seed(seed)
    elif t in ['standard', 'segwit']:
        keystore = BIP32_KeyStore({})
        keystore.add_seed(seed)
        keystore.passphrase = passphrase
        bip32_seed = Mnemonic.mnemonic_to_seed(seed, passphrase)
        if t == 'standard':
            der = "m/"
            xtype = 'standard'
        else:
            der = "m/1'/" if is_p2sh else "m/0'/"
            xtype = 'p2wsh' if is_p2sh else 'p2wpkh'
        keystore.add_xprv_from_seed(bip32_seed, xtype, der)
    else:
        raise BitcoinException('Unexpected seed type {}'.format(t))
    return keystore

def from_private_key_list(text):
    keystore = Imported_KeyStore({})
    for x in get_private_keys(text):
        keystore.import_key(x, None)
    return keystore

def from_old_mpk(mpk):
    keystore = Old_KeyStore({})
    keystore.add_master_public_key(mpk)
    return keystore

def from_xpub(xpub):
    k = BIP32_KeyStore({})
    k.xpub = xpub
    return k

def from_xprv(xprv):
    xpub = bitcoin.xpub_from_xprv(xprv)
    k = BIP32_KeyStore({})
    k.xprv = xprv
    k.xpub = xpub
    return k

def from_master_key(text):
    if is_xprv(text):
        k = from_xprv(text)
    elif is_old_mpk(text):
        k = from_old_mpk(text)
    elif is_xpub(text):
        k = from_xpub(text)
    else:
        raise BitcoinException('Invalid master key')
    return k<|MERGE_RESOLUTION|>--- conflicted
+++ resolved
@@ -728,11 +728,7 @@
 
 
 def bip44_derivation(account_id, bip43_purpose=44):
-<<<<<<< HEAD
-    coin = 1 if constants.net.TESTNET else 17
-=======
     coin = constants.net.BIP44_COIN_TYPE
->>>>>>> 26fcb1d3
     return "m/%d'/%d'/%d'" % (bip43_purpose, coin, int(account_id))
 
 
