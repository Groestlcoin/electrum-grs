import time
import Queue
import os
import sys
import random
import traceback

import socks
import socket
import json

import util
from bitcoin import *
import interface
from blockchain import Blockchain
from collections import deque

DEFAULT_PORTS = {'t':'50001', 's':'50002', 'h':'8081', 'g':'8082'}

DEFAULT_SERVERS = {
<<<<<<< HEAD
    'electrum1.groestlcoin.org':DEFAULT_PORTS,
    'electrum2.groestlcoin.org':DEFAULT_PORTS,
=======
    'electrum.be':{'t':'50001', 's':'50002'},
    'electrum.drollette.com':{'t':'50001', 's':'50002'},
    'erbium1.sytes.net':{'t':'50001', 's':'50002'},
    'ecdsa.net':{'t':'50001', 's':'110'},
    'electrum0.electricnewyear.net':{'t':'50001', 's':'50002'},
    'kirsche.emzy.de':DEFAULT_PORTS,
    'jwu42.hopto.org':{'t':'50001', 's':'50002'},
    'VPS.hsmiths.com':{'t':'50001', 's':'50002'},
    'ELECTRUM.jdubya.info':{'t':'50001', 's':'50002'},
    'electrum.no-ip.org':{'t':'50001', 's':'50002', 'g':'443'},
    'electrum.thwg.org':DEFAULT_PORTS,
    'us.electrum.be':{'t':'50001', 's':'50002'},
>>>>>>> e23f3a5e
}

NODES_RETRY_INTERVAL = 60
SERVER_RETRY_INTERVAL = 10


def parse_servers(result):
    """ parse servers list into dict format"""
    from version import PROTOCOL_VERSION
    servers = {}
    for item in result:
        host = item[1]
        out = {}
        version = None
        pruning_level = '-'
        if len(item) > 2:
            for v in item[2]:
                if re.match("[stgh]\d*", v):
                    protocol, port = v[0], v[1:]
                    if port == '': port = DEFAULT_PORTS[protocol]
                    out[protocol] = port
                elif re.match("v(.?)+", v):
                    version = v[1:]
                elif re.match("p\d*", v):
                    pruning_level = v[1:]
                if pruning_level == '': pruning_level = '0'
        try:
            is_recent = cmp(util.normalize_version(version), util.normalize_version(PROTOCOL_VERSION)) >= 0
        except Exception:
            is_recent = False

        if out and is_recent:
            out['pruning'] = pruning_level
            servers[host] = out

    return servers

def filter_protocol(hostmap = DEFAULT_SERVERS, protocol = 's'):
    '''Filters the hostmap for those implementing protocol.
    The result is a list in serialized form.'''
    eligible = []
    for host, portmap in hostmap.items():
        port = portmap.get(protocol)
        if port:
            eligible.append(serialize_server(host, port, protocol))
    return eligible

def pick_random_server(hostmap = DEFAULT_SERVERS, protocol = 's', exclude_set = set()):
    eligible = list(set(filter_protocol(hostmap, protocol)) - exclude_set)
    return random.choice(eligible) if eligible else None

from simple_config import SimpleConfig

proxy_modes = ['socks4', 'socks5', 'http']

def serialize_proxy(p):
    if type(p) != dict:
        return None
    return ':'.join([p.get('mode'),p.get('host'), p.get('port')])

def deserialize_proxy(s):
    if type(s) not in [str, unicode]:
        return None
    if s.lower() == 'none':
        return None
    proxy = { "mode":"socks5", "host":"localhost" }
    args = s.split(':')
    n = 0
    if proxy_modes.count(args[n]) == 1:
        proxy["mode"] = args[n]
        n += 1
    if len(args) > n:
        proxy["host"] = args[n]
        n += 1
    if len(args) > n:
        proxy["port"] = args[n]
    else:
        proxy["port"] = "8080" if proxy["mode"] == "http" else "1080"
    return proxy

def deserialize_server(server_str):
    host, port, protocol = str(server_str).split(':')
    assert protocol in 'st'
    int(port)    # Throw if cannot be converted to int
    return host, port, protocol

def serialize_server(host, port, protocol):
    return str(':'.join([host, port, protocol]))


class Network(util.DaemonThread):
    """The Network class manages a set of connections to remote
    electrum servers, each connection is handled by its own
    thread object returned from Interface().  Its external API:

    - Member functions get_header(), get_parameters(), get_status_value(),
                       new_blockchain_height(), set_parameters(), start(),
                       stop()
    """

    def __init__(self, pipe, config=None):
        if config is None:
            config = {}  # Do not use mutables as default values!
        util.DaemonThread.__init__(self)
        self.config = SimpleConfig(config) if type(config) == type({}) else config
        self.num_server = 8 if not self.config.get('oneserver') else 0
        self.blockchain = Blockchain(self.config, self)
        self.queue = Queue.Queue()
        self.requests_queue = pipe.send_queue
        self.response_queue = pipe.get_queue
        # A deque of interface header requests, processed left-to-right
        self.bc_requests = deque()
        # Server for addresses and transactions
        self.default_server = self.config.get('server')
        # Sanitize default server
        try:
            deserialize_server(self.default_server)
        except:
            self.default_server = None
        if not self.default_server:
<<<<<<< HEAD
            self.default_server = pick_random_server('t')
=======
            self.default_server = pick_random_server()
>>>>>>> e23f3a5e

        self.irc_servers = {} # returned by interface (list from irc)
        self.recent_servers = self.read_recent_servers()

        self.banner = ''
        self.fee = None
        self.heights = {}
        self.merkle_roots = {}
        self.utxo_roots = {}

        dir_path = os.path.join( self.config.path, 'certs')
        if not os.path.exists(dir_path):
            os.mkdir(dir_path)

        # subscriptions and requests
        self.subscribed_addresses = set()
        # cached address status
        self.addr_responses = {}
        # unanswered requests
        self.unanswered_requests = {}
        # retry times
        self.server_retry_time = time.time()
        self.nodes_retry_time = time.time()
        # kick off the network.  interface is the main server we are currently
        # communicating with.  interfaces is the set of servers we are connecting
        # to or have an ongoing connection with
        self.interface = None
        self.interfaces = {}
        self.auto_connect = self.config.get('auto_connect', False)
        self.start_network(deserialize_server(self.default_server)[2],
                           deserialize_proxy(self.config.get('proxy')))

    def read_recent_servers(self):
        if not self.config.path:
            return []
        path = os.path.join(self.config.path, "recent_servers")
        try:
            with open(path, "r") as f:
                data = f.read()
                return json.loads(data)
        except:
            return []

    def save_recent_servers(self):
        if not self.config.path:
            return
        path = os.path.join(self.config.path, "recent_servers")
        s = json.dumps(self.recent_servers, indent=4, sort_keys=True)
        try:
            with open(path, "w") as f:
                f.write(s)
        except:
            pass

    def get_server_height(self):
        return self.heights.get(self.default_server, 0)

    def server_is_lagging(self):
        sh = self.get_server_height()
        if not sh:
            self.print_error('no height for main interface')
            return False
        lh = self.get_local_height()
        result = (lh - sh) > 1
        if result:
            self.print_error('%s is lagging (%d vs %d)' % (self.default_server, sh, lh))
        return result

    def set_status(self, status):
        self.connection_status = status
        self.notify('status')

    def is_connected(self):
        return self.interface and self.interface.is_connected()

    def send_subscriptions(self):
        # clear cache
        self.cached_responses = {}
        self.print_error('sending subscriptions to', self.interface.server, len(self.unanswered_requests), len(self.subscribed_addresses))
        for r in self.unanswered_requests.values():
            self.interface.send_request(r)
        for addr in self.subscribed_addresses:
            self.interface.send_request({'method':'blockchain.address.subscribe','params':[addr]})
        self.interface.send_request({'method':'server.banner','params':[]})
        self.interface.send_request({'method':'server.peers.subscribe','params':[]})
        self.interface.send_request({'method':'blockchain.estimatefee','params':[2]})

    def get_status_value(self, key):
        if key == 'status':
            value = self.connection_status
        elif key == 'banner':
            value = self.banner
        elif key == 'fee':
            value = self.fee
        elif key == 'updated':
            value = (self.get_local_height(), self.get_server_height())
        elif key == 'servers':
            value = self.get_servers()
        elif key == 'interfaces':
            value = self.get_interfaces()
        return value

    def notify(self, key):
        value = self.get_status_value(key)
        self.response_queue.put({'method':'network.status', 'params':[key, value]})

    def get_parameters(self):
        host, port, protocol = deserialize_server(self.default_server)
        return host, port, protocol, self.proxy, self.auto_connect

    def get_interfaces(self):
        '''The interfaces that are in connected state'''
        return [s for s, i in self.interfaces.items() if i.is_connected()]

    def get_servers(self):
        if self.irc_servers:
            out = self.irc_servers
        else:
            out = DEFAULT_SERVERS
            for s in self.recent_servers:
                try:
                    host, port, protocol = deserialize_server(s)
                except:
                    continue
                if host not in out:
                    out[host] = { protocol:port }
        return out

    def start_interface(self, server):
        if not server in self.interfaces.keys():
            if server == self.default_server:
                self.set_status('connecting')
            i = interface.Interface(server, self.queue, self.config)
            self.interfaces[i.server] = i
            i.start()

    def start_random_interface(self):
        exclude_set = self.disconnected_servers.union(set(self.interfaces))
        server = pick_random_server(self.get_servers(), self.protocol, exclude_set)
        if server:
            self.start_interface(server)

    def start_interfaces(self):
        self.start_interface(self.default_server)
        for i in range(self.num_server - 1):
            self.start_random_interface()

    def set_proxy(self, proxy):
        self.proxy = proxy
        if proxy:
            proxy_mode = proxy_modes.index(proxy["mode"]) + 1
            socks.setdefaultproxy(proxy_mode, proxy["host"], int(proxy["port"]))
            socket.socket = socks.socksocket
            # prevent dns leaks, see http://stackoverflow.com/questions/13184205/dns-over-proxy
            socket.getaddrinfo = lambda *args: [(socket.AF_INET, socket.SOCK_STREAM, 6, '', (args[0], args[1]))]
        else:
            socket.socket = socket._socketobject
            socket.getaddrinfo = socket._socket.getaddrinfo

    def start_network(self, protocol, proxy):
        assert not self.interface and not self.interfaces
        self.print_error('starting network')
        self.disconnected_servers = set([])
        self.protocol = protocol
        self.set_proxy(proxy)
        self.start_interfaces()

    def stop_network(self):
        self.print_error("stopping network")
        for i in self.interfaces.values():
            i.stop()
        self.interface = None
        self.interfaces = {}

    def set_parameters(self, host, port, protocol, proxy, auto_connect):
        self.auto_connect = auto_connect
        server = serialize_server(host, port, protocol)
        if self.proxy != proxy or self.protocol != protocol:
            # Restart the network defaulting to the given server
            self.stop_network()
            self.default_server = server
            self.start_network(protocol, proxy)
        elif self.default_server != server:
            self.switch_to_interface(server)
        else:
            self.switch_lagging_interface()

    def switch_to_random_interface(self):
        servers = self.get_interfaces()    # Those in connected state
        if servers:
            self.switch_to_interface(random.choice(servers))

    def switch_lagging_interface(self, suggestion = None):
        '''If auto_connect and lagging, switch interface'''
        if self.server_is_lagging() and self.auto_connect:
            if suggestion and self.protocol == deserialize_server(suggestion)[2]:
                self.switch_to_interface(suggestion)
            else:
                self.switch_to_random_interface()

    def switch_to_interface(self, server):
        '''Switch to server as our interface.  If no connection exists nor
        being opened, start a thread to connect.  The actual switch will
        happen on receipt of the connection notification.  Do nothing
        if server already is our interface.'''
        self.default_server = server
        if server not in self.interfaces:
            self.print_error("starting %s; will switch once connected" % server)
            self.start_interface(server)
            return
        i = self.interfaces[server]
        if not i.is_connected():
            # do nothing; we will switch once connected
            return
        if self.interface != i:
            self.print_error("switching to", server)
            # stop any current interface in order to terminate subscriptions
            self.stop_interface()
            self.interface = i
            self.addr_responses = {}
            self.send_subscriptions()
            self.set_status('connected')
            self.notify('updated')

    def stop_interface(self):
        if self.interface:
            self.interface.stop()
            self.interface = None

    def add_recent_server(self, i):
        # list is ordered
        s = i.server
        if s in self.recent_servers:
            self.recent_servers.remove(s)
        self.recent_servers.insert(0,s)
        self.recent_servers = self.recent_servers[0:20]
        self.save_recent_servers()

    def new_blockchain_height(self, blockchain_height, i):
        self.switch_lagging_interface(i.server)
        self.notify('updated')

    def process_if_notification(self, i):
        '''Handle interface addition and removal through notifications'''
        if i.is_connected():
            self.add_recent_server(i)
            i.send_request({'method':'blockchain.headers.subscribe','params':[]})
            if i.server == self.default_server:
                self.switch_to_interface(i.server)
        else:
            self.interfaces.pop(i.server, None)
            self.heights.pop(i.server, None)
            if i == self.interface:
                self.interface = None
                self.addr_responses = {}
                self.set_status('disconnected')
            self.disconnected_servers.add(i.server)
        # Our set of interfaces changed
        self.notify('interfaces')

    def process_response(self, i, response):
        # the id comes from the daemon or the network proxy
        _id = response.get('id')
        if _id is not None:
            if i != self.interface:
                return
            self.unanswered_requests.pop(_id)

        method = response.get('method')
        result = response.get('result')
        if method == 'blockchain.headers.subscribe':
            self.on_header(i, response)
        elif method == 'server.peers.subscribe':
            self.irc_servers = parse_servers(result)
            self.notify('servers')
        elif method == 'server.banner':
            self.banner = result
            self.notify('banner')
        elif method == 'blockchain.estimatefee':
            from bitcoin import COIN
            self.fee = int(result * COIN)
            self.print_error("recommended fee", self.fee)
            self.notify('fee')
        elif method == 'blockchain.address.subscribe':
            addr = response.get('params')[0]
            self.addr_responses[addr] = result
            self.response_queue.put(response)
        elif method == 'blockchain.block.get_chunk':
            self.on_get_chunk(i, response)
        elif method == 'blockchain.block.get_header':
            self.on_get_header(i, response)
        else:
            self.response_queue.put(response)

    def handle_requests(self):
        '''Some requests require connectivity, others we handle locally in
        process_request() and must do so in order to e.g. prevent the
        daemon seeming unresponsive.
        '''
        unhandled = []
        while not self.requests_queue.empty():
            request = self.requests_queue.get()
            if not self.process_request(request):
                unhandled.append(request)
        for request in unhandled:
            self.requests_queue.put(request)

    def process_request(self, request):
        '''Returns true if the request was processed.'''
        method = request['method']
        params = request['params']
        _id = request['id']

        if method.startswith('network.'):
            out = {'id':_id}
            try:
                f = getattr(self, method[8:])
                out['result'] = f(*params)
            except AttributeError:
                out['error'] = "unknown method"
            except BaseException as e:
                out['error'] = str(e)
                traceback.print_exc(file=sys.stdout)
                self.print_error("network error", str(e))
            self.response_queue.put(out)
            return True

        if method == 'blockchain.address.subscribe':
            addr = params[0]
            self.subscribed_addresses.add(addr)
            if addr in self.addr_responses:
                self.response_queue.put({'id':_id, 'result':self.addr_responses[addr]})
                return True

        # This request needs connectivity.  If we don't have an
        # interface, we cannot process it.
        if not self.is_connected():
            return False

        self.unanswered_requests[_id] = request
        self.interface.send_request(request)
        return True

    def check_interfaces(self):
        now = time.time()
        # nodes
        if len(self.interfaces) < self.num_server:
            self.start_random_interface()
            if now - self.nodes_retry_time > NODES_RETRY_INTERVAL:
                self.print_error('network: retrying connections')
                self.disconnected_servers = set([])
                self.nodes_retry_time = now
        # main interface
        if not self.is_connected():
            if self.auto_connect:
                self.switch_to_random_interface()
            else:
                if self.default_server in self.disconnected_servers:
                    if now - self.server_retry_time > SERVER_RETRY_INTERVAL:
                        self.disconnected_servers.remove(self.default_server)
                        self.server_retry_time = now
                else:
                    self.switch_to_interface(self.default_server)

    def request_chunk(self, interface, data, idx):
        interface.print_error("requesting chunk %d" % idx)
        interface.send_request({'method':'blockchain.block.get_chunk', 'params':[idx]})
        data['chunk_idx'] = idx
        data['req_time'] = time.time()

    def on_get_chunk(self, interface, response):
        '''Handle receiving a chunk of block headers'''
        if self.bc_requests:
            req_if, data = self.bc_requests[0]
            req_idx = data.get('chunk_idx')
            # Ignore unsolicited chunks
            if req_if == interface and req_idx == response['params'][0]:
                idx = self.blockchain.connect_chunk(req_idx, response['result'])
                # If not finished, get the next chunk
                if idx < 0 or self.get_local_height() >= data['if_height']:
                    self.bc_requests.popleft()
                else:
                    self.request_chunk(interface, data, idx)

    def request_header(self, interface, data, height):
        interface.print_error("requesting header %d" % height)
        interface.send_request({'method':'blockchain.block.get_header', 'params':[height]})
        data['header_height'] = height
        data['req_time'] = time.time()
        if not 'chain' in data:
            data['chain'] = []

    def on_get_header(self, interface, response):
        '''Handle receiving a single block header'''
        if self.bc_requests:
            req_if, data = self.bc_requests[0]
            req_height = data.get('header_height', -1)
            # Ignore unsolicited headers
            if req_if == interface and req_height == response['params'][0]:
                next_height = self.blockchain.connect_header(data['chain'], response['result'])
                # If not finished, get the next header
                if next_height in [True, False]:
                    self.bc_requests.popleft()
                    if next_height:
                        self.notify('updated')
                    else:
                        interface.print_error("header didn't connect, dismissing interface")
                        interface.stop()
                else:
                    self.request_header(interface, data, next_height)

    def bc_request_headers(self, interface, data):
        '''Send a request for the next header, or a chunk of them, if necessary'''
        local_height, if_height = self.get_local_height(), data['if_height']
        if if_height <= local_height:
            return False
        elif if_height > local_height + 50:
            self.request_chunk(interface, data, (local_height + 1) / 2016)
        else:
            self.request_header(interface, data, if_height)
        return True

    def handle_bc_requests(self):
        '''Work through each interface that has notified us of a new header.
        Send it requests if it is ahead of our blockchain object'''
        while self.bc_requests:
            interface, data = self.bc_requests.popleft()
            # If the connection was lost move on
            if not interface.is_connected():
                continue

            req_time = data.get('req_time')
            if not req_time:
                # No requests sent yet.  This interface has a new height.
                # Request headers if it is ahead of our blockchain
                if not self.bc_request_headers(interface, data):
                    continue
            elif time.time() - req_time > 10:
                interface.print_error("blockchain request timed out")
                interface.stop()
                continue
            # Put updated request state back at head of deque
            self.bc_requests.appendleft((interface, data))
            break

    def run(self):
        self.blockchain.init()
        while self.is_running():
            self.check_interfaces()
            self.handle_requests()
            self.handle_bc_requests()
            try:
                i, response = self.queue.get(timeout=0.1)
            except Queue.Empty:
                continue

            # if response is None it is a notification about the interface
            if response is None:
                self.process_if_notification(i)
            else:
                self.process_response(i, response)

        self.stop_network()
        self.print_error("stopped")

    def on_header(self, i, r):
        header = r.get('result')
        if not header:
            return
        height = header.get('block_height')
        if not height:
            return
        self.heights[i.server] = height
        self.merkle_roots[i.server] = header.get('merkle_root')
        self.utxo_roots[i.server] = header.get('utxo_root')

        # Queue this interface's height for asynchronous catch-up
        self.bc_requests.append((i, {'if_height': height}))

        if i == self.interface:
            self.switch_lagging_interface()
            self.notify('updated')


    def get_header(self, tx_height):
        return self.blockchain.read_header(tx_height)

    def get_local_height(self):
        return self.blockchain.height()<|MERGE_RESOLUTION|>--- conflicted
+++ resolved
@@ -18,23 +18,8 @@
 DEFAULT_PORTS = {'t':'50001', 's':'50002', 'h':'8081', 'g':'8082'}
 
 DEFAULT_SERVERS = {
-<<<<<<< HEAD
     'electrum1.groestlcoin.org':DEFAULT_PORTS,
     'electrum2.groestlcoin.org':DEFAULT_PORTS,
-=======
-    'electrum.be':{'t':'50001', 's':'50002'},
-    'electrum.drollette.com':{'t':'50001', 's':'50002'},
-    'erbium1.sytes.net':{'t':'50001', 's':'50002'},
-    'ecdsa.net':{'t':'50001', 's':'110'},
-    'electrum0.electricnewyear.net':{'t':'50001', 's':'50002'},
-    'kirsche.emzy.de':DEFAULT_PORTS,
-    'jwu42.hopto.org':{'t':'50001', 's':'50002'},
-    'VPS.hsmiths.com':{'t':'50001', 's':'50002'},
-    'ELECTRUM.jdubya.info':{'t':'50001', 's':'50002'},
-    'electrum.no-ip.org':{'t':'50001', 's':'50002', 'g':'443'},
-    'electrum.thwg.org':DEFAULT_PORTS,
-    'us.electrum.be':{'t':'50001', 's':'50002'},
->>>>>>> e23f3a5e
 }
 
 NODES_RETRY_INTERVAL = 60
@@ -155,11 +140,7 @@
         except:
             self.default_server = None
         if not self.default_server:
-<<<<<<< HEAD
-            self.default_server = pick_random_server('t')
-=======
             self.default_server = pick_random_server()
->>>>>>> e23f3a5e
 
         self.irc_servers = {} # returned by interface (list from irc)
         self.recent_servers = self.read_recent_servers()
