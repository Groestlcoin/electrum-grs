--- conflicted
+++ resolved
@@ -40,41 +40,6 @@
 import socket
 import json
 
-<<<<<<< HEAD
-import util
-import bitcoin
-from bitcoin import *
-from interface import Connection, Interface
-from blockchain import Blockchain
-from version import ELECTRUM_VERSION, PROTOCOL_VERSION
-
-DEFAULT_PORTS = {'t':'50001', 's':'50002'}
-
-#There is a schedule to move the default list to e-x (electrumx) by Jan 2018
-#Schedule is as follows:
-#move ~3/4 to e-x by 1.4.17
-#then gradually switch remaining nodes to e-x nodes
-
-DEFAULT_SERVERS = {
-    'electrum1.groestlcoin.org':DEFAULT_PORTS,
-    'electrum2.groestlcoin.org':DEFAULT_PORTS,
-}
-
-def set_testnet():
-    global DEFAULT_PORTS, DEFAULT_SERVERS
-    DEFAULT_PORTS = {'t':'51001', 's':'51002'}
-    DEFAULT_SERVERS = {
-        'electrum-test1.groestlcoin.org':DEFAULT_PORTS,
-        'electrum-test2.groestlcoin.org':DEFAULT_PORTS,
-    }
-
-def set_nolnet():
-    global DEFAULT_PORTS, DEFAULT_SERVERS
-    DEFAULT_PORTS = {'t':'52001', 's':'52002'}
-    DEFAULT_SERVERS = {
-        '127.0.0.1': DEFAULT_PORTS,
-    }
-=======
 import socks
 from . import util
 from . import bitcoin
@@ -83,7 +48,6 @@
 from . import blockchain
 from .version import ELECTRUM_VERSION, PROTOCOL_VERSION
 
->>>>>>> 2774126d
 
 NODES_RETRY_INTERVAL = 60
 SERVER_RETRY_INTERVAL = 10
@@ -939,27 +903,6 @@
                 self.notify('updated')
 
         else:
-<<<<<<< HEAD
-            self.request_header(interface, data, if_height)
-        return True
-
-    def handle_bc_requests(self):
-        '''Work through each interface that has notified us of a new header.
-        Send it requests if it is ahead of our blockchain object.
-        '''
-        while self.bc_requests:
-            interface, data = self.bc_requests.popleft()
-            # If the connection was lost move on
-            if not interface in self.interfaces.values():
-                continue
-            req_time = data.get('req_time')
-            if not req_time:
-                # No requests sent yet.  This interface has a new height.
-                # Request headers if it is ahead of our blockchain
-                if not self.bc_request_headers(interface, data):
-                    continue
-            elif time.time() - req_time > BLOCKCHAIN_REQUEST_TIMEOUT:
-=======
             raise BaseException(interface.mode)
         # If not finished, get the next header
         if next_height:
@@ -976,8 +919,7 @@
 
     def maintain_requests(self):
         for interface in list(self.interfaces.values()):
-            if interface.request and time.time() - interface.request_time > 20:
->>>>>>> 2774126d
+            if interface.request and time.time() - interface.request_time > BLOCKCHAIN_REQUEST_TIMEOUT:
                 interface.print_error("blockchain request timed out")
                 self.connection_down(interface.server)
                 continue
