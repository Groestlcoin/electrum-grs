# Electrum - lightweight Bitcoin client
# Copyright (C) 2011 Thomas Voegtlin
#
# Permission is hereby granted, free of charge, to any person
# obtaining a copy of this software and associated documentation files
# (the "Software"), to deal in the Software without restriction,
# including without limitation the rights to use, copy, modify, merge,
# publish, distribute, sublicense, and/or sell copies of the Software,
# and to permit persons to whom the Software is furnished to do so,
# subject to the following conditions:
#
# The above copyright notice and this permission notice shall be
# included in all copies or substantial portions of the Software.
#
# THE SOFTWARE IS PROVIDED "AS IS", WITHOUT WARRANTY OF ANY KIND,
# EXPRESS OR IMPLIED, INCLUDING BUT NOT LIMITED TO THE WARRANTIES OF
# MERCHANTABILITY, FITNESS FOR A PARTICULAR PURPOSE AND
# NONINFRINGEMENT. IN NO EVENT SHALL THE AUTHORS OR COPYRIGHT HOLDERS
# BE LIABLE FOR ANY CLAIM, DAMAGES OR OTHER LIABILITY, WHETHER IN AN
# ACTION OF CONTRACT, TORT OR OTHERWISE, ARISING FROM, OUT OF OR IN
# CONNECTION WITH THE SOFTWARE OR THE USE OR OTHER DEALINGS IN THE
# SOFTWARE.
from __future__ import absolute_import
from __future__ import division
from __future__ import print_function
from __future__ import unicode_literals

import binascii
import os, sys, re, json
from collections import defaultdict
from datetime import datetime
from decimal import Decimal
import traceback
import urllib
import threading

from .i18n import _


import urllib.request, urllib.parse, urllib.error
import queue

def inv_dict(d):
    return {v: k for k, v in d.items()}


base_units = {'BTC':8, 'mBTC':5, 'uBTC':2}
fee_levels = [_('Within 25 blocks'), _('Within 10 blocks'), _('Within 5 blocks'), _('Within 2 blocks'), _('In the next block')]

def normalize_version(v):
    return [int(x) for x in re.sub(r'(\.0+)*$','', v).split(".")]

class NotEnoughFunds(Exception): pass

class InvalidPassword(Exception):
    def __str__(self):
        return _("Incorrect password")

# Throw this exception to unwind the stack like when an error occurs.
# However unlike other exceptions the user won't be informed.
class UserCancelled(Exception):
    '''An exception that is suppressed from the user'''
    pass

class MyEncoder(json.JSONEncoder):
    def default(self, obj):
        from .transaction import Transaction
        if isinstance(obj, Transaction):
            return obj.as_dict()
        return super(MyEncoder, self).default(obj)

class PrintError(object):
    '''A handy base class'''
    def diagnostic_name(self):
        return self.__class__.__name__

    def print_error(self, *msg):
        print_error("[%s]" % self.diagnostic_name(), *msg)

    def print_msg(self, *msg):
        print_msg("[%s]" % self.diagnostic_name(), *msg)

class ThreadJob(PrintError):
    """A job that is run periodically from a thread's main loop.  run() is
    called from that thread's context.
    """

    def run(self):
        """Called periodically from the thread"""
        pass

class DebugMem(ThreadJob):
    '''A handy class for debugging GC memory leaks'''
    def __init__(self, classes, interval=30):
        self.next_time = 0
        self.classes = classes
        self.interval = interval

    def mem_stats(self):
        import gc
        self.print_error("Start memscan")
        gc.collect()
        objmap = defaultdict(list)
        for obj in gc.get_objects():
            for class_ in self.classes:
                if isinstance(obj, class_):
                    objmap[class_].append(obj)
        for class_, objs in objmap.items():
            self.print_error("%s: %d" % (class_.__name__, len(objs)))
        self.print_error("Finish memscan")

    def run(self):
        if time.time() > self.next_time:
            self.mem_stats()
            self.next_time = time.time() + self.interval

class DaemonThread(threading.Thread, PrintError):
    """ daemon thread that terminates cleanly """

    def __init__(self):
        threading.Thread.__init__(self)
        self.parent_thread = threading.currentThread()
        self.running = False
        self.running_lock = threading.Lock()
        self.job_lock = threading.Lock()
        self.jobs = []

    def add_jobs(self, jobs):
        with self.job_lock:
            self.jobs.extend(jobs)

    def run_jobs(self):
        # Don't let a throwing job disrupt the thread, future runs of
        # itself, or other jobs.  This is useful protection against
        # malformed or malicious server responses
        with self.job_lock:
            for job in self.jobs:
                try:
                    job.run()
                except Exception as e:
                    traceback.print_exc(file=sys.stderr)

    def remove_jobs(self, jobs):
        with self.job_lock:
            for job in jobs:
                self.jobs.remove(job)

    def start(self):
        with self.running_lock:
            self.running = True
        return threading.Thread.start(self)

    def is_running(self):
        with self.running_lock:
            return self.running and self.parent_thread.is_alive()

    def stop(self):
        with self.running_lock:
            self.running = False

    def on_stop(self):
        if 'ANDROID_DATA' in os.environ:
            import jnius
            jnius.detach()
            self.print_error("jnius detach")
        self.print_error("stopped")


# TODO: disable
is_verbose = True
def set_verbosity(b):
    global is_verbose
    is_verbose = b


def print_error(*args):
    if not is_verbose: return
    print_stderr(*args)

def print_stderr(*args):
    args = [str(item) for item in args]
    sys.stderr.write(" ".join(args) + "\n")
    sys.stderr.flush()

def print_msg(*args):
    # Stringify args
    args = [str(item) for item in args]
    sys.stdout.write(" ".join(args) + "\n")
    sys.stdout.flush()

def json_encode(obj):
    try:
        s = json.dumps(obj, sort_keys = True, indent = 4, cls=MyEncoder)
    except TypeError:
        s = repr(obj)
    return s

def json_decode(x):
    try:
        return json.loads(x, parse_float=Decimal)
    except:
        return x

# decorator that prints execution time
def profiler(func):
    def do_profile(func, args, kw_args):
        n = func.__name__
        t0 = time.time()
        o = func(*args, **kw_args)
        t = time.time() - t0
        print_error("[profiler]", n, "%.4f"%t)
        return o
    return lambda *args, **kw_args: do_profile(func, args, kw_args)


def android_ext_dir():
    import jnius
    env = jnius.autoclass('android.os.Environment')
    return env.getExternalStorageDirectory().getPath()

def android_data_dir():
    import jnius
    PythonActivity = jnius.autoclass('org.kivy.android.PythonActivity')
    return PythonActivity.mActivity.getFilesDir().getPath() + '/data'

def android_headers_dir():
    d = android_ext_dir() + '/org.electrum.electrum'
    if not os.path.exists(d):
        os.mkdir(d)
    return d

def android_check_data_dir():
    """ if needed, move old directory to sandbox """
    ext_dir = android_ext_dir()
    data_dir = android_data_dir()
    old_electrum_dir = ext_dir + '/electrum'
    if not os.path.exists(data_dir) and os.path.exists(old_electrum_dir):
        import shutil
        new_headers_path = android_headers_dir() + '/blockchain_headers'
        old_headers_path = old_electrum_dir + '/blockchain_headers'
        if not os.path.exists(new_headers_path) and os.path.exists(old_headers_path):
            print_error("Moving headers file to", new_headers_path)
            shutil.move(old_headers_path, new_headers_path)
        print_error("Moving data to", data_dir)
        shutil.move(old_electrum_dir, data_dir)
    return data_dir

def get_headers_dir(config):
    return android_headers_dir() if 'ANDROID_DATA' in os.environ else config.path


def assert_bytes(*args):
    """
    porting helper, assert args type
    """
    try:
        for x in args:
            assert isinstance(x, (bytes, bytearray))
    except:
        print('assert bytes failed', list(map(type, args)))
        raise


def assert_str(*args):
    """
    porting helper, assert args type
    """
    for x in args:
        assert isinstance(x, str)



def to_string(x, enc):
    if isinstance(x, (bytes, bytearray)):
        return x.decode(enc)
    if isinstance(x, str):
        return x
    else:
        raise TypeError("Not a string or bytes like object")

def to_bytes(something, encoding='utf8'):
    """
    cast string to bytes() like object, but for python2 support it's bytearray copy
    """
    if isinstance(something, bytes):
        return something
    if isinstance(something, str):
        return something.encode(encoding)
    elif isinstance(something, bytearray):
        return bytes(something)
    else:
        raise TypeError("Not a string or bytes like object")

bfh_builder = lambda x: bytes.fromhex(x)


def hfu(x):
    """
    py2-py3 aware wrapper for str.encode('hex')
    :param x: str
    :return: str
    """
    assert_bytes(x)
    return binascii.hexlify(x)


def bfh(x):
    """
    py2-py3 aware wrapper to "bytes.fromhex()" func
    :param x: str
    :rtype: bytes
    """
    if isinstance(x, str):
        return bfh_builder(x)
    # TODO: check for iterator interface
    elif isinstance(x, (list, tuple, map)):
        return [bfh(sub) for sub in x]
    else:
        raise TypeError('Unexpected type: ' + str(type(x)))


def bh2u(x):
    """
    unicode with hex representation of bytes()
    e.g. x = bytes([1, 2, 10])
    bh2u(x) -> '01020A'
    :param x: bytes
    :rtype: str
    """
    assert_bytes(x)
    return binascii.hexlify(x).decode('ascii')


def user_dir():
    if 'ANDROID_DATA' in os.environ:
        return android_check_data_dir()
    elif os.name == 'posix':
        return os.path.join(os.environ["HOME"], ".electrum-grs")
    elif "APPDATA" in os.environ:
        return os.path.join(os.environ["APPDATA"], "Electrum-grs")
    elif "LOCALAPPDATA" in os.environ:
        return os.path.join(os.environ["LOCALAPPDATA"], "Electrum-grs")
    else:
        #raise Exception("No home directory found in environment variables.")
        return


def format_satoshis_plain(x, decimal_point = 8):
    """Display a satoshi amount scaled.  Always uses a '.' as a decimal
    point and has no thousands separator"""
    scale_factor = pow(10, decimal_point)
    return "{:.8f}".format(Decimal(x) / scale_factor).rstrip('0').rstrip('.')


def format_satoshis(x, is_diff=False, num_zeros = 0, decimal_point = 8, whitespaces=False):
    from locale import localeconv
    if x is None:
        return 'unknown'
    x = int(x)  # Some callers pass Decimal
    scale_factor = pow (10, decimal_point)
    integer_part = "{:n}".format(int(abs(x) / scale_factor))
    if x < 0:
        integer_part = '-' + integer_part
    elif is_diff:
        integer_part = '+' + integer_part
    dp = localeconv()['decimal_point']
    fract_part = ("{:0" + str(decimal_point) + "}").format(abs(x) % scale_factor)
    fract_part = fract_part.rstrip('0')
    if len(fract_part) < num_zeros:
        fract_part += "0" * (num_zeros - len(fract_part))
    result = integer_part + dp + fract_part
    if whitespaces:
        result += " " * (decimal_point - len(fract_part))
        result = " " * (15 - len(result)) + result
    return result

def timestamp_to_datetime(timestamp):
    try:
        return datetime.fromtimestamp(timestamp)
    except:
        return None

def format_time(timestamp):
    date = timestamp_to_datetime(timestamp)
    return date.isoformat(' ')[:-3] if date else _("Unknown")


# Takes a timestamp and returns a string with the approximation of the age
def age(from_date, since_date = None, target_tz=None, include_seconds=False):
    if from_date is None:
        return "Unknown"

    from_date = datetime.fromtimestamp(from_date)
    if since_date is None:
        since_date = datetime.now(target_tz)

    td = time_difference(from_date - since_date, include_seconds)
    return td + " ago" if from_date < since_date else "in " + td


def time_difference(distance_in_time, include_seconds):
    #distance_in_time = since_date - from_date
    distance_in_seconds = int(round(abs(distance_in_time.days * 86400 + distance_in_time.seconds)))
    distance_in_minutes = int(round(distance_in_seconds/60))

    if distance_in_minutes <= 1:
        if include_seconds:
            for remainder in [5, 10, 20]:
                if distance_in_seconds < remainder:
                    return "less than %s seconds" % remainder
            if distance_in_seconds < 40:
                return "half a minute"
            elif distance_in_seconds < 60:
                return "less than a minute"
            else:
                return "1 minute"
        else:
            if distance_in_minutes == 0:
                return "less than a minute"
            else:
                return "1 minute"
    elif distance_in_minutes < 45:
        return "%s minutes" % distance_in_minutes
    elif distance_in_minutes < 90:
        return "about 1 hour"
    elif distance_in_minutes < 1440:
        return "about %d hours" % (round(distance_in_minutes / 60.0))
    elif distance_in_minutes < 2880:
        return "1 day"
    elif distance_in_minutes < 43220:
        return "%d days" % (round(distance_in_minutes / 1440))
    elif distance_in_minutes < 86400:
        return "about 1 month"
    elif distance_in_minutes < 525600:
        return "%d months" % (round(distance_in_minutes / 43200))
    elif distance_in_minutes < 1051200:
        return "about 1 year"
    else:
        return "over %d years" % (round(distance_in_minutes / 525600))

<<<<<<< HEAD
block_explorer_info = {
    'cryptoID.info': ('https://chainz.cryptoid.info/grs/',
                        {'tx': 'tx.dws?', 'addr': 'address.dws?'}),
    'groestlsight': ('http://groestlsight.groestlcoin.org/',
                        {'tx': 'tx/', 'addr': 'address/'}),
}

def set_testnet():
    global block_explorer_info
    block_explorer_info = {
        'cryptoID.info': ('https://chainz.cryptoid.info/grs-test/',
                            {'tx': 'tx.dws?', 'addr': 'address.dws?'}),
    }

def block_explorer(config):
    return config.get('block_explorer', 'cryptoID.info')
=======
mainnet_block_explorers = {
    'Biteasy.com': ('https://www.biteasy.com/blockchain',
                        {'tx': 'transactions', 'addr': 'addresses'}),
    'Bitflyer.jp': ('https://chainflyer.bitflyer.jp',
                        {'tx': 'Transaction', 'addr': 'Address'}),
    'Blockchain.info': ('https://blockchain.info',
                        {'tx': 'tx', 'addr': 'address'}),
    'blockchainbdgpzk.onion': ('https://blockchainbdgpzk.onion',
                        {'tx': 'tx', 'addr': 'address'}),
    'Blockr.io': ('https://btc.blockr.io',
                        {'tx': 'tx/info', 'addr': 'address/info'}),
    'Blocktrail.com': ('https://www.blocktrail.com/BTC',
                        {'tx': 'tx', 'addr': 'address'}),
    'BTC.com': ('https://chain.btc.com',
                        {'tx': 'tx', 'addr': 'address'}),
    'Chain.so': ('https://www.chain.so',
                        {'tx': 'tx/BTC', 'addr': 'address/BTC'}),
    'Insight.is': ('https://insight.bitpay.com',
                        {'tx': 'tx', 'addr': 'address'}),
    'TradeBlock.com': ('https://tradeblock.com/blockchain',
                        {'tx': 'tx', 'addr': 'address'}),
    'BlockCypher.com': ('https://live.blockcypher.com/btc',
                        {'tx': 'tx', 'addr': 'address'}),
    'Blockchair.com': ('https://blockchair.com/bitcoin',
                        {'tx': 'transaction', 'addr': 'address'}),
    'system default': ('blockchain:',
                        {'tx': 'tx', 'addr': 'address'}),
}

testnet_block_explorers = {
    'Blocktrail.com': ('https://www.blocktrail.com/tBTC',
                       {'tx': 'tx', 'addr': 'address'}),
    'system default': ('blockchain:',
                       {'tx': 'tx', 'addr': 'address'}),
}

def block_explorer_info():
    from . import bitcoin
    return testnet_block_explorers if bitcoin.TESTNET else mainnet_block_explorers

def block_explorer(config):
    return config.get('block_explorer', 'Blocktrail.com')
>>>>>>> 2774126d

def block_explorer_tuple(config):
    return block_explorer_info().get(block_explorer(config))

def block_explorer_URL(config, kind, item):
    be_tuple = block_explorer_tuple(config)
    if not be_tuple:
        return
    kind_str = be_tuple[1].get(kind)
    if not kind_str:
        return
    url_parts = [be_tuple[0], kind_str, item]
    return "".join(url_parts)

# URL decode
#_ud = re.compile('%([0-9a-hA-H]{2})', re.MULTILINE)
#urldecode = lambda x: _ud.sub(lambda m: chr(int(m.group(1), 16)), x)

def parse_URI(uri, on_pr=None):
    from . import bitcoin
    from .bitcoin import COIN

    if ':' not in uri:
        if not bitcoin.is_address(uri):
            raise BaseException("Not a bitcoin address")
        return {'address': uri}

<<<<<<< HEAD
    u = urlparse.urlparse(uri)
    if u.scheme != 'groestlcoin':
        raise BaseException("Not a groestlcoin URI")
=======
    u = urllib.parse.urlparse(uri)
    if u.scheme != 'bitcoin':
        raise BaseException("Not a bitcoin URI")
>>>>>>> 2774126d
    address = u.path

    # python for android fails to parse query
    if address.find('?') > 0:
        address, query = u.path.split('?')
        pq = urllib.parse.parse_qs(query)
    else:
        pq = urllib.parse.parse_qs(u.query)

    for k, v in pq.items():
        if len(v)!=1:
            raise Exception('Duplicate Key', k)

    out = {k: v[0] for k, v in pq.items()}
    if address:
        if not bitcoin.is_address(address):
            raise BaseException("Invalid bitcoin address:" + address)
        out['address'] = address
    if 'amount' in out:
        am = out['amount']
        m = re.match('([0-9\.]+)X([0-9])', am)
        if m:
            k = int(m.group(2)) - 8
            amount = Decimal(m.group(1)) * pow(  Decimal(10) , k)
        else:
            amount = Decimal(am) * COIN
        out['amount'] = int(amount)
    if 'message' in out:
        out['message'] = out['message']
        out['memo'] = out['message']
    if 'time' in out:
        out['time'] = int(out['time'])
    if 'exp' in out:
        out['exp'] = int(out['exp'])
    if 'sig' in out:
        out['sig'] = bh2u(bitcoin.base_decode(out['sig'], None, base=58))

    r = out.get('r')
    sig = out.get('sig')
    name = out.get('name')
    if on_pr and (r or (name and sig)):
        def get_payment_request_thread():
            from . import paymentrequest as pr
            if name and sig:
                s = pr.serialize_request(out).SerializeToString()
                request = pr.PaymentRequest(s)
            else:
                request = pr.get_payment_request(r)
            if on_pr:
                on_pr(request)
        t = threading.Thread(target=get_payment_request_thread)
        t.setDaemon(True)
        t.start()

    return out


def create_URI(addr, amount, message):
    from . import bitcoin
    if not bitcoin.is_address(addr):
        return ""
    query = []
    if amount:
        query.append('amount=%s'%format_satoshis_plain(amount))
    if message:
<<<<<<< HEAD
        if type(message) == unicode:
            message = message.encode('utf8')
        query.append('message=%s'%urllib.quote(message))
    p = urlparse.ParseResult(scheme='groestlcoin', netloc='', path=addr, params='', query='&'.join(query), fragment='')
    return urlparse.urlunparse(p)
=======
        query.append('message=%s'%urllib.parse.quote(message))
    p = urllib.parse.ParseResult(scheme='bitcoin', netloc='', path=addr, params='', query='&'.join(query), fragment='')
    return urllib.parse.urlunparse(p)
>>>>>>> 2774126d


# Python bug (http://bugs.python.org/issue1927) causes raw_input
# to be redirected improperly between stdin/stderr on Unix systems
#TODO: py3
def raw_input(prompt=None):
    if prompt:
        sys.stdout.write(prompt)
    return builtin_raw_input()

import builtins
builtin_raw_input = builtins.input
builtins.input = raw_input


def parse_json(message):
    # TODO: check \r\n pattern
    n = message.find(b'\n')
    if n==-1:
        return None, message
    try:
        j = json.loads(message[0:n].decode('utf8'))
    except:
        j = None
    return j, message[n+1:]


class timeout(Exception):
    pass

import socket
import errno
import json
import ssl
import time


class SocketPipe:
    def __init__(self, socket):
        self.socket = socket
        self.message = b''
        self.set_timeout(0.1)
        self.recv_time = time.time()

    def set_timeout(self, t):
        self.socket.settimeout(t)

    def idle_time(self):
        return time.time() - self.recv_time

    def get(self):
        while True:
            response, self.message = parse_json(self.message)
            if response is not None:
                return response
            try:
                data = self.socket.recv(1024)
            except socket.timeout:
                raise timeout
            except ssl.SSLError:
                raise timeout
            except socket.error as err:
                if err.errno == 60:
                    raise timeout
                elif err.errno in [11, 35, 10035]:
                    print_error("socket errno %d (resource temporarily unavailable)"% err.errno)
                    time.sleep(0.2)
                    raise timeout
                else:
                    print_error("pipe: socket error", err)
                    data = b''
            except:
                traceback.print_exc(file=sys.stderr)
                data = b''

            if not data:  # Connection closed remotely
                return None
            self.message += data
            self.recv_time = time.time()

    def send(self, request):
        out = json.dumps(request) + '\n'
        out = out.encode('utf8')
        self._send(out)

    def send_all(self, requests):
        out = b''.join(map(lambda x: (json.dumps(x) + '\n').encode('utf8'), requests))
        self._send(out)

    def _send(self, out):
        while out:
            try:
                sent = self.socket.send(out)
                out = out[sent:]
            except ssl.SSLError as e:
                print_error("SSLError:", e)
                time.sleep(0.1)
                continue
            except OSError as e:
                print_error("OSError", e)
                time.sleep(0.1)
                continue


class QueuePipe:

    def __init__(self, send_queue=None, get_queue=None):
        self.send_queue = send_queue if send_queue else queue.Queue()
        self.get_queue = get_queue if get_queue else queue.Queue()
        self.set_timeout(0.1)

    def get(self):
        try:
            return self.get_queue.get(timeout=self.timeout)
        except queue.Empty:
            raise timeout

    def get_all(self):
        responses = []
        while True:
            try:
                r = self.get_queue.get_nowait()
                responses.append(r)
            except queue.Empty:
                break
        return responses

    def set_timeout(self, t):
        self.timeout = t

    def send(self, request):
        self.send_queue.put(request)

    def send_all(self, requests):
        for request in requests:
            self.send(request)


def check_www_dir(rdir):
    import urllib, shutil, os
    if not os.path.exists(rdir):
        os.mkdir(rdir)
    index = os.path.join(rdir, 'index.html')
    if not os.path.exists(index):
        print_error("copying index.html")
        src = os.path.join(os.path.dirname(__file__), 'www', 'index.html')
        shutil.copy(src, index)
    files = [
        "https://code.jquery.com/jquery-1.9.1.min.js",
        "https://raw.githubusercontent.com/davidshimjs/qrcodejs/master/qrcode.js",
        "https://code.jquery.com/ui/1.10.3/jquery-ui.js",
        "https://code.jquery.com/ui/1.10.3/themes/smoothness/jquery-ui.css"
    ]
    for URL in files:
        path = urllib.parse.urlsplit(URL).path
        filename = os.path.basename(path)
        path = os.path.join(rdir, filename)
        if not os.path.exists(path):
            print_error("downloading ", URL)
            urllib.request.urlretrieve(URL, path)<|MERGE_RESOLUTION|>--- conflicted
+++ resolved
@@ -438,58 +438,20 @@
     else:
         return "over %d years" % (round(distance_in_minutes / 525600))
 
-<<<<<<< HEAD
-block_explorer_info = {
+mainnet_block_explorers = {
     'cryptoID.info': ('https://chainz.cryptoid.info/grs/',
                         {'tx': 'tx.dws?', 'addr': 'address.dws?'}),
     'groestlsight': ('http://groestlsight.groestlcoin.org/',
                         {'tx': 'tx/', 'addr': 'address/'}),
-}
-
-def set_testnet():
-    global block_explorer_info
-    block_explorer_info = {
-        'cryptoID.info': ('https://chainz.cryptoid.info/grs-test/',
-                            {'tx': 'tx.dws?', 'addr': 'address.dws?'}),
-    }
-
-def block_explorer(config):
-    return config.get('block_explorer', 'cryptoID.info')
-=======
-mainnet_block_explorers = {
-    'Biteasy.com': ('https://www.biteasy.com/blockchain',
-                        {'tx': 'transactions', 'addr': 'addresses'}),
-    'Bitflyer.jp': ('https://chainflyer.bitflyer.jp',
-                        {'tx': 'Transaction', 'addr': 'Address'}),
-    'Blockchain.info': ('https://blockchain.info',
-                        {'tx': 'tx', 'addr': 'address'}),
-    'blockchainbdgpzk.onion': ('https://blockchainbdgpzk.onion',
-                        {'tx': 'tx', 'addr': 'address'}),
-    'Blockr.io': ('https://btc.blockr.io',
-                        {'tx': 'tx/info', 'addr': 'address/info'}),
-    'Blocktrail.com': ('https://www.blocktrail.com/BTC',
-                        {'tx': 'tx', 'addr': 'address'}),
-    'BTC.com': ('https://chain.btc.com',
-                        {'tx': 'tx', 'addr': 'address'}),
-    'Chain.so': ('https://www.chain.so',
-                        {'tx': 'tx/BTC', 'addr': 'address/BTC'}),
-    'Insight.is': ('https://insight.bitpay.com',
-                        {'tx': 'tx', 'addr': 'address'}),
-    'TradeBlock.com': ('https://tradeblock.com/blockchain',
-                        {'tx': 'tx', 'addr': 'address'}),
-    'BlockCypher.com': ('https://live.blockcypher.com/btc',
-                        {'tx': 'tx', 'addr': 'address'}),
-    'Blockchair.com': ('https://blockchair.com/bitcoin',
-                        {'tx': 'transaction', 'addr': 'address'}),
     'system default': ('blockchain:',
                         {'tx': 'tx', 'addr': 'address'}),
 }
 
 testnet_block_explorers = {
-    'Blocktrail.com': ('https://www.blocktrail.com/tBTC',
-                       {'tx': 'tx', 'addr': 'address'}),
+    'cryptoID.info': ('https://chainz.cryptoid.info/grs-test/',
+                        {'tx': 'tx.dws?', 'addr': 'address.dws?'}),
     'system default': ('blockchain:',
-                       {'tx': 'tx', 'addr': 'address'}),
+                        {'tx': 'tx', 'addr': 'address'}),
 }
 
 def block_explorer_info():
@@ -497,8 +459,7 @@
     return testnet_block_explorers if bitcoin.TESTNET else mainnet_block_explorers
 
 def block_explorer(config):
-    return config.get('block_explorer', 'Blocktrail.com')
->>>>>>> 2774126d
+    return config.get('block_explorer', 'cryptoID.info')
 
 def block_explorer_tuple(config):
     return block_explorer_info().get(block_explorer(config))
@@ -523,18 +484,12 @@
 
     if ':' not in uri:
         if not bitcoin.is_address(uri):
-            raise BaseException("Not a bitcoin address")
+            raise BaseException("Not a groestlcoin address")
         return {'address': uri}
 
-<<<<<<< HEAD
-    u = urlparse.urlparse(uri)
+    u = urllib.parse.urlparse(uri)
     if u.scheme != 'groestlcoin':
         raise BaseException("Not a groestlcoin URI")
-=======
-    u = urllib.parse.urlparse(uri)
-    if u.scheme != 'bitcoin':
-        raise BaseException("Not a bitcoin URI")
->>>>>>> 2774126d
     address = u.path
 
     # python for android fails to parse query
@@ -600,17 +555,8 @@
     if amount:
         query.append('amount=%s'%format_satoshis_plain(amount))
     if message:
-<<<<<<< HEAD
-        if type(message) == unicode:
-            message = message.encode('utf8')
-        query.append('message=%s'%urllib.quote(message))
-    p = urlparse.ParseResult(scheme='groestlcoin', netloc='', path=addr, params='', query='&'.join(query), fragment='')
-    return urlparse.urlunparse(p)
-=======
-        query.append('message=%s'%urllib.parse.quote(message))
-    p = urllib.parse.ParseResult(scheme='bitcoin', netloc='', path=addr, params='', query='&'.join(query), fragment='')
+    p = urllib.parse.ParseResult(scheme='groestlcoin', netloc='', path=addr, params='', query='&'.join(query), fragment='')
     return urllib.parse.urlunparse(p)
->>>>>>> 2774126d
 
 
 # Python bug (http://bugs.python.org/issue1927) causes raw_input
