# Electrum - lightweight Bitcoin client
# Copyright (C) 2011 Thomas Voegtlin
#
# Permission is hereby granted, free of charge, to any person
# obtaining a copy of this software and associated documentation files
# (the "Software"), to deal in the Software without restriction,
# including without limitation the rights to use, copy, modify, merge,
# publish, distribute, sublicense, and/or sell copies of the Software,
# and to permit persons to whom the Software is furnished to do so,
# subject to the following conditions:
#
# The above copyright notice and this permission notice shall be
# included in all copies or substantial portions of the Software.
#
# THE SOFTWARE IS PROVIDED "AS IS", WITHOUT WARRANTY OF ANY KIND,
# EXPRESS OR IMPLIED, INCLUDING BUT NOT LIMITED TO THE WARRANTIES OF
# MERCHANTABILITY, FITNESS FOR A PARTICULAR PURPOSE AND
# NONINFRINGEMENT. IN NO EVENT SHALL THE AUTHORS OR COPYRIGHT HOLDERS
# BE LIABLE FOR ANY CLAIM, DAMAGES OR OTHER LIABILITY, WHETHER IN AN
# ACTION OF CONTRACT, TORT OR OTHERWISE, ARISING FROM, OUT OF OR IN
# CONNECTION WITH THE SOFTWARE OR THE USE OR OTHER DEALINGS IN THE
# SOFTWARE.
import binascii
import os, sys, re, json
from collections import defaultdict
from datetime import datetime
from decimal import Decimal
import traceback
import urllib
import threading
import hmac

from .i18n import _


import urllib.request, urllib.parse, urllib.error
import queue

def inv_dict(d):
    return {v: k for k, v in d.items()}


<<<<<<< HEAD
base_units = {'GRS':8, 'mGRS':5, 'uGRS':2}
fee_levels = [_('Within 25 blocks'), _('Within 10 blocks'), _('Within 5 blocks'), _('Within 2 blocks'), _('In the next block')]
=======
base_units = {'BTC':8, 'mBTC':5, 'uBTC':2}
>>>>>>> f6ab12ac

def normalize_version(v):
    return [int(x) for x in re.sub(r'(\.0+)*$','', v).split(".")]

class NotEnoughFunds(Exception): pass


class NoDynamicFeeEstimates(Exception):
    def __str__(self):
        return _('Dynamic fee estimates not available')


class InvalidPassword(Exception):
    def __str__(self):
        return _("Incorrect password")


class FileImportFailed(Exception):
    def __init__(self, message=''):
        self.message = str(message)

    def __str__(self):
        return _("Failed to import from file.") + "\n" + self.message


class FileExportFailed(Exception):
    def __init__(self, message=''):
        self.message = str(message)

    def __str__(self):
        return _("Failed to export to file.") + "\n" + self.message


class TimeoutException(Exception):
    def __init__(self, message=''):
        self.message = str(message)

    def __str__(self):
        if not self.message:
            return _("Operation timed out.")
        return self.message


# Throw this exception to unwind the stack like when an error occurs.
# However unlike other exceptions the user won't be informed.
class UserCancelled(Exception):
    '''An exception that is suppressed from the user'''
    pass

class Satoshis(object):
    def __new__(cls, value):
        self = super(Satoshis, cls).__new__(cls)
        self.value = value
        return self

    def __repr__(self):
        return 'Satoshis(%d)'%self.value

    def __str__(self):
        return format_satoshis(self.value) + " BTC"

class Fiat(object):
    def __new__(cls, value, ccy):
        self = super(Fiat, cls).__new__(cls)
        self.ccy = ccy
        self.value = value
        return self

    def __repr__(self):
        return 'Fiat(%s)'% self.__str__()

    def __str__(self):
        if self.value.is_nan():
            return _('No Data')
        else:
            return "{:.2f}".format(self.value) + ' ' + self.ccy

class MyEncoder(json.JSONEncoder):
    def default(self, obj):
        from .transaction import Transaction
        if isinstance(obj, Transaction):
            return obj.as_dict()
        if isinstance(obj, Satoshis):
            return str(obj)
        if isinstance(obj, Fiat):
            return str(obj)
        if isinstance(obj, Decimal):
            return str(obj)
        if isinstance(obj, datetime):
            return obj.isoformat(' ')[:-3]
        return super(MyEncoder, self).default(obj)

class PrintError(object):
    '''A handy base class'''
    def diagnostic_name(self):
        return self.__class__.__name__

    def print_error(self, *msg):
        # only prints with --verbose flag
        print_error("[%s]" % self.diagnostic_name(), *msg)

    def print_stderr(self, *msg):
        print_stderr("[%s]" % self.diagnostic_name(), *msg)

    def print_msg(self, *msg):
        print_msg("[%s]" % self.diagnostic_name(), *msg)

class ThreadJob(PrintError):
    """A job that is run periodically from a thread's main loop.  run() is
    called from that thread's context.
    """

    def run(self):
        """Called periodically from the thread"""
        pass

class DebugMem(ThreadJob):
    '''A handy class for debugging GC memory leaks'''
    def __init__(self, classes, interval=30):
        self.next_time = 0
        self.classes = classes
        self.interval = interval

    def mem_stats(self):
        import gc
        self.print_error("Start memscan")
        gc.collect()
        objmap = defaultdict(list)
        for obj in gc.get_objects():
            for class_ in self.classes:
                if isinstance(obj, class_):
                    objmap[class_].append(obj)
        for class_, objs in objmap.items():
            self.print_error("%s: %d" % (class_.__name__, len(objs)))
        self.print_error("Finish memscan")

    def run(self):
        if time.time() > self.next_time:
            self.mem_stats()
            self.next_time = time.time() + self.interval

class DaemonThread(threading.Thread, PrintError):
    """ daemon thread that terminates cleanly """

    def __init__(self):
        threading.Thread.__init__(self)
        self.parent_thread = threading.currentThread()
        self.running = False
        self.running_lock = threading.Lock()
        self.job_lock = threading.Lock()
        self.jobs = []

    def add_jobs(self, jobs):
        with self.job_lock:
            self.jobs.extend(jobs)

    def run_jobs(self):
        # Don't let a throwing job disrupt the thread, future runs of
        # itself, or other jobs.  This is useful protection against
        # malformed or malicious server responses
        with self.job_lock:
            for job in self.jobs:
                try:
                    job.run()
                except Exception as e:
                    traceback.print_exc(file=sys.stderr)

    def remove_jobs(self, jobs):
        with self.job_lock:
            for job in jobs:
                self.jobs.remove(job)

    def start(self):
        with self.running_lock:
            self.running = True
        return threading.Thread.start(self)

    def is_running(self):
        with self.running_lock:
            return self.running and self.parent_thread.is_alive()

    def stop(self):
        with self.running_lock:
            self.running = False

    def on_stop(self):
        if 'ANDROID_DATA' in os.environ:
            import jnius
            jnius.detach()
            self.print_error("jnius detach")
        self.print_error("stopped")


# TODO: disable
is_verbose = True
def set_verbosity(b):
    global is_verbose
    is_verbose = b


def print_error(*args):
    if not is_verbose: return
    print_stderr(*args)

def print_stderr(*args):
    args = [str(item) for item in args]
    sys.stderr.write(" ".join(args) + "\n")
    sys.stderr.flush()

def print_msg(*args):
    # Stringify args
    args = [str(item) for item in args]
    sys.stdout.write(" ".join(args) + "\n")
    sys.stdout.flush()

def json_encode(obj):
    try:
        s = json.dumps(obj, sort_keys = True, indent = 4, cls=MyEncoder)
    except TypeError:
        s = repr(obj)
    return s

def json_decode(x):
    try:
        return json.loads(x, parse_float=Decimal)
    except:
        return x


# taken from Django Source Code
def constant_time_compare(val1, val2):
    """Return True if the two strings are equal, False otherwise."""
    return hmac.compare_digest(to_bytes(val1, 'utf8'), to_bytes(val2, 'utf8'))


# decorator that prints execution time
def profiler(func):
    def do_profile(func, args, kw_args):
        n = func.__name__
        t0 = time.time()
        o = func(*args, **kw_args)
        t = time.time() - t0
        print_error("[profiler]", n, "%.4f"%t)
        return o
    return lambda *args, **kw_args: do_profile(func, args, kw_args)


def android_ext_dir():
    import jnius
    env = jnius.autoclass('android.os.Environment')
    return env.getExternalStorageDirectory().getPath()

def android_data_dir():
    import jnius
    PythonActivity = jnius.autoclass('org.kivy.android.PythonActivity')
    return PythonActivity.mActivity.getFilesDir().getPath() + '/data'

def android_headers_dir():
    d = android_ext_dir() + '/org.groestlcoin.electrumgrs'
    if not os.path.exists(d):
        os.mkdir(d)
    return d

def android_check_data_dir():
    """ if needed, move old directory to sandbox """
    ext_dir = android_ext_dir()
    data_dir = android_data_dir()
    old_electrum_dir = ext_dir + '/electrum'
    if not os.path.exists(data_dir) and os.path.exists(old_electrum_dir):
        import shutil
        new_headers_path = android_headers_dir() + '/blockchain_headers'
        old_headers_path = old_electrum_dir + '/blockchain_headers'
        if not os.path.exists(new_headers_path) and os.path.exists(old_headers_path):
            print_error("Moving headers file to", new_headers_path)
            shutil.move(old_headers_path, new_headers_path)
        print_error("Moving data to", data_dir)
        shutil.move(old_electrum_dir, data_dir)
    return data_dir

def get_headers_dir(config):
    return android_headers_dir() if 'ANDROID_DATA' in os.environ else config.path


def assert_bytes(*args):
    """
    porting helper, assert args type
    """
    try:
        for x in args:
            assert isinstance(x, (bytes, bytearray))
    except:
        print('assert bytes failed', list(map(type, args)))
        raise


def assert_str(*args):
    """
    porting helper, assert args type
    """
    for x in args:
        assert isinstance(x, str)



def to_string(x, enc):
    if isinstance(x, (bytes, bytearray)):
        return x.decode(enc)
    if isinstance(x, str):
        return x
    else:
        raise TypeError("Not a string or bytes like object")

def to_bytes(something, encoding='utf8'):
    """
    cast string to bytes() like object, but for python2 support it's bytearray copy
    """
    if isinstance(something, bytes):
        return something
    if isinstance(something, str):
        return something.encode(encoding)
    elif isinstance(something, bytearray):
        return bytes(something)
    else:
        raise TypeError("Not a string or bytes like object")


bfh = bytes.fromhex
hfu = binascii.hexlify


def bh2u(x):
    """
    str with hex representation of a bytes-like object

    >>> x = bytes((1, 2, 10))
    >>> bh2u(x)
    '01020A'

    :param x: bytes
    :rtype: str
    """
    return hfu(x).decode('ascii')


def user_dir():
    if 'ANDROID_DATA' in os.environ:
        return android_check_data_dir()
    elif os.name == 'posix':
        return os.path.join(os.environ["HOME"], ".electrum-grs")
    elif "APPDATA" in os.environ:
        return os.path.join(os.environ["APPDATA"], "Electrum-grs")
    elif "LOCALAPPDATA" in os.environ:
        return os.path.join(os.environ["LOCALAPPDATA"], "Electrum-grs")
    else:
        #raise Exception("No home directory found in environment variables.")
        return


def format_satoshis_plain(x, decimal_point = 8):
    """Display a satoshi amount scaled.  Always uses a '.' as a decimal
    point and has no thousands separator"""
    scale_factor = pow(10, decimal_point)
    return "{:.8f}".format(Decimal(x) / scale_factor).rstrip('0').rstrip('.')


def format_satoshis(x, is_diff=False, num_zeros = 0, decimal_point = 8, whitespaces=False):
    from locale import localeconv
    if x is None:
        return 'unknown'
    x = int(x)  # Some callers pass Decimal
    scale_factor = pow (10, decimal_point)
    integer_part = "{:n}".format(int(abs(x) / scale_factor))
    if x < 0:
        integer_part = '-' + integer_part
    elif is_diff:
        integer_part = '+' + integer_part
    dp = localeconv()['decimal_point']
    fract_part = ("{:0" + str(decimal_point) + "}").format(abs(x) % scale_factor)
    fract_part = fract_part.rstrip('0')
    if len(fract_part) < num_zeros:
        fract_part += "0" * (num_zeros - len(fract_part))
    result = integer_part + dp + fract_part
    if whitespaces:
        result += " " * (decimal_point - len(fract_part))
        result = " " * (15 - len(result)) + result
    return result

def timestamp_to_datetime(timestamp):
    if timestamp is None:
        return None
    return datetime.fromtimestamp(timestamp)

def format_time(timestamp):
    date = timestamp_to_datetime(timestamp)
    return date.isoformat(' ')[:-3] if date else _("Unknown")


# Takes a timestamp and returns a string with the approximation of the age
def age(from_date, since_date = None, target_tz=None, include_seconds=False):
    if from_date is None:
        return "Unknown"

    from_date = datetime.fromtimestamp(from_date)
    if since_date is None:
        since_date = datetime.now(target_tz)

    td = time_difference(from_date - since_date, include_seconds)
    return td + " ago" if from_date < since_date else "in " + td


def time_difference(distance_in_time, include_seconds):
    #distance_in_time = since_date - from_date
    distance_in_seconds = int(round(abs(distance_in_time.days * 86400 + distance_in_time.seconds)))
    distance_in_minutes = int(round(distance_in_seconds/60))

    if distance_in_minutes <= 1:
        if include_seconds:
            for remainder in [5, 10, 20]:
                if distance_in_seconds < remainder:
                    return "less than %s seconds" % remainder
            if distance_in_seconds < 40:
                return "half a minute"
            elif distance_in_seconds < 60:
                return "less than a minute"
            else:
                return "1 minute"
        else:
            if distance_in_minutes == 0:
                return "less than a minute"
            else:
                return "1 minute"
    elif distance_in_minutes < 45:
        return "%s minutes" % distance_in_minutes
    elif distance_in_minutes < 90:
        return "about 1 hour"
    elif distance_in_minutes < 1440:
        return "about %d hours" % (round(distance_in_minutes / 60.0))
    elif distance_in_minutes < 2880:
        return "1 day"
    elif distance_in_minutes < 43220:
        return "%d days" % (round(distance_in_minutes / 1440))
    elif distance_in_minutes < 86400:
        return "about 1 month"
    elif distance_in_minutes < 525600:
        return "%d months" % (round(distance_in_minutes / 43200))
    elif distance_in_minutes < 1051200:
        return "about 1 year"
    else:
        return "over %d years" % (round(distance_in_minutes / 525600))

mainnet_block_explorers = {
<<<<<<< HEAD
    'cryptoID.info': ('https://chainz.cryptoid.info/grs/',
                        {'tx': 'tx.dws?', 'addr': 'address.dws?'}),
    'groestlsight': ('http://groestlsight.groestlcoin.org/',
                        {'tx': 'tx/', 'addr': 'address/'}),
    'system default': ('blockchain://00000ac5927c594d49cc0bdb81759d0da8297eb614683d3acb62f0703b639023/',
=======
    'Biteasy.com': ('https://www.biteasy.com/blockchain/',
                        {'tx': 'transactions/', 'addr': 'addresses/'}),
    'Bitflyer.jp': ('https://chainflyer.bitflyer.jp/',
                        {'tx': 'Transaction/', 'addr': 'Address/'}),
    'Blockchain.info': ('https://blockchain.info/',
                        {'tx': 'tx/', 'addr': 'address/'}),
    'blockchainbdgpzk.onion': ('https://blockchainbdgpzk.onion/',
                        {'tx': 'tx/', 'addr': 'address/'}),
    'Blockr.io': ('https://btc.blockr.io/',
                        {'tx': 'tx/info/', 'addr': 'address/info/'}),
    'Blocktrail.com': ('https://www.blocktrail.com/BTC/',
                        {'tx': 'tx/', 'addr': 'address/'}),
    'BTC.com': ('https://chain.btc.com/',
                        {'tx': 'tx/', 'addr': 'address/'}),
    'Chain.so': ('https://www.chain.so/',
                        {'tx': 'tx/BTC/', 'addr': 'address/BTC/'}),
    'Insight.is': ('https://insight.bitpay.com/',
                        {'tx': 'tx/', 'addr': 'address/'}),
    'TradeBlock.com': ('https://tradeblock.com/blockchain/',
                        {'tx': 'tx/', 'addr': 'address/'}),
    'BlockCypher.com': ('https://live.blockcypher.com/btc/',
                        {'tx': 'tx/', 'addr': 'address/'}),
    'Blockchair.com': ('https://blockchair.com/bitcoin/',
                        {'tx': 'transaction/', 'addr': 'address/'}),
    'blockonomics.co': ('https://www.blockonomics.co/',
                        {'tx': 'api/tx?txid=', 'addr': '#/search?q='}),
    'system default': ('blockchain:/',
>>>>>>> f6ab12ac
                        {'tx': 'tx/', 'addr': 'address/'}),
}

testnet_block_explorers = {
<<<<<<< HEAD
    'cryptoID.info': ('https://chainz.cryptoid.info/grs-test/',
                        {'tx': 'tx.dws?', 'addr': 'address.dws?'}),
    'system default': ('blockchain://000000ffbb50fc9898cdd36ec163e6ba23230164c0052a28876255b7dcf2cd36/',
                        {'tx': 'tx/', 'addr': 'address/'}),
=======
    'Blocktrail.com': ('https://www.blocktrail.com/tBTC/',
                       {'tx': 'tx/', 'addr': 'address/'}),
    'system default': ('blockchain://000000000933ea01ad0ee984209779baaec3ced90fa3f408719526f8d77f4943/',
                       {'tx': 'tx/', 'addr': 'address/'}),
>>>>>>> f6ab12ac
}

def block_explorer_info():
    from . import constants
    return testnet_block_explorers if constants.net.TESTNET else mainnet_block_explorers

def block_explorer(config):
    return config.get('block_explorer', 'cryptoID.info')

def block_explorer_tuple(config):
    return block_explorer_info().get(block_explorer(config))

def block_explorer_URL(config, kind, item):
    be_tuple = block_explorer_tuple(config)
    if not be_tuple:
        return
    kind_str = be_tuple[1].get(kind)
    if not kind_str:
        return
    url_parts = [be_tuple[0], kind_str, item]
<<<<<<< HEAD
    return "".join(url_parts)
=======
    return ''.join(url_parts)
>>>>>>> f6ab12ac

# URL decode
#_ud = re.compile('%([0-9a-hA-H]{2})', re.MULTILINE)
#urldecode = lambda x: _ud.sub(lambda m: chr(int(m.group(1), 16)), x)

def parse_URI(uri, on_pr=None):
    from . import bitcoin
    from .bitcoin import COIN

    if ':' not in uri:
        if not bitcoin.is_address(uri):
            raise BaseException("Not a groestlcoin address")
        return {'address': uri}

    u = urllib.parse.urlparse(uri)
    if u.scheme != 'groestlcoin':
        raise BaseException("Not a groestlcoin URI")
    address = u.path

    # python for android fails to parse query
    if address.find('?') > 0:
        address, query = u.path.split('?')
        pq = urllib.parse.parse_qs(query)
    else:
        pq = urllib.parse.parse_qs(u.query)

    for k, v in pq.items():
        if len(v)!=1:
            raise Exception('Duplicate Key', k)

    out = {k: v[0] for k, v in pq.items()}
    if address:
        if not bitcoin.is_address(address):
            raise BaseException("Invalid groestlcoin address:" + address)
        out['address'] = address
    if 'amount' in out:
        am = out['amount']
        m = re.match('([0-9\.]+)X([0-9])', am)
        if m:
            k = int(m.group(2)) - 8
            amount = Decimal(m.group(1)) * pow(  Decimal(10) , k)
        else:
            amount = Decimal(am) * COIN
        out['amount'] = int(amount)
    if 'message' in out:
        out['message'] = out['message']
        out['memo'] = out['message']
    if 'time' in out:
        out['time'] = int(out['time'])
    if 'exp' in out:
        out['exp'] = int(out['exp'])
    if 'sig' in out:
        out['sig'] = bh2u(bitcoin.base_decode(out['sig'], None, base=58))

    r = out.get('r')
    sig = out.get('sig')
    name = out.get('name')
    if on_pr and (r or (name and sig)):
        def get_payment_request_thread():
            from . import paymentrequest as pr
            if name and sig:
                s = pr.serialize_request(out).SerializeToString()
                request = pr.PaymentRequest(s)
            else:
                request = pr.get_payment_request(r)
            if on_pr:
                on_pr(request)
        t = threading.Thread(target=get_payment_request_thread)
        t.setDaemon(True)
        t.start()

    return out


def create_URI(addr, amount, message):
    from . import bitcoin
    if not bitcoin.is_address(addr):
        return ""
    query = []
    if amount:
        query.append('amount=%s'%format_satoshis_plain(amount))
    if message:
        query.append('message=%s'%urllib.parse.quote(message))
    p = urllib.parse.ParseResult(scheme='groestlcoin', netloc='', path=addr, params='', query='&'.join(query), fragment='')
    return urllib.parse.urlunparse(p)


# Python bug (http://bugs.python.org/issue1927) causes raw_input
# to be redirected improperly between stdin/stderr on Unix systems
#TODO: py3
def raw_input(prompt=None):
    if prompt:
        sys.stdout.write(prompt)
    return builtin_raw_input()

import builtins
builtin_raw_input = builtins.input
builtins.input = raw_input


def parse_json(message):
    # TODO: check \r\n pattern
    n = message.find(b'\n')
    if n==-1:
        return None, message
    try:
        j = json.loads(message[0:n].decode('utf8'))
    except:
        j = None
    return j, message[n+1:]


class timeout(Exception):
    pass

import socket
import json
import ssl
import time


class SocketPipe:
    def __init__(self, socket):
        self.socket = socket
        self.message = b''
        self.set_timeout(0.1)
        self.recv_time = time.time()

    def set_timeout(self, t):
        self.socket.settimeout(t)

    def idle_time(self):
        return time.time() - self.recv_time

    def get(self):
        while True:
            response, self.message = parse_json(self.message)
            if response is not None:
                return response
            try:
                data = self.socket.recv(1024)
            except socket.timeout:
                raise timeout
            except ssl.SSLError:
                raise timeout
            except socket.error as err:
                if err.errno == 60:
                    raise timeout
                elif err.errno in [11, 35, 10035]:
                    print_error("socket errno %d (resource temporarily unavailable)"% err.errno)
                    time.sleep(0.2)
                    raise timeout
                else:
                    print_error("pipe: socket error", err)
                    data = b''
            except:
                traceback.print_exc(file=sys.stderr)
                data = b''

            if not data:  # Connection closed remotely
                return None
            self.message += data
            self.recv_time = time.time()

    def send(self, request):
        out = json.dumps(request) + '\n'
        out = out.encode('utf8')
        self._send(out)

    def send_all(self, requests):
        out = b''.join(map(lambda x: (json.dumps(x) + '\n').encode('utf8'), requests))
        self._send(out)

    def _send(self, out):
        while out:
            try:
                sent = self.socket.send(out)
                out = out[sent:]
            except ssl.SSLError as e:
                print_error("SSLError:", e)
                time.sleep(0.1)
                continue
            except OSError as e:
                print_error("OSError", e)
                time.sleep(0.1)
                continue


class QueuePipe:

    def __init__(self, send_queue=None, get_queue=None):
        self.send_queue = send_queue if send_queue else queue.Queue()
        self.get_queue = get_queue if get_queue else queue.Queue()
        self.set_timeout(0.1)

    def get(self):
        try:
            return self.get_queue.get(timeout=self.timeout)
        except queue.Empty:
            raise timeout

    def get_all(self):
        responses = []
        while True:
            try:
                r = self.get_queue.get_nowait()
                responses.append(r)
            except queue.Empty:
                break
        return responses

    def set_timeout(self, t):
        self.timeout = t

    def send(self, request):
        self.send_queue.put(request)

    def send_all(self, requests):
        for request in requests:
            self.send(request)




def setup_thread_excepthook():
    """
    Workaround for `sys.excepthook` thread bug from:
    http://bugs.python.org/issue1230540

    Call once from the main thread before creating any threads.
    """

    init_original = threading.Thread.__init__

    def init(self, *args, **kwargs):

        init_original(self, *args, **kwargs)
        run_original = self.run

        def run_with_except_hook(*args2, **kwargs2):
            try:
                run_original(*args2, **kwargs2)
            except Exception:
                sys.excepthook(*sys.exc_info())

        self.run = run_with_except_hook

    threading.Thread.__init__ = init


def versiontuple(v):
    return tuple(map(int, (v.split("."))))


def import_meta(path, validater, load_meta):
    try:
        with open(path, 'r') as f:
            d = validater(json.loads(f.read()))
        load_meta(d)
    #backwards compatibility for JSONDecodeError
    except ValueError:
        traceback.print_exc(file=sys.stderr)
        raise FileImportFailed(_("Invalid JSON code."))
    except BaseException as e:
        traceback.print_exc(file=sys.stdout)
        raise FileImportFailed(e)


def export_meta(meta, fileName):
    try:
        with open(fileName, 'w+') as f:
            json.dump(meta, f, indent=4, sort_keys=True)
    except (IOError, os.error) as e:
        traceback.print_exc(file=sys.stderr)
        raise FileExportFailed(e)<|MERGE_RESOLUTION|>--- conflicted
+++ resolved
@@ -40,12 +40,7 @@
     return {v: k for k, v in d.items()}
 
 
-<<<<<<< HEAD
 base_units = {'GRS':8, 'mGRS':5, 'uGRS':2}
-fee_levels = [_('Within 25 blocks'), _('Within 10 blocks'), _('Within 5 blocks'), _('Within 2 blocks'), _('In the next block')]
-=======
-base_units = {'BTC':8, 'mBTC':5, 'uBTC':2}
->>>>>>> f6ab12ac
 
 def normalize_version(v):
     return [int(x) for x in re.sub(r'(\.0+)*$','', v).split(".")]
@@ -105,7 +100,7 @@
         return 'Satoshis(%d)'%self.value
 
     def __str__(self):
-        return format_satoshis(self.value) + " BTC"
+        return format_satoshis(self.value) + " GRS"
 
 class Fiat(object):
     def __new__(cls, value, ccy):
@@ -497,56 +492,19 @@
         return "over %d years" % (round(distance_in_minutes / 525600))
 
 mainnet_block_explorers = {
-<<<<<<< HEAD
     'cryptoID.info': ('https://chainz.cryptoid.info/grs/',
                         {'tx': 'tx.dws?', 'addr': 'address.dws?'}),
     'groestlsight': ('http://groestlsight.groestlcoin.org/',
                         {'tx': 'tx/', 'addr': 'address/'}),
     'system default': ('blockchain://00000ac5927c594d49cc0bdb81759d0da8297eb614683d3acb62f0703b639023/',
-=======
-    'Biteasy.com': ('https://www.biteasy.com/blockchain/',
-                        {'tx': 'transactions/', 'addr': 'addresses/'}),
-    'Bitflyer.jp': ('https://chainflyer.bitflyer.jp/',
-                        {'tx': 'Transaction/', 'addr': 'Address/'}),
-    'Blockchain.info': ('https://blockchain.info/',
-                        {'tx': 'tx/', 'addr': 'address/'}),
-    'blockchainbdgpzk.onion': ('https://blockchainbdgpzk.onion/',
-                        {'tx': 'tx/', 'addr': 'address/'}),
-    'Blockr.io': ('https://btc.blockr.io/',
-                        {'tx': 'tx/info/', 'addr': 'address/info/'}),
-    'Blocktrail.com': ('https://www.blocktrail.com/BTC/',
-                        {'tx': 'tx/', 'addr': 'address/'}),
-    'BTC.com': ('https://chain.btc.com/',
-                        {'tx': 'tx/', 'addr': 'address/'}),
-    'Chain.so': ('https://www.chain.so/',
-                        {'tx': 'tx/BTC/', 'addr': 'address/BTC/'}),
-    'Insight.is': ('https://insight.bitpay.com/',
-                        {'tx': 'tx/', 'addr': 'address/'}),
-    'TradeBlock.com': ('https://tradeblock.com/blockchain/',
-                        {'tx': 'tx/', 'addr': 'address/'}),
-    'BlockCypher.com': ('https://live.blockcypher.com/btc/',
-                        {'tx': 'tx/', 'addr': 'address/'}),
-    'Blockchair.com': ('https://blockchair.com/bitcoin/',
-                        {'tx': 'transaction/', 'addr': 'address/'}),
-    'blockonomics.co': ('https://www.blockonomics.co/',
-                        {'tx': 'api/tx?txid=', 'addr': '#/search?q='}),
-    'system default': ('blockchain:/',
->>>>>>> f6ab12ac
                         {'tx': 'tx/', 'addr': 'address/'}),
 }
 
 testnet_block_explorers = {
-<<<<<<< HEAD
     'cryptoID.info': ('https://chainz.cryptoid.info/grs-test/',
                         {'tx': 'tx.dws?', 'addr': 'address.dws?'}),
     'system default': ('blockchain://000000ffbb50fc9898cdd36ec163e6ba23230164c0052a28876255b7dcf2cd36/',
                         {'tx': 'tx/', 'addr': 'address/'}),
-=======
-    'Blocktrail.com': ('https://www.blocktrail.com/tBTC/',
-                       {'tx': 'tx/', 'addr': 'address/'}),
-    'system default': ('blockchain://000000000933ea01ad0ee984209779baaec3ced90fa3f408719526f8d77f4943/',
-                       {'tx': 'tx/', 'addr': 'address/'}),
->>>>>>> f6ab12ac
 }
 
 def block_explorer_info():
@@ -567,11 +525,7 @@
     if not kind_str:
         return
     url_parts = [be_tuple[0], kind_str, item]
-<<<<<<< HEAD
-    return "".join(url_parts)
-=======
     return ''.join(url_parts)
->>>>>>> f6ab12ac
 
 # URL decode
 #_ud = re.compile('%([0-9a-hA-H]{2})', re.MULTILINE)
