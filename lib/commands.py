#!/usr/bin/env python
#
# Electrum - lightweight Bitcoin client
# Copyright (C) 2011 thomasv@gitorious
#
# Permission is hereby granted, free of charge, to any person
# obtaining a copy of this software and associated documentation files
# (the "Software"), to deal in the Software without restriction,
# including without limitation the rights to use, copy, modify, merge,
# publish, distribute, sublicense, and/or sell copies of the Software,
# and to permit persons to whom the Software is furnished to do so,
# subject to the following conditions:
#
# The above copyright notice and this permission notice shall be
# included in all copies or substantial portions of the Software.
#
# THE SOFTWARE IS PROVIDED "AS IS", WITHOUT WARRANTY OF ANY KIND,
# EXPRESS OR IMPLIED, INCLUDING BUT NOT LIMITED TO THE WARRANTIES OF
# MERCHANTABILITY, FITNESS FOR A PARTICULAR PURPOSE AND
# NONINFRINGEMENT. IN NO EVENT SHALL THE AUTHORS OR COPYRIGHT HOLDERS
# BE LIABLE FOR ANY CLAIM, DAMAGES OR OTHER LIABILITY, WHETHER IN AN
# ACTION OF CONTRACT, TORT OR OTHERWISE, ARISING FROM, OUT OF OR IN
# CONNECTION WITH THE SOFTWARE OR THE USE OR OTHER DEALINGS IN THE
# SOFTWARE.

import sys
import datetime
import copy
import argparse
import json
import ast
import base64
from functools import wraps
from decimal import Decimal

from .import util, ecc
from .util import bfh, bh2u, format_satoshis, json_decode, print_error, json_encode
from .import bitcoin
from .bitcoin import is_address,  hash_160, COIN, TYPE_ADDRESS
from .i18n import _
from .transaction import Transaction, multisig_script
from .paymentrequest import PR_PAID, PR_UNPAID, PR_UNKNOWN, PR_EXPIRED
from .plugins import run_hook

known_commands = {}


def satoshis(amount):
    # satoshi conversion must not be performed by the parser
    return int(COIN*Decimal(amount)) if amount not in ['!', None] else amount


class Command:
    def __init__(self, func, s):
        self.name = func.__name__
        self.requires_network = 'n' in s
        self.requires_wallet = 'w' in s
        self.requires_password = 'p' in s
        self.description = func.__doc__
        self.help = self.description.split('.')[0] if self.description else None
        varnames = func.__code__.co_varnames[1:func.__code__.co_argcount]
        self.defaults = func.__defaults__
        if self.defaults:
            n = len(self.defaults)
            self.params = list(varnames[:-n])
            self.options = list(varnames[-n:])
        else:
            self.params = list(varnames)
            self.options = []
            self.defaults = []


def command(s):
    def decorator(func):
        global known_commands
        name = func.__name__
        known_commands[name] = Command(func, s)
        @wraps(func)
        def func_wrapper(*args, **kwargs):
            c = known_commands[func.__name__]
            wallet = args[0].wallet
            password = kwargs.get('password')
            if c.requires_wallet and wallet is None:
<<<<<<< HEAD
                raise BaseException("wallet not loaded. Use 'electrum-grs daemon load_wallet'")
=======
                raise Exception("wallet not loaded. Use 'electrum daemon load_wallet'")
>>>>>>> 26fcb1d3
            if c.requires_password and password is None and wallet.has_password():
                return {'error': 'Password required' }
            return func(*args, **kwargs)
        return func_wrapper
    return decorator


class Commands:

    def __init__(self, config, wallet, network, callback = None):
        self.config = config
        self.wallet = wallet
        self.network = network
        self._callback = callback

    def _run(self, method, args, password_getter):
        # this wrapper is called from the python console
        cmd = known_commands[method]
        if cmd.requires_password and self.wallet.has_password():
            password = password_getter()
            if password is None:
                return
        else:
            password = None

        f = getattr(self, method)
        if cmd.requires_password:
            result = f(*args, **{'password':password})
        else:
            result = f(*args)

        if self._callback:
            self._callback()
        return result

    @command('')
    def commands(self):
        """List of commands"""
        return ' '.join(sorted(known_commands.keys()))

    @command('')
    def create(self, segwit=False):
        """Create a new wallet"""
        raise Exception('Not a JSON-RPC command')

    @command('wn')
    def restore(self, text):
        """Restore a wallet from text. Text can be a seed phrase, a master
        public key, a master private key, a list of groestlcoin addresses
        or groestlcoin private keys. If you want to be prompted for your
        seed, type '?' or ':' (concealed) """
        raise Exception('Not a JSON-RPC command')

    @command('wp')
    def password(self, password=None, new_password=None):
        """Change wallet password. """
        if self.wallet.storage.is_encrypted_with_hw_device() and new_password:
            raise Exception("Can't change the password of a wallet encrypted with a hw device.")
        b = self.wallet.storage.is_encrypted()
        self.wallet.update_password(password, new_password, b)
        self.wallet.storage.write()
        return {'password':self.wallet.has_password()}

    @command('')
    def getconfig(self, key):
        """Return a configuration variable. """
        return self.config.get(key)

    @classmethod
    def _setconfig_normalize_value(cls, key, value):
        if key not in ('rpcuser', 'rpcpassword'):
            value = json_decode(value)
            try:
                value = ast.literal_eval(value)
            except:
                pass
        return value

    @command('')
    def setconfig(self, key, value):
        """Set a configuration variable. 'value' may be a string or a Python expression."""
        value = self._setconfig_normalize_value(key, value)
        self.config.set_key(key, value)
        return True

    @command('')
    def make_seed(self, nbits=132, language=None, segwit=False):
        """Create a seed"""
        from .mnemonic import Mnemonic
        t = 'segwit' if segwit else 'standard'
        s = Mnemonic(language).make_seed(t, nbits)
        return s

    @command('n')
    def getaddresshistory(self, address):
        """Return the transaction history of any address. Note: This is a
        walletless server query, results are not checked by SPV.
        """
        sh = bitcoin.address_to_scripthash(address)
        return self.network.get_history_for_scripthash(sh)

    @command('w')
    def listunspent(self):
        """List unspent outputs. Returns the list of unspent transaction
        outputs in your wallet."""
        l = copy.deepcopy(self.wallet.get_utxos(exclude_frozen=False))
        for i in l:
            v = i["value"]
            i["value"] = str(Decimal(v)/COIN) if v is not None else None
        return l

    @command('n')
    def getaddressunspent(self, address):
        """Returns the UTXO list of any address. Note: This
        is a walletless server query, results are not checked by SPV.
        """
        sh = bitcoin.address_to_scripthash(address)
        return self.network.listunspent_for_scripthash(sh)

    @command('')
    def serialize(self, jsontx):
        """Create a transaction from json inputs.
        Inputs must have a redeemPubkey.
        Outputs must be a list of {'address':address, 'value':satoshi_amount}.
        """
        keypairs = {}
        inputs = jsontx.get('inputs')
        outputs = jsontx.get('outputs')
        locktime = jsontx.get('lockTime', 0)
        for txin in inputs:
            if txin.get('output'):
                prevout_hash, prevout_n = txin['output'].split(':')
                txin['prevout_n'] = int(prevout_n)
                txin['prevout_hash'] = prevout_hash
            sec = txin.get('privkey')
            if sec:
                txin_type, privkey, compressed = bitcoin.deserialize_privkey(sec)
                pubkey = ecc.ECPrivkey(privkey).get_public_key_hex(compressed=compressed)
                keypairs[pubkey] = privkey, compressed
                txin['type'] = txin_type
                txin['x_pubkeys'] = [pubkey]
                txin['signatures'] = [None]
                txin['num_sig'] = 1

        outputs = [(TYPE_ADDRESS, x['address'], int(x['value'])) for x in outputs]
        tx = Transaction.from_io(inputs, outputs, locktime=locktime)
        tx.sign(keypairs)
        return tx.as_dict()

    @command('wp')
    def signtransaction(self, tx, privkey=None, password=None):
        """Sign a transaction. The wallet keys will be used unless a private key is provided."""
        tx = Transaction(tx)
        if privkey:
            txin_type, privkey2, compressed = bitcoin.deserialize_privkey(privkey)
            pubkey_bytes = ecc.ECPrivkey(privkey2).get_public_key_bytes(compressed=compressed)
            h160 = bitcoin.hash_160(pubkey_bytes)
            x_pubkey = 'fd' + bh2u(b'\x00' + h160)
            tx.sign({x_pubkey:(privkey2, compressed)})
        else:
            self.wallet.sign_transaction(tx, password)
        return tx.as_dict()

    @command('')
    def deserialize(self, tx):
        """Deserialize a serialized transaction"""
        tx = Transaction(tx)
        return tx.deserialize()

    @command('n')
    def broadcast(self, tx):
        """Broadcast a transaction to the network. """
        tx = Transaction(tx)
        return self.network.broadcast_transaction(tx)

    @command('')
    def createmultisig(self, num, pubkeys):
        """Create multisig address"""
        assert isinstance(pubkeys, list), (type(num), type(pubkeys))
        redeem_script = multisig_script(pubkeys, num)
        address = bitcoin.hash160_to_p2sh(hash_160(bfh(redeem_script)))
        return {'address':address, 'redeemScript':redeem_script}

    @command('w')
    def freeze(self, address):
        """Freeze address. Freeze the funds at one of your wallet\'s addresses"""
        return self.wallet.set_frozen_state([address], True)

    @command('w')
    def unfreeze(self, address):
        """Unfreeze address. Unfreeze the funds at one of your wallet\'s address"""
        return self.wallet.set_frozen_state([address], False)

    @command('wp')
    def getprivatekeys(self, address, password=None):
        """Get private keys of addresses. You may pass a single wallet address, or a list of wallet addresses."""
        if isinstance(address, str):
            address = address.strip()
        if is_address(address):
            return self.wallet.export_private_key(address, password)[0]
        domain = address
        return [self.wallet.export_private_key(address, password)[0] for address in domain]

    @command('w')
    def ismine(self, address):
        """Check if address is in wallet. Return true if and only address is in wallet"""
        return self.wallet.is_mine(address)

    @command('')
    def dumpprivkeys(self):
        """Deprecated."""
        return "This command is deprecated. Use a pipe instead: 'electrum-grs listaddresses | electrum-grs getprivatekeys - '"

    @command('')
    def validateaddress(self, address):
        """Check that an address is valid. """
        return is_address(address)

    @command('w')
    def getpubkeys(self, address):
        """Return the public keys for a wallet address. """
        return self.wallet.get_public_keys(address)

    @command('w')
    def getbalance(self):
        """Return the balance of your wallet. """
        c, u, x = self.wallet.get_balance()
        out = {"confirmed": str(Decimal(c)/COIN)}
        if u:
            out["unconfirmed"] = str(Decimal(u)/COIN)
        if x:
            out["unmatured"] = str(Decimal(x)/COIN)
        return out

    @command('n')
    def getaddressbalance(self, address):
        """Return the balance of any address. Note: This is a walletless
        server query, results are not checked by SPV.
        """
        sh = bitcoin.address_to_scripthash(address)
        out = self.network.get_balance_for_scripthash(sh)
        out["confirmed"] =  str(Decimal(out["confirmed"])/COIN)
        out["unconfirmed"] =  str(Decimal(out["unconfirmed"])/COIN)
        return out

    @command('n')
    def getmerkle(self, txid, height):
        """Get Merkle branch of a transaction included in a block. Electrum
        uses this to verify transactions (Simple Payment Verification)."""
        return self.network.get_merkle_for_transaction(txid, int(height))

    @command('n')
    def getservers(self):
        """Return the list of available servers"""
        return self.network.get_servers()

    @command('')
    def version(self):
<<<<<<< HEAD
        """Return the version of electrum-grs."""
=======
        """Return the version of Electrum."""
>>>>>>> 26fcb1d3
        from .version import ELECTRUM_VERSION
        return ELECTRUM_VERSION

    @command('w')
    def getmpk(self):
        """Get master public key. Return your wallet\'s master public key"""
        return self.wallet.get_master_public_key()

    @command('wp')
    def getmasterprivate(self, password=None):
        """Get master private key. Return your wallet\'s master private key"""
        return str(self.wallet.keystore.get_master_private_key(password))

    @command('wp')
    def getseed(self, password=None):
        """Get seed phrase. Print the generation seed of your wallet."""
        s = self.wallet.get_seed(password)
        return s

    @command('wp')
    def importprivkey(self, privkey, password=None):
        """Import a private key."""
        if not self.wallet.can_import_privkey():
            return "Error: This type of wallet cannot import private keys. Try to create a new wallet with that key."
        try:
            addr = self.wallet.import_private_key(privkey, password)
            out = "Keypair imported: " + addr
        except BaseException as e:
            out = "Error: " + str(e)
        return out

    def _resolver(self, x):
        if x is None:
            return None
        out = self.wallet.contacts.resolve(x)
        if out.get('type') == 'openalias' and self.nocheck is False and out.get('validated') is False:
            raise Exception('cannot verify alias', x)
        return out['address']

    @command('n')
    def sweep(self, privkey, destination, fee=None, nocheck=False, imax=100):
        """Sweep private keys. Returns a transaction that spends UTXOs from
        privkey to a destination address. The transaction is not
        broadcasted."""
        from .wallet import sweep
        tx_fee = satoshis(fee)
        privkeys = privkey.split()
        self.nocheck = nocheck
        #dest = self._resolver(destination)
        tx = sweep(privkeys, self.network, self.config, destination, tx_fee, imax)
        return tx.as_dict() if tx else None

    @command('wp')
    def signmessage(self, address, message, password=None):
        """Sign a message with a key. Use quotes if your message contains
        whitespaces"""
        sig = self.wallet.sign_message(address, message, password)
        return base64.b64encode(sig).decode('ascii')

    @command('')
    def verifymessage(self, address, signature, message):
        """Verify a signature."""
        sig = base64.b64decode(signature)
        message = util.to_bytes(message)
        return ecc.verify_message_with_address(address, sig, message)

    def _mktx(self, outputs, fee, change_addr, domain, nocheck, unsigned, rbf, password, locktime=None):
        self.nocheck = nocheck
        change_addr = self._resolver(change_addr)
        domain = None if domain is None else map(self._resolver, domain)
        final_outputs = []
        for address, amount in outputs:
            address = self._resolver(address)
            amount = satoshis(amount)
            final_outputs.append((TYPE_ADDRESS, address, amount))

        coins = self.wallet.get_spendable_coins(domain, self.config)
        tx = self.wallet.make_unsigned_transaction(coins, final_outputs, self.config, fee, change_addr)
        if locktime != None: 
            tx.locktime = locktime
        if rbf is None:
            rbf = self.config.get('use_rbf', True)
        if rbf:
            tx.set_rbf(True)
        if not unsigned:
            self.wallet.sign_transaction(tx, password)
        return tx

    @command('wp')
    def payto(self, destination, amount, fee=None, from_addr=None, change_addr=None, nocheck=False, unsigned=False, rbf=None, password=None, locktime=None):
        """Create a transaction. """
        tx_fee = satoshis(fee)
        domain = from_addr.split(',') if from_addr else None
        tx = self._mktx([(destination, amount)], tx_fee, change_addr, domain, nocheck, unsigned, rbf, password, locktime)
        return tx.as_dict()

    @command('wp')
    def paytomany(self, outputs, fee=None, from_addr=None, change_addr=None, nocheck=False, unsigned=False, rbf=None, password=None, locktime=None):
        """Create a multi-output transaction. """
        tx_fee = satoshis(fee)
        domain = from_addr.split(',') if from_addr else None
        tx = self._mktx(outputs, tx_fee, change_addr, domain, nocheck, unsigned, rbf, password, locktime)
        return tx.as_dict()

    @command('w')
    def history(self, year=None, show_addresses=False, show_fiat=False):
        """Wallet history. Returns the transaction history of your wallet."""
        kwargs = {'show_addresses': show_addresses}
        if year:
            import time
            start_date = datetime.datetime(year, 1, 1)
            end_date = datetime.datetime(year+1, 1, 1)
            kwargs['from_timestamp'] = time.mktime(start_date.timetuple())
            kwargs['to_timestamp'] = time.mktime(end_date.timetuple())
        if show_fiat:
            from .exchange_rate import FxThread
            fx = FxThread(self.config, None)
            kwargs['fx'] = fx
        return json_encode(self.wallet.get_full_history(**kwargs))

    @command('w')
    def setlabel(self, key, label):
        """Assign a label to an item. Item may be a groestlcoin address or a
        transaction ID"""
        self.wallet.set_label(key, label)

    @command('w')
    def listcontacts(self):
        """Show your list of contacts"""
        return self.wallet.contacts

    @command('w')
    def getalias(self, key):
        """Retrieve alias. Lookup in your list of contacts, and for an OpenAlias DNS record."""
        return self.wallet.contacts.resolve(key)

    @command('w')
    def searchcontacts(self, query):
        """Search through contacts, return matching entries. """
        results = {}
        for key, value in self.wallet.contacts.items():
            if query.lower() in key.lower():
                results[key] = value
        return results

    @command('w')
    def listaddresses(self, receiving=False, change=False, labels=False, frozen=False, unused=False, funded=False, balance=False):
        """List wallet addresses. Returns the list of all addresses in your wallet. Use optional arguments to filter the results."""
        out = []
        for addr in self.wallet.get_addresses():
            if frozen and not self.wallet.is_frozen(addr):
                continue
            if receiving and self.wallet.is_change(addr):
                continue
            if change and not self.wallet.is_change(addr):
                continue
            if unused and self.wallet.is_used(addr):
                continue
            if funded and self.wallet.is_empty(addr):
                continue
            item = addr
            if labels or balance:
                item = (item,)
            if balance:
                item += (format_satoshis(sum(self.wallet.get_addr_balance(addr))),)
            if labels:
                item += (repr(self.wallet.labels.get(addr, '')),)
            out.append(item)
        return out

    @command('n')
    def gettransaction(self, txid):
        """Retrieve a transaction. """
        if self.wallet and txid in self.wallet.transactions:
            tx = self.wallet.transactions[txid]
        else:
            raw = self.network.get_transaction(txid)
            if raw:
                tx = Transaction(raw)
            else:
                raise Exception("Unknown transaction")
        return tx.as_dict()

    @command('')
    def encrypt(self, pubkey, message):
        """Encrypt a message with a public key. Use quotes if the message contains whitespaces."""
        public_key = ecc.ECPubkey(bfh(pubkey))
        encrypted = public_key.encrypt_message(message)
        return encrypted

    @command('wp')
    def decrypt(self, pubkey, encrypted, password=None):
        """Decrypt a message encrypted with a public key."""
        return self.wallet.decrypt_message(pubkey, encrypted, password)

    def _format_request(self, out):
        pr_str = {
            PR_UNKNOWN: 'Unknown',
            PR_UNPAID: 'Pending',
            PR_PAID: 'Paid',
            PR_EXPIRED: 'Expired',
        }
        out['amount (BTC)'] = format_satoshis(out.get('amount'))
        out['status'] = pr_str[out.get('status', PR_UNKNOWN)]
        return out

    @command('w')
    def getrequest(self, key):
        """Return a payment request"""
        r = self.wallet.get_payment_request(key, self.config)
        if not r:
            raise Exception("Request not found")
        return self._format_request(r)

    #@command('w')
    #def ackrequest(self, serialized):
    #    """<Not implemented>"""
    #    pass

    @command('w')
    def listrequests(self, pending=False, expired=False, paid=False):
        """List the payment requests you made."""
        out = self.wallet.get_sorted_requests(self.config)
        if pending:
            f = PR_UNPAID
        elif expired:
            f = PR_EXPIRED
        elif paid:
            f = PR_PAID
        else:
            f = None
        if f is not None:
            out = list(filter(lambda x: x.get('status')==f, out))
        return list(map(self._format_request, out))

    @command('w')
    def createnewaddress(self):
        """Create a new receiving address, beyond the gap limit of the wallet"""
        return self.wallet.create_new_address(False)

    @command('w')
    def getunusedaddress(self):
        """Returns the first unused address of the wallet, or None if all addresses are used.
        An address is considered as used if it has received a transaction, or if it is used in a payment request."""
        return self.wallet.get_unused_address()

    @command('w')
    def addrequest(self, amount, memo='', expiration=None, force=False):
        """Create a payment request, using the first unused address of the wallet.
        The address will be considered as used after this operation.
        If no payment is received, the address will be considered as unused if the payment request is deleted from the wallet."""
        addr = self.wallet.get_unused_address()
        if addr is None:
            if force:
                addr = self.wallet.create_new_address(False)
            else:
                return False
        amount = satoshis(amount)
        expiration = int(expiration) if expiration else None
        req = self.wallet.make_payment_request(addr, amount, memo, expiration)
        self.wallet.add_payment_request(req, self.config)
        out = self.wallet.get_payment_request(addr, self.config)
        return self._format_request(out)

    @command('w')
    def addtransaction(self, tx):
        """ Add a transaction to the wallet history """
        tx = Transaction(tx)
        if not self.wallet.add_transaction(tx.txid(), tx):
            return False
        self.wallet.save_transactions()
        return tx.txid()

    @command('wp')
    def signrequest(self, address, password=None):
        "Sign payment request with an OpenAlias"
        alias = self.config.get('alias')
        if not alias:
            raise Exception('No alias in your configuration')
        alias_addr = self.wallet.contacts.resolve(alias)['address']
        self.wallet.sign_payment_request(address, alias, alias_addr, password)

    @command('w')
    def rmrequest(self, address):
        """Remove a payment request"""
        return self.wallet.remove_payment_request(address, self.config)

    @command('w')
    def clearrequests(self):
        """Remove all payment requests"""
        for k in list(self.wallet.receive_requests.keys()):
            self.wallet.remove_payment_request(k, self.config)

    @command('n')
    def notify(self, address, URL):
        """Watch an address. Every time the address changes, a http POST is sent to the URL."""
        def callback(x):
            import urllib.request
            headers = {'content-type':'application/json'}
            data = {'address':address, 'status':x.get('result')}
            serialized_data = util.to_bytes(json.dumps(data))
            try:
                req = urllib.request.Request(URL, serialized_data, headers)
                response_stream = urllib.request.urlopen(req, timeout=5)
                util.print_error('Got Response for %s' % address)
            except BaseException as e:
                util.print_error(str(e))
        self.network.subscribe_to_addresses([address], callback)
        return True

    @command('wn')
    def is_synchronized(self):
        """ return wallet synchronization status """
        return self.wallet.is_up_to_date()

    @command('n')
    def getfeerate(self, fee_method=None, fee_level=None):
        """Return current suggested fee rate (in sat/kvByte), according to config
        settings or supplied parameters.
        """
        if fee_method is None:
            dyn, mempool = None, None
        elif fee_method.lower() == 'static':
            dyn, mempool = False, False
        elif fee_method.lower() == 'eta':
            dyn, mempool = True, False
        elif fee_method.lower() == 'mempool':
            dyn, mempool = True, True
        else:
            raise Exception('Invalid fee estimation method: {}'.format(fee_method))
        if fee_level is not None:
            fee_level = Decimal(fee_level)
        return self.config.fee_per_kb(dyn=dyn, mempool=mempool, fee_level=fee_level)

    @command('')
    def help(self):
        # for the python console
        return sorted(known_commands.keys())

param_descriptions = {
    'privkey': 'Private key. Type \'?\' to get a prompt.',
    'destination': 'Groestlcoin address, contact or alias',
    'address': 'Groestlcoin address',
    'seed': 'Seed phrase',
    'txid': 'Transaction ID',
    'pos': 'Position',
    'height': 'Block height',
    'tx': 'Serialized transaction (hexadecimal)',
    'key': 'Variable name',
    'pubkey': 'Public key',
    'message': 'Clear text message. Use quotes if it contains spaces.',
    'encrypted': 'Encrypted message',
    'amount': 'Amount to be sent (in BTC). Type \'!\' to send the maximum available.',
    'requested_amount': 'Requested amount (in BTC).',
    'outputs': 'list of ["address", amount]',
    'redeem_script': 'redeem script (hexadecimal)',
}

command_options = {
    'password':    ("-W", "Password"),
    'new_password':(None, "New Password"),
    'receiving':   (None, "Show only receiving addresses"),
    'change':      (None, "Show only change addresses"),
    'frozen':      (None, "Show only frozen addresses"),
    'unused':      (None, "Show only unused addresses"),
    'funded':      (None, "Show only funded addresses"),
    'balance':     ("-b", "Show the balances of listed addresses"),
    'labels':      ("-l", "Show the labels of listed addresses"),
    'nocheck':     (None, "Do not verify aliases"),
    'imax':        (None, "Maximum number of inputs"),
    'fee':         ("-f", "Transaction fee (in GRS)"),
    'from_addr':   ("-F", "Source address (must be a wallet address; use sweep to spend from non-wallet address)."),
    'change_addr': ("-c", "Change address. Default is a spare address, or the source address if it's not in the wallet"),
    'nbits':       (None, "Number of bits of entropy"),
    'segwit':      (None, "Create segwit seed"),
    'language':    ("-L", "Default language for wordlist"),
    'privkey':     (None, "Private key. Set to '?' to get a prompt."),
    'unsigned':    ("-u", "Do not sign transaction"),
    'rbf':         (None, "Replace-by-fee transaction"),
    'locktime':    (None, "Set locktime block number"),
    'domain':      ("-D", "List of addresses"),
    'memo':        ("-m", "Description of the request"),
    'expiration':  (None, "Time in seconds"),
    'timeout':     (None, "Timeout in seconds"),
    'force':       (None, "Create new address beyond gap limit, if no more addresses are available."),
    'pending':     (None, "Show only pending requests."),
    'expired':     (None, "Show only expired requests."),
    'paid':        (None, "Show only paid requests."),
    'show_addresses': (None, "Show input and output addresses"),
    'show_fiat':   (None, "Show fiat value of transactions"),
    'year':        (None, "Show history for a given year"),
    'fee_method':  (None, "Fee estimation method to use"),
    'fee_level':   (None, "Float between 0.0 and 1.0, representing fee slider position")
}


# don't use floats because of rounding errors
from .transaction import tx_from_str
json_loads = lambda x: json.loads(x, parse_float=lambda x: str(Decimal(x)))
arg_types = {
    'num': int,
    'nbits': int,
    'imax': int,
    'year': int,
    'tx': tx_from_str,
    'pubkeys': json_loads,
    'jsontx': json_loads,
    'inputs': json_loads,
    'outputs': json_loads,
    'fee': lambda x: str(Decimal(x)) if x is not None else None,
    'amount': lambda x: str(Decimal(x)) if x != '!' else '!',
    'locktime': int,
    'fee_method': str,
    'fee_level': json_loads,
}

config_variables = {

    'addrequest': {
        'requests_dir': 'directory where a bip70 file will be written.',
        'ssl_privkey': 'Path to your SSL private key, needed to sign the request.',
        'ssl_chain': 'Chain of SSL certificates, needed for signed requests. Put your certificate at the top and the root CA at the end',
        'url_rewrite': 'Parameters passed to str.replace(), in order to create the r= part of groestlcoin: URIs. Example: \"(\'file:///var/www/\',\'https://groestlcoin.org/\')\"',
    },
    'listrequests':{
        'url_rewrite': 'Parameters passed to str.replace(), in order to create the r= part of groestlcoin: URIs. Example: \"(\'file:///var/www/\',\'https://groestlcoin.org/\')\"',
    }
}

def set_default_subparser(self, name, args=None):
    """see http://stackoverflow.com/questions/5176691/argparse-how-to-specify-a-default-subcommand"""
    subparser_found = False
    for arg in sys.argv[1:]:
        if arg in ['-h', '--help']:  # global help if no subparser
            break
    else:
        for x in self._subparsers._actions:
            if not isinstance(x, argparse._SubParsersAction):
                continue
            for sp_name in x._name_parser_map.keys():
                if sp_name in sys.argv[1:]:
                    subparser_found = True
        if not subparser_found:
            # insert default in first position, this implies no
            # global options without a sub_parsers specified
            if args is None:
                sys.argv.insert(1, name)
            else:
                args.insert(0, name)

argparse.ArgumentParser.set_default_subparser = set_default_subparser


# workaround https://bugs.python.org/issue23058
# see https://github.com/nickstenning/honcho/pull/121

def subparser_call(self, parser, namespace, values, option_string=None):
    from argparse import ArgumentError, SUPPRESS, _UNRECOGNIZED_ARGS_ATTR
    parser_name = values[0]
    arg_strings = values[1:]
    # set the parser name if requested
    if self.dest is not SUPPRESS:
        setattr(namespace, self.dest, parser_name)
    # select the parser
    try:
        parser = self._name_parser_map[parser_name]
    except KeyError:
        tup = parser_name, ', '.join(self._name_parser_map)
        msg = _('unknown parser {!r} (choices: {})').format(*tup)
        raise ArgumentError(self, msg)
    # parse all the remaining options into the namespace
    # store any unrecognized options on the object, so that the top
    # level parser can decide what to do with them
    namespace, arg_strings = parser.parse_known_args(arg_strings, namespace)
    if arg_strings:
        vars(namespace).setdefault(_UNRECOGNIZED_ARGS_ATTR, [])
        getattr(namespace, _UNRECOGNIZED_ARGS_ATTR).extend(arg_strings)

argparse._SubParsersAction.__call__ = subparser_call


def add_network_options(parser):
    parser.add_argument("-1", "--oneserver", action="store_true", dest="oneserver", default=None, help="connect to one server only")
    parser.add_argument("-s", "--server", dest="server", default=None, help="set server host:port:protocol, where protocol is either t (tcp) or s (ssl)")
    parser.add_argument("-p", "--proxy", dest="proxy", default=None, help="set proxy [type:]host[:port], where type is socks4,socks5 or http")

def add_global_options(parser):
    group = parser.add_argument_group('global options')
    group.add_argument("-v", "--verbose", action="store_true", dest="verbose", default=False, help="Show debugging information")
    group.add_argument("-D", "--dir", dest="electrum_path", help="electrum-grs directory")
    group.add_argument("-P", "--portable", action="store_true", dest="portable", default=False, help="Use local 'electrum_data' directory")
    group.add_argument("-w", "--wallet", dest="wallet_path", help="wallet path")
    group.add_argument("--testnet", action="store_true", dest="testnet", default=False, help="Use Testnet")
    group.add_argument("--regtest", action="store_true", dest="regtest", default=False, help="Use Regtest")
    group.add_argument("--simnet", action="store_true", dest="simnet", default=False, help="Use Simnet")

def get_parser():
    # create main parser
    parser = argparse.ArgumentParser(
        epilog="Run 'electrum-grs help <command>' to see the help for a command")
    add_global_options(parser)
    subparsers = parser.add_subparsers(dest='cmd', metavar='<command>')
    # gui
    parser_gui = subparsers.add_parser('gui', description="Run Electrum-grs's Graphical User Interface.", help="Run GUI (default)")
    parser_gui.add_argument("url", nargs='?', default=None, help="groestlcoin URI (or bip70 file)")
    parser_gui.add_argument("-g", "--gui", dest="gui", help="select graphical user interface", choices=['qt', 'kivy', 'text', 'stdio'])
    parser_gui.add_argument("-o", "--offline", action="store_true", dest="offline", default=False, help="Run offline")
    parser_gui.add_argument("-m", action="store_true", dest="hide_gui", default=False, help="hide GUI on startup")
    parser_gui.add_argument("-L", "--lang", dest="language", default=None, help="default language used in GUI")
    add_network_options(parser_gui)
    add_global_options(parser_gui)
    # daemon
    parser_daemon = subparsers.add_parser('daemon', help="Run Daemon")
    parser_daemon.add_argument("subcommand", choices=['start', 'status', 'stop', 'load_wallet', 'close_wallet'], nargs='?')
    #parser_daemon.set_defaults(func=run_daemon)
    add_network_options(parser_daemon)
    add_global_options(parser_daemon)
    # commands
    for cmdname in sorted(known_commands.keys()):
        cmd = known_commands[cmdname]
        p = subparsers.add_parser(cmdname, help=cmd.help, description=cmd.description)
        add_global_options(p)
        if cmdname == 'restore':
            p.add_argument("-o", "--offline", action="store_true", dest="offline", default=False, help="Run offline")
        for optname, default in zip(cmd.options, cmd.defaults):
            a, help = command_options[optname]
            b = '--' + optname
            action = "store_true" if type(default) is bool else 'store'
            args = (a, b) if a else (b,)
            if action == 'store':
                _type = arg_types.get(optname, str)
                p.add_argument(*args, dest=optname, action=action, default=default, help=help, type=_type)
            else:
                p.add_argument(*args, dest=optname, action=action, default=default, help=help)

        for param in cmd.params:
            h = param_descriptions.get(param, '')
            _type = arg_types.get(param, str)
            p.add_argument(param, help=h, type=_type)

        cvh = config_variables.get(cmdname)
        if cvh:
            group = p.add_argument_group('configuration variables', '(set with setconfig/getconfig)')
            for k, v in cvh.items():
                group.add_argument(k, nargs='?', help=v)

    # 'gui' is the default command
    parser.set_default_subparser('gui')
    return parser<|MERGE_RESOLUTION|>--- conflicted
+++ resolved
@@ -81,11 +81,7 @@
             wallet = args[0].wallet
             password = kwargs.get('password')
             if c.requires_wallet and wallet is None:
-<<<<<<< HEAD
-                raise BaseException("wallet not loaded. Use 'electrum-grs daemon load_wallet'")
-=======
-                raise Exception("wallet not loaded. Use 'electrum daemon load_wallet'")
->>>>>>> 26fcb1d3
+                raise Exception("wallet not loaded. Use 'electrum-grs daemon load_wallet'")
             if c.requires_password and password is None and wallet.has_password():
                 return {'error': 'Password required' }
             return func(*args, **kwargs)
@@ -344,11 +340,7 @@
 
     @command('')
     def version(self):
-<<<<<<< HEAD
-        """Return the version of electrum-grs."""
-=======
-        """Return the version of Electrum."""
->>>>>>> 26fcb1d3
+        """Return the version of Electrum-GRS."""
         from .version import ELECTRUM_VERSION
         return ELECTRUM_VERSION
 
