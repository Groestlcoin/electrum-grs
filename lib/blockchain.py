# Electrum - lightweight Bitcoin client
# Copyright (C) 2012 thomasv@ecdsa.org
#
# Permission is hereby granted, free of charge, to any person
# obtaining a copy of this software and associated documentation files
# (the "Software"), to deal in the Software without restriction,
# including without limitation the rights to use, copy, modify, merge,
# publish, distribute, sublicense, and/or sell copies of the Software,
# and to permit persons to whom the Software is furnished to do so,
# subject to the following conditions:
#
# The above copyright notice and this permission notice shall be
# included in all copies or substantial portions of the Software.
#
# THE SOFTWARE IS PROVIDED "AS IS", WITHOUT WARRANTY OF ANY KIND,
# EXPRESS OR IMPLIED, INCLUDING BUT NOT LIMITED TO THE WARRANTIES OF
# MERCHANTABILITY, FITNESS FOR A PARTICULAR PURPOSE AND
# NONINFRINGEMENT. IN NO EVENT SHALL THE AUTHORS OR COPYRIGHT HOLDERS
# BE LIABLE FOR ANY CLAIM, DAMAGES OR OTHER LIABILITY, WHETHER IN AN
# ACTION OF CONTRACT, TORT OR OTHERWISE, ARISING FROM, OUT OF OR IN
# CONNECTION WITH THE SOFTWARE OR THE USE OR OTHER DEALINGS IN THE
# SOFTWARE.
import os
import threading

from . import util
from . import bitcoin
from .bitcoin import *

MAX_TARGET = 0x00000000FFFF0000000000000000000000000000000000000000000000000000

def serialize_header(res):
    s = int_to_hex(res.get('version'), 4) \
        + rev_hex(res.get('prev_block_hash')) \
        + rev_hex(res.get('merkle_root')) \
        + int_to_hex(int(res.get('timestamp')), 4) \
        + int_to_hex(int(res.get('bits')), 4) \
        + int_to_hex(int(res.get('nonce')), 4)
    return s

def deserialize_header(s, height):
    hex_to_int = lambda s: int('0x' + bh2u(s[::-1]), 16)
    h = {}
    h['version'] = hex_to_int(s[0:4])
    h['prev_block_hash'] = hash_encode(s[4:36])
    h['merkle_root'] = hash_encode(s[36:68])
    h['timestamp'] = hex_to_int(s[68:72])
    h['bits'] = hex_to_int(s[72:76])
    h['nonce'] = hex_to_int(s[76:80])
    h['block_height'] = height
    return h

def hash_header(header):
    if header is None:
        return '0' * 64
    if header.get('prev_block_hash') is None:
        header['prev_block_hash'] = '00'*32
    return hash_encode(Hash(bfh(serialize_header(header))))


blockchains = {}

def read_blockchains(config):
    blockchains[0] = Blockchain(config, 0, None)
    fdir = os.path.join(util.get_headers_dir(config), 'forks')
    if not os.path.exists(fdir):
        os.mkdir(fdir)
    l = filter(lambda x: x.startswith('fork_'), os.listdir(fdir))
    l = sorted(l, key = lambda x: int(x.split('_')[1]))
    for filename in l:
        checkpoint = int(filename.split('_')[2])
        parent_id = int(filename.split('_')[1])
        b = Blockchain(config, checkpoint, parent_id)
        blockchains[b.checkpoint] = b
    return blockchains

def check_header(header):
    if type(header) is not dict:
        return False
    for b in blockchains.values():
        if b.check_header(header):
            return b
    return False

def can_connect(header):
    for b in blockchains.values():
        if b.can_connect(header):
            return b
    return False

<<<<<<< HEAD
USE_DIFF_RETARGET = True
DGW3_START_HEIGHT = 100000
=======
>>>>>>> 2774126d

class Blockchain(util.PrintError):
    """
    Manages blockchain headers and their verification
    """

    def __init__(self, config, checkpoint, parent_id):
        self.config = config
<<<<<<< HEAD
        self.network = network
        self.local_height = 0
        # No URL for Groestlcoin
        self.headers_url = ''#'http://headers.electrum.org/blockchain_headers'
        self.set_local_height()
=======
        self.catch_up = None # interface catching up
        self.checkpoint = checkpoint
        self.parent_id = parent_id
        self.lock = threading.Lock()
        with self.lock:
            self.update_size()

    def parent(self):
        return blockchains[self.parent_id]

    def get_max_child(self):
        children = list(filter(lambda y: y.parent_id==self.checkpoint, blockchains.values()))
        return max([x.checkpoint for x in children]) if children else None

    def get_checkpoint(self):
        mc = self.get_max_child()
        return mc if mc is not None else self.checkpoint

    def get_branch_size(self):
        return self.height() - self.get_checkpoint() + 1

    def get_name(self):
        return self.get_hash(self.get_checkpoint()).lstrip('00')[0:10]

    def check_header(self, header):
        header_hash = hash_header(header)
        height = header.get('block_height')
        return header_hash == self.get_hash(height)

    def fork(parent, header):
        checkpoint = header.get('block_height')
        self = Blockchain(parent.config, checkpoint, parent.checkpoint)
        open(self.path(), 'w+').close()
        self.save_header(header)
        return self
>>>>>>> 2774126d

    def height(self):
        return self.checkpoint + self.size() - 1

    def size(self):
        with self.lock:
            return self._size

    def update_size(self):
        p = self.path()
        self._size = os.path.getsize(p)//80 if os.path.exists(p) else 0

<<<<<<< HEAD
    def verify_header(self, header, prev_header, bits, target, height):
        prev_hash = self.hash_header(prev_header)
        assert prev_hash == header.get('prev_block_hash'), "prev hash mismatch: %s vs %s" % (prev_hash, header.get('prev_block_hash'))
        if bitcoin.TESTNET or bitcoin.NOLNET or not USE_DIFF_RETARGET or height < DGW3_START_HEIGHT: return
        assert bits == header.get('bits'), "bits mismatch: %s vs %s" % (bits, header.get('bits'))
        _hash = self.hash_header(header)
        assert int('0x' + _hash, 16) <= target, "insufficient proof of work: %s vs target %s" % (int('0x' + _hash, 16), target)

    def verify_chain(self, chain):
        first_header = chain[0]
        prev_header = self.read_header(first_header.get('block_height') - 1)
        for header in chain:
            height = header.get('block_height')
            bits, target = self.get_target(height, chain)
            self.verify_header(header, prev_header, bits, target, height)
            prev_header = header
=======
    def verify_header(self, header, prev_header, bits, target):
        prev_hash = hash_header(prev_header)
        _hash = hash_header(header)
        if prev_hash != header.get('prev_block_hash'):
            raise BaseException("prev hash mismatch: %s vs %s" % (prev_hash, header.get('prev_block_hash')))
        if bitcoin.TESTNET:
            return
        if bits != header.get('bits'):
            raise BaseException("bits mismatch: %s vs %s" % (bits, header.get('bits')))
        if int('0x' + _hash, 16) > target:
            raise BaseException("insufficient proof of work: %s vs target %s" % (int('0x' + _hash, 16), target))
>>>>>>> 2774126d

    def verify_chunk(self, index, data):
        num = len(data) // 80
        prev_header = None
        if index != 0:
<<<<<<< HEAD
            prev_header = self.read_header(index*2016 - 1)

        chain = []
=======
            prev_header = self.read_header(index * 2016 - 1)
        bits, target = self.get_target(index)
>>>>>>> 2774126d
        for i in range(num):
            height = index*2016 + i
            raw_header = data[i*80:(i+1) * 80]
<<<<<<< HEAD
            header = self.deserialize_header(raw_header)
            header['block_height'] = height
            # DGW3 requires access to recent (unsaved) headers.
            if USE_DIFF_RETARGET:
                chain.append(header)
                if not len(chain) % 100:
                    chain = chain[-100:]
            bits, target = self.get_target(height, chain)
            self.verify_header(header, prev_header, bits, target, height)

            prev_header = header

    def serialize_header(self, res):
        s = int_to_hex(res.get('version'), 4) \
            + rev_hex(res.get('prev_block_hash')) \
            + rev_hex(res.get('merkle_root')) \
            + int_to_hex(int(res.get('timestamp')), 4) \
            + int_to_hex(int(res.get('bits')), 4) \
            + int_to_hex(int(res.get('nonce')), 4)
        return s

    def deserialize_header(self, s):
        hex_to_int = lambda s: int('0x' + s[::-1].encode('hex'), 16)
        h = {}
        h['version'] = hex_to_int(s[0:4])
        h['prev_block_hash'] = hash_encode(s[4:36])
        h['merkle_root'] = hash_encode(s[36:68])
        h['timestamp'] = hex_to_int(s[68:72])
        h['bits'] = hex_to_int(s[72:76])
        h['nonce'] = hex_to_int(s[76:80])
        return h

    def hash_header(self, header):
        if header is None:
            return '0' * 64
        return hash_encode(groestlHash(self.serialize_header(header).decode('hex')))

=======
            header = deserialize_header(raw_header, index*2016 + i)
            self.verify_header(header, prev_header, bits, target)
            prev_header = header

>>>>>>> 2774126d
    def path(self):
        d = util.get_headers_dir(self.config)
        filename = 'blockchain_headers' if self.parent_id is None else os.path.join('forks', 'fork_%d_%d'%(self.parent_id, self.checkpoint))
        return os.path.join(d, filename)

    def save_chunk(self, index, chunk):
        filename = self.path()
        d = (index * 2016 - self.checkpoint) * 80
        if d < 0:
            chunk = chunk[-d:]
            d = 0
        self.write(chunk, d)
        self.swap_with_parent()

    def swap_with_parent(self):
        if self.parent_id is None:
            return
        parent_branch_size = self.parent().height() - self.checkpoint + 1
        if parent_branch_size >= self.size():
            return
        self.print_error("swap", self.checkpoint, self.parent_id)
        parent_id = self.parent_id
        checkpoint = self.checkpoint
        parent = self.parent()
        with open(self.path(), 'rb') as f:
            my_data = f.read()
        with open(parent.path(), 'rb') as f:
            f.seek((checkpoint - parent.checkpoint)*80)
            parent_data = f.read(parent_branch_size*80)
        self.write(parent_data, 0)
        parent.write(my_data, (checkpoint - parent.checkpoint)*80)
        # store file path
        for b in blockchains.values():
            b.old_path = b.path()
        # swap parameters
        self.parent_id = parent.parent_id; parent.parent_id = parent_id
        self.checkpoint = parent.checkpoint; parent.checkpoint = checkpoint
        self._size = parent._size; parent._size = parent_branch_size
        # move files
        for b in blockchains.values():
            if b in [self, parent]: continue
            if b.old_path != b.path():
                self.print_error("renaming", b.old_path, b.path())
                os.rename(b.old_path, b.path())
        # update pointers
        blockchains[self.checkpoint] = self
        blockchains[parent.checkpoint] = parent

    def write(self, data, offset):
        filename = self.path()
        with self.lock:
            with open(filename, 'rb+') as f:
                if offset != self._size*80:
                    f.seek(offset)
                    f.truncate()
                f.seek(offset)
                f.write(data)
                f.flush()
                os.fsync(f.fileno())
            self.update_size()

<<<<<<< HEAD
    def save_header(self, header, height=None):
        data = self.serialize_header(header).decode('hex')
        assert len(data) == 80
        if height is None: height = header.get('block_height')
        filename = self.path()
        f = open(filename, 'rb+')
        f.seek(height * 80)
        h = f.write(data)
        f.close()
        self.set_local_height()

    def set_local_height(self):
        name = self.path()
        if os.path.exists(name):
            h = os.path.getsize(name)/80 - 1
            if self.local_height != h:
                self.local_height = h

    def roll_back_to_last_chunk(self):
        name = self.path()
        if os.path.exists(name):
            f = open(name, 'rb+')
            f.seek( (self.local_height - 100) *80)
            f.truncate()
            f.close()
        self.set_local_height()

    def read_header(self, block_height):
=======
    def save_header(self, header):
        delta = header.get('block_height') - self.checkpoint
        data = bfh(serialize_header(header))
        assert delta == self.size()
        assert len(data) == 80
        self.write(data, delta*80)
        self.swap_with_parent()

    def read_header(self, height):
        assert self.parent_id != self.checkpoint
        if height < 0:
            return
        if height < self.checkpoint:
            return self.parent().read_header(height)
        if height > self.height():
            return
        delta = height - self.checkpoint
>>>>>>> 2774126d
        name = self.path()
        if os.path.exists(name):
            f = open(name, 'rb')
            f.seek(delta * 80)
            h = f.read(80)
            f.close()
        return deserialize_header(h, height)

    def get_hash(self, height):
        return hash_header(self.read_header(height))

    def BIP9(self, height, flag):
        v = self.read_header(height)['version']
        return ((v & 0xE0000000) == 0x20000000) and ((v & flag) == flag)

    def segwit_support(self, N=144):
        h = self.local_height
        return sum([self.BIP9(h-i, 2) for i in range(N)])*10000/N/100.

<<<<<<< HEAD
    def bits_to_target(self, bits):
        MM = 256*256*256
        a = bits%MM
        if a < 0x8000:
            a *= 256
        target = (a) * pow(2, 8 * (bits/MM - 3))
        return target

    def target_to_bits(self, target):
        MM = 256*256*256
        c = ("%064X"%target)[2:]
        i = 31
        while c[0:2]=="00":
            c = c[2:]
            i -= 1

        c = int('0x'+c[0:6],16)
        if c >= 0x800000:
            c /= 256
            i += 1

        new_bits = c + MM * i
        return new_bits

    def get_target_dgw3(self, block_height, chain=None):
        if chain is None:
            chain = []

        last = self.read_header(block_height-1)
        if last is None:
            for h in chain:
                if h.get('block_height') == block_height-1:
                    last = h

        # params
        BlockLastSolved = last
        BlockReading = last
        BlockCreating = block_height
        nActualTimespan = 0
        LastBlockTime = 0
        PastBlocksMin = 24
        PastBlocksMax = 24
        CountBlocks = 0
        PastDifficultyAverage = 0
        PastDifficultyAveragePrev = 0
        bnNum = 0

        max_target = 0x00000FFFF0000000000000000000000000000000000000000000000000000000

        if BlockLastSolved is None or block_height-1 < PastBlocksMin:
            return 0x1e0ffff0, max_target
        for i in range(1, PastBlocksMax + 1):
            CountBlocks += 1

            if CountBlocks <= PastBlocksMin:
                if CountBlocks == 1:
                    PastDifficultyAverage = self.bits_to_target(BlockReading.get('bits'))
                else:
                    bnNum = self.bits_to_target(BlockReading.get('bits'))
                    PastDifficultyAverage = ((PastDifficultyAveragePrev * CountBlocks)+(bnNum)) / (CountBlocks + 1)
                PastDifficultyAveragePrev = PastDifficultyAverage

            if LastBlockTime > 0:
                Diff = (LastBlockTime - BlockReading.get('timestamp'))
                nActualTimespan += Diff
            LastBlockTime = BlockReading.get('timestamp')

            BlockReading = self.read_header((block_height-1) - CountBlocks)
            if BlockReading is None:
                for br in chain:
                    if br.get('block_height') == (block_height-1) - CountBlocks:
                        BlockReading = br

        bnNew = PastDifficultyAverage
        nTargetTimespan = CountBlocks * 60

        nActualTimespan = max(nActualTimespan, nTargetTimespan/3)
        nActualTimespan = min(nActualTimespan, nTargetTimespan*3)

        # retarget
        bnNew *= nActualTimespan
        bnNew /= nTargetTimespan
        bnNew = min(bnNew, max_target)

        new_bits = self.target_to_bits(bnNew)
        return new_bits, bnNew


    def get_target(self, block_height, chain=None):
        if chain is None:
            chain = []  # Do not use mutables as default values!

        # Enforce DGW3_START_HEIGHT.
        if not USE_DIFF_RETARGET or block_height < DGW3_START_HEIGHT:
            return None, None
        return self.get_target_dgw3(block_height, chain)
=======
    def get_target(self, index):
        if bitcoin.TESTNET:
            return 0, 0
        if index == 0:
            return 0x1d00ffff, MAX_TARGET
        first = self.read_header((index-1) * 2016)
        last = self.read_header(index*2016 - 1)
        # bits to target
        bits = last.get('bits')
        bitsN = (bits >> 24) & 0xff
        if not (bitsN >= 0x03 and bitsN <= 0x1d):
            raise BaseException("First part of bits should be in [0x03, 0x1d]")
        bitsBase = bits & 0xffffff
        if not (bitsBase >= 0x8000 and bitsBase <= 0x7fffff):
            raise BaseException("Second part of bits should be in [0x8000, 0x7fffff]")
        target = bitsBase << (8 * (bitsN-3))
        # new target
        nActualTimespan = last.get('timestamp') - first.get('timestamp')
        nTargetTimespan = 14 * 24 * 60 * 60
        nActualTimespan = max(nActualTimespan, nTargetTimespan // 4)
        nActualTimespan = min(nActualTimespan, nTargetTimespan * 4)
        new_target = min(MAX_TARGET, (target * nActualTimespan) // nTargetTimespan)
        # convert new target to bits
        c = ("%064x" % new_target)[2:]
        while c[:2] == '00' and len(c) > 6:
            c = c[2:]
        bitsN, bitsBase = len(c) // 2, int('0x' + c[:6], 16)
        if bitsBase >= 0x800000:
            bitsN += 1
            bitsBase >>= 8
        new_bits = bitsN << 24 | bitsBase
        return new_bits, bitsBase << (8 * (bitsN - 3))
>>>>>>> 2774126d

    def can_connect(self, header, check_height=True):
        height = header['block_height']
        if check_height and self.height() != height - 1:
            return False
        if height == 0:
            return hash_header(header) == bitcoin.GENESIS
        previous_header = self.read_header(height -1)
        if not previous_header:
            return False
        prev_hash = hash_header(previous_header)
        if prev_hash != header.get('prev_block_hash'):
            return False
        bits, target = self.get_target(height // 2016)
        try:
            self.verify_header(header, previous_header, bits, target)
        except:
            return False
        return True

    def connect_chunk(self, idx, hexdata):
        try:
            data = bfh(hexdata)
            self.verify_chunk(idx, data)
            #self.print_error("validated chunk %d" % idx)
            self.save_chunk(idx, data)
            return True
        except BaseException as e:
            self.print_error('verify_chunk failed', str(e))
            return False<|MERGE_RESOLUTION|>--- conflicted
+++ resolved
@@ -88,11 +88,8 @@
             return b
     return False
 
-<<<<<<< HEAD
 USE_DIFF_RETARGET = True
 DGW3_START_HEIGHT = 100000
-=======
->>>>>>> 2774126d
 
 class Blockchain(util.PrintError):
     """
@@ -101,13 +98,6 @@
 
     def __init__(self, config, checkpoint, parent_id):
         self.config = config
-<<<<<<< HEAD
-        self.network = network
-        self.local_height = 0
-        # No URL for Groestlcoin
-        self.headers_url = ''#'http://headers.electrum.org/blockchain_headers'
-        self.set_local_height()
-=======
         self.catch_up = None # interface catching up
         self.checkpoint = checkpoint
         self.parent_id = parent_id
@@ -143,7 +133,6 @@
         open(self.path(), 'w+').close()
         self.save_header(header)
         return self
->>>>>>> 2774126d
 
     def height(self):
         return self.checkpoint + self.size() - 1
@@ -156,96 +145,38 @@
         p = self.path()
         self._size = os.path.getsize(p)//80 if os.path.exists(p) else 0
 
-<<<<<<< HEAD
-    def verify_header(self, header, prev_header, bits, target, height):
-        prev_hash = self.hash_header(prev_header)
-        assert prev_hash == header.get('prev_block_hash'), "prev hash mismatch: %s vs %s" % (prev_hash, header.get('prev_block_hash'))
-        if bitcoin.TESTNET or bitcoin.NOLNET or not USE_DIFF_RETARGET or height < DGW3_START_HEIGHT: return
-        assert bits == header.get('bits'), "bits mismatch: %s vs %s" % (bits, header.get('bits'))
-        _hash = self.hash_header(header)
-        assert int('0x' + _hash, 16) <= target, "insufficient proof of work: %s vs target %s" % (int('0x' + _hash, 16), target)
-
-    def verify_chain(self, chain):
-        first_header = chain[0]
-        prev_header = self.read_header(first_header.get('block_height') - 1)
-        for header in chain:
-            height = header.get('block_height')
-            bits, target = self.get_target(height, chain)
-            self.verify_header(header, prev_header, bits, target, height)
-            prev_header = header
-=======
     def verify_header(self, header, prev_header, bits, target):
         prev_hash = hash_header(prev_header)
         _hash = hash_header(header)
         if prev_hash != header.get('prev_block_hash'):
             raise BaseException("prev hash mismatch: %s vs %s" % (prev_hash, header.get('prev_block_hash')))
-        if bitcoin.TESTNET:
+        if bitcoin.TESTNET or not USE_DIFF_RETARGET or header['block_height'] < DGW3_START_HEIGHT:
             return
         if bits != header.get('bits'):
             raise BaseException("bits mismatch: %s vs %s" % (bits, header.get('bits')))
         if int('0x' + _hash, 16) > target:
             raise BaseException("insufficient proof of work: %s vs target %s" % (int('0x' + _hash, 16), target))
->>>>>>> 2774126d
 
     def verify_chunk(self, index, data):
         num = len(data) // 80
         prev_header = None
         if index != 0:
-<<<<<<< HEAD
-            prev_header = self.read_header(index*2016 - 1)
+            prev_header = self.read_header(index * 2016 - 1)
 
         chain = []
-=======
-            prev_header = self.read_header(index * 2016 - 1)
-        bits, target = self.get_target(index)
->>>>>>> 2774126d
         for i in range(num):
             height = index*2016 + i
             raw_header = data[i*80:(i+1) * 80]
-<<<<<<< HEAD
-            header = self.deserialize_header(raw_header)
-            header['block_height'] = height
+            header = deserialize_header(raw_header, height)
             # DGW3 requires access to recent (unsaved) headers.
             if USE_DIFF_RETARGET:
                 chain.append(header)
                 if not len(chain) % 100:
                     chain = chain[-100:]
             bits, target = self.get_target(height, chain)
-            self.verify_header(header, prev_header, bits, target, height)
-
-            prev_header = header
-
-    def serialize_header(self, res):
-        s = int_to_hex(res.get('version'), 4) \
-            + rev_hex(res.get('prev_block_hash')) \
-            + rev_hex(res.get('merkle_root')) \
-            + int_to_hex(int(res.get('timestamp')), 4) \
-            + int_to_hex(int(res.get('bits')), 4) \
-            + int_to_hex(int(res.get('nonce')), 4)
-        return s
-
-    def deserialize_header(self, s):
-        hex_to_int = lambda s: int('0x' + s[::-1].encode('hex'), 16)
-        h = {}
-        h['version'] = hex_to_int(s[0:4])
-        h['prev_block_hash'] = hash_encode(s[4:36])
-        h['merkle_root'] = hash_encode(s[36:68])
-        h['timestamp'] = hex_to_int(s[68:72])
-        h['bits'] = hex_to_int(s[72:76])
-        h['nonce'] = hex_to_int(s[76:80])
-        return h
-
-    def hash_header(self, header):
-        if header is None:
-            return '0' * 64
-        return hash_encode(groestlHash(self.serialize_header(header).decode('hex')))
-
-=======
-            header = deserialize_header(raw_header, index*2016 + i)
             self.verify_header(header, prev_header, bits, target)
             prev_header = header
 
->>>>>>> 2774126d
     def path(self):
         d = util.get_headers_dir(self.config)
         filename = 'blockchain_headers' if self.parent_id is None else os.path.join('forks', 'fork_%d_%d'%(self.parent_id, self.checkpoint))
@@ -307,36 +238,6 @@
                 os.fsync(f.fileno())
             self.update_size()
 
-<<<<<<< HEAD
-    def save_header(self, header, height=None):
-        data = self.serialize_header(header).decode('hex')
-        assert len(data) == 80
-        if height is None: height = header.get('block_height')
-        filename = self.path()
-        f = open(filename, 'rb+')
-        f.seek(height * 80)
-        h = f.write(data)
-        f.close()
-        self.set_local_height()
-
-    def set_local_height(self):
-        name = self.path()
-        if os.path.exists(name):
-            h = os.path.getsize(name)/80 - 1
-            if self.local_height != h:
-                self.local_height = h
-
-    def roll_back_to_last_chunk(self):
-        name = self.path()
-        if os.path.exists(name):
-            f = open(name, 'rb+')
-            f.seek( (self.local_height - 100) *80)
-            f.truncate()
-            f.close()
-        self.set_local_height()
-
-    def read_header(self, block_height):
-=======
     def save_header(self, header):
         delta = header.get('block_height') - self.checkpoint
         data = bfh(serialize_header(header))
@@ -354,7 +255,6 @@
         if height > self.height():
             return
         delta = height - self.checkpoint
->>>>>>> 2774126d
         name = self.path()
         if os.path.exists(name):
             f = open(name, 'rb')
@@ -374,7 +274,6 @@
         h = self.local_height
         return sum([self.BIP9(h-i, 2) for i in range(N)])*10000/N/100.
 
-<<<<<<< HEAD
     def bits_to_target(self, bits):
         MM = 256*256*256
         a = bits%MM
@@ -462,49 +361,19 @@
         new_bits = self.target_to_bits(bnNew)
         return new_bits, bnNew
 
-
     def get_target(self, block_height, chain=None):
         if chain is None:
             chain = []  # Do not use mutables as default values!
 
-        # Enforce DGW3_START_HEIGHT.
-        if not USE_DIFF_RETARGET or block_height < DGW3_START_HEIGHT:
-            return None, None
-        return self.get_target_dgw3(block_height, chain)
-=======
-    def get_target(self, index):
         if bitcoin.TESTNET:
             return 0, 0
         if index == 0:
             return 0x1d00ffff, MAX_TARGET
-        first = self.read_header((index-1) * 2016)
-        last = self.read_header(index*2016 - 1)
-        # bits to target
-        bits = last.get('bits')
-        bitsN = (bits >> 24) & 0xff
-        if not (bitsN >= 0x03 and bitsN <= 0x1d):
-            raise BaseException("First part of bits should be in [0x03, 0x1d]")
-        bitsBase = bits & 0xffffff
-        if not (bitsBase >= 0x8000 and bitsBase <= 0x7fffff):
-            raise BaseException("Second part of bits should be in [0x8000, 0x7fffff]")
-        target = bitsBase << (8 * (bitsN-3))
-        # new target
-        nActualTimespan = last.get('timestamp') - first.get('timestamp')
-        nTargetTimespan = 14 * 24 * 60 * 60
-        nActualTimespan = max(nActualTimespan, nTargetTimespan // 4)
-        nActualTimespan = min(nActualTimespan, nTargetTimespan * 4)
-        new_target = min(MAX_TARGET, (target * nActualTimespan) // nTargetTimespan)
-        # convert new target to bits
-        c = ("%064x" % new_target)[2:]
-        while c[:2] == '00' and len(c) > 6:
-            c = c[2:]
-        bitsN, bitsBase = len(c) // 2, int('0x' + c[:6], 16)
-        if bitsBase >= 0x800000:
-            bitsN += 1
-            bitsBase >>= 8
-        new_bits = bitsN << 24 | bitsBase
-        return new_bits, bitsBase << (8 * (bitsN - 3))
->>>>>>> 2774126d
+        # Enforce DGW3_START_HEIGHT.
+        if not USE_DIFF_RETARGET or block_height < DGW3_START_HEIGHT:
+            return 0, 0
+        return self.get_target_dgw3(block_height, chain)
+
 
     def can_connect(self, header, check_height=True):
         height = header['block_height']
