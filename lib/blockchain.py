#!/usr/bin/env python
#
# Electrum - lightweight Bitcoin client
# Copyright (C) 2012 thomasv@ecdsa.org
#
# Permission is hereby granted, free of charge, to any person
# obtaining a copy of this software and associated documentation files
# (the "Software"), to deal in the Software without restriction,
# including without limitation the rights to use, copy, modify, merge,
# publish, distribute, sublicense, and/or sell copies of the Software,
# and to permit persons to whom the Software is furnished to do so,
# subject to the following conditions:
#
# The above copyright notice and this permission notice shall be
# included in all copies or substantial portions of the Software.
#
# THE SOFTWARE IS PROVIDED "AS IS", WITHOUT WARRANTY OF ANY KIND,
# EXPRESS OR IMPLIED, INCLUDING BUT NOT LIMITED TO THE WARRANTIES OF
# MERCHANTABILITY, FITNESS FOR A PARTICULAR PURPOSE AND
# NONINFRINGEMENT. IN NO EVENT SHALL THE AUTHORS OR COPYRIGHT HOLDERS
# BE LIABLE FOR ANY CLAIM, DAMAGES OR OTHER LIABILITY, WHETHER IN AN
# ACTION OF CONTRACT, TORT OR OTHERWISE, ARISING FROM, OUT OF OR IN
# CONNECTION WITH THE SOFTWARE OR THE USE OR OTHER DEALINGS IN THE
# SOFTWARE.



import os
import util
import bitcoin
from bitcoin import *

<<<<<<< HEAD
USE_DIFF_RETARGET = True
=======
MAX_TARGET = 0x00000000FFFF0000000000000000000000000000000000000000000000000000
>>>>>>> d0627924

class Blockchain(util.PrintError):
    '''Manages blockchain headers and their verification'''
    def __init__(self, config, network):
        self.config = config
        self.network = network
        self.local_height = 0
        # No URL for Groestlcoin
        self.headers_url = ''#'http://headers.electrum.org/blockchain_headers'
        self.set_local_height()

    def height(self):
        return self.local_height

    def init(self):
        import threading
        if os.path.exists(self.path()):
            self.downloading_headers = False
            return
        self.downloading_headers = True
        t = threading.Thread(target = self.init_headers_file)
        t.daemon = True
        t.start()

    def verify_header(self, header, prev_header, bits, target):
        prev_hash = self.hash_header(prev_header)
        assert prev_hash == header.get('prev_block_hash'), "prev hash mismatch: %s vs %s" % (prev_hash, header.get('prev_block_hash'))
        if bitcoin.TESTNET or bitcoin.NOLNET: return
        assert bits == header.get('bits'), "bits mismatch: %s vs %s" % (bits, header.get('bits'))
        _hash = self.hash_header(header)
        assert int('0x' + _hash, 16) <= target, "insufficient proof of work: %s vs target %s" % (int('0x' + _hash, 16), target)

    def verify_chain(self, chain):
        first_header = chain[0]
        prev_header = self.read_header(first_header.get('block_height') - 1)
        for header in chain:
            height = header.get('block_height')
<<<<<<< HEAD
            prev_hash = self.hash_header(prev_header)
            if height >= 100000:
                bits, target = self.get_target(height, chain)
            _hash = self.hash_header(header)
            try:
                assert prev_hash == header.get('prev_block_hash')
                if height >= 100000:
                    assert bits == header.get('bits')
                    assert int('0x'+_hash,16) < target
            except Exception:
                return False

            prev_header = header

        return True



    def verify_chunk(self, index, hexdata):
        data = hexdata.decode('hex')
        height = index*2016
        num = len(data)/80

        if index == 0:
            previous_hash = ("0"*64)
        else:
            prev_header = self.read_header(index*2016-1)
            if prev_header is None: raise
            previous_hash = self.hash_header(prev_header)

        #bits, target = self.get_target(index)

        for i in range(num):
            height = index*2016 + i
            raw_header = data[i*80:(i+1)*80]
            header = self.header_from_string(raw_header)
            _hash = self.hash_header(header)
            assert previous_hash == header.get('prev_block_hash')
            # If using diff retarget, calculate/verify bits
            if USE_DIFF_RETARGET and height >= 100000:
                bits, target = self.get_target(height)
                assert bits == header.get('bits')
                assert int('0x'+_hash,16) < target
            if USE_DIFF_RETARGET:
                self.save_header(header, height)

            previous_header = header
            previous_hash = _hash

        if USE_DIFF_RETARGET == False:
            self.save_chunk(index, data)
        self.print_error("validated chunk %d to height %d" % (index, height))


=======
            bits, target = self.get_target(height / 2016, chain)
            self.verify_header(header, prev_header, bits, target)
            prev_header = header

    def verify_chunk(self, index, data):
        num = len(data) / 80
        prev_header = None
        if index != 0:
            prev_header = self.read_header(index*2016 - 1)
        bits, target = self.get_target(index)
        for i in range(num):
            raw_header = data[i*80:(i+1) * 80]
            header = self.deserialize_header(raw_header)
            self.verify_header(header, prev_header, bits, target)
            prev_header = header
>>>>>>> d0627924

    def serialize_header(self, res):
        s = int_to_hex(res.get('version'), 4) \
            + rev_hex(res.get('prev_block_hash')) \
            + rev_hex(res.get('merkle_root')) \
            + int_to_hex(int(res.get('timestamp')), 4) \
            + int_to_hex(int(res.get('bits')), 4) \
            + int_to_hex(int(res.get('nonce')), 4)
        return s

    def deserialize_header(self, s):
        hex_to_int = lambda s: int('0x' + s[::-1].encode('hex'), 16)
        h = {}
        h['version'] = hex_to_int(s[0:4])
        h['prev_block_hash'] = hash_encode(s[4:36])
        h['merkle_root'] = hash_encode(s[36:68])
        h['timestamp'] = hex_to_int(s[68:72])
        h['bits'] = hex_to_int(s[72:76])
        h['nonce'] = hex_to_int(s[76:80])
        return h

    def hash_header(self, header):
<<<<<<< HEAD
        return rev_hex(groestlHash(self.header_to_string(header).decode('hex')).encode('hex'))
=======
        if header is None:
            return '0' * 64
        return hash_encode(Hash(self.serialize_header(header).decode('hex')))
>>>>>>> d0627924

    def path(self):
        return util.get_headers_path(self.config)

    def init_headers_file(self):
        filename = self.path()
        try:
            import urllib, socket
            socket.setdefaulttimeout(30)
            self.print_error("downloading ", bitcoin.HEADERS_URL)
            urllib.urlretrieve(bitcoin.HEADERS_URL, filename + '.tmp')
            os.rename(filename + '.tmp', filename)
            self.print_error("done.")
        except Exception:
            self.print_error("download failed. creating file", filename)
            open(filename, 'wb+').close()
        self.downloading_headers = False
        self.set_local_height()
        self.print_error("%d blocks" % self.local_height)

    def save_chunk(self, index, chunk):
        filename = self.path()
        f = open(filename, 'rb+')
        f.seek(index * 2016 * 80)
        h = f.write(chunk)
        f.close()
        self.set_local_height()

<<<<<<< HEAD
    def save_header(self, header, height=None):
        data = self.header_to_string(header).decode('hex')
=======
    def save_header(self, header):
        data = self.serialize_header(header).decode('hex')
>>>>>>> d0627924
        assert len(data) == 80
        if height is None: height = header.get('block_height')
        filename = self.path()
        f = open(filename, 'rb+')
        f.seek(height * 80)
        h = f.write(data)
        f.close()
        self.set_local_height()

    def set_local_height(self):
        name = self.path()
        if os.path.exists(name):
            h = os.path.getsize(name)/80 - 1
            if self.local_height != h:
                self.local_height = h

    def roll_back_to_last_chunk(self):
        name = self.path()
        if os.path.exists(name):
            f = open(name, 'rb+')
            f.seek( (self.local_height - 100) *80)
            f.truncate()
            f.close()
        self.set_local_height()

    def read_header(self, block_height):
        name = self.path()
        if os.path.exists(name):
            f = open(name, 'rb')
            f.seek(block_height * 80)
            h = f.read(80)
            f.close()
            if len(h) == 80:
                h = self.deserialize_header(h)
                return h

<<<<<<< HEAD
    def bits_to_target(self, bits):
        MM = 256*256*256
        a = bits%MM
        if a < 0x8000:
            a *= 256
        target = (a) * pow(2, 8 * (bits/MM - 3))
        return target

    def target_to_bits(self, target):
        MM = 256*256*256
        c = ("%064X"%target)[2:]
        i = 31
        while c[0:2]=="00":
            c = c[2:]
            i -= 1

        c = int('0x'+c[0:6],16)
        if c >= 0x800000:
            c /= 256
            i += 1

        new_bits = c + MM * i
        return new_bits

    def get_target_dgw3(self, block_height, chain=None):
        if chain is None:
            chain = []

        last = self.read_header(block_height-1)
        if last is None:
            for h in chain:
                if h.get('block_height') == block_height-1:
                    last = h

        # params
        BlockLastSolved = last
        BlockReading = last
        BlockCreating = block_height
        nActualTimespan = 0
        LastBlockTime = 0
        PastBlocksMin = 24
        PastBlocksMax = 24
        CountBlocks = 0
        PastDifficultyAverage = 0
        PastDifficultyAveragePrev = 0
        bnNum = 0

        max_target = 0x00000FFFF0000000000000000000000000000000000000000000000000000000

        if BlockLastSolved is None or block_height-1 < PastBlocksMin:
            return 0x1e0ffff0, max_target
        for i in range(1, PastBlocksMax + 1):
            CountBlocks += 1

            if CountBlocks <= PastBlocksMin:
                if CountBlocks == 1:
                    PastDifficultyAverage = self.bits_to_target(BlockReading.get('bits'))
                else:
                    bnNum = self.bits_to_target(BlockReading.get('bits'))
                    PastDifficultyAverage = ((PastDifficultyAveragePrev * CountBlocks)+(bnNum)) / (CountBlocks + 1)
                PastDifficultyAveragePrev = PastDifficultyAverage

            if LastBlockTime > 0:
                Diff = (LastBlockTime - BlockReading.get('timestamp'))
                nActualTimespan += Diff
            LastBlockTime = BlockReading.get('timestamp')

            BlockReading = self.read_header((block_height-1) - CountBlocks)
            if BlockReading is None:
                for br in chain:
                    if br.get('block_height') == (block_height-1) - CountBlocks:
                        BlockReading = br

        bnNew = PastDifficultyAverage
        nTargetTimespan = CountBlocks * 60

        nActualTimespan = max(nActualTimespan, nTargetTimespan/3)
        nActualTimespan = min(nActualTimespan, nTargetTimespan*3)

        # retarget
        bnNew *= nActualTimespan
        bnNew /= nTargetTimespan
        bnNew = min(bnNew, max_target)

        new_bits = self.target_to_bits(bnNew)
        return new_bits, bnNew


    def get_target(self, block_height, chain=None):
        if chain is None:
            chain = []  # Do not use mutables as default values!

        # DGW3 starts at block 99,999
        assert block_height >= 100000
        return self.get_target_dgw3(block_height, chain)
=======
    def get_target(self, index, chain=None):
        if index == 0:
            return 0x1d00ffff, MAX_TARGET
        first = self.read_header((index-1) * 2016)
        last = self.read_header(index*2016 - 1)
        if last is None:
            for h in chain:
                if h.get('block_height') == index*2016 - 1:
                    last = h
        assert last is not None
        # bits to target
        bits = last.get('bits')
        bitsN = (bits >> 24) & 0xff
        assert bitsN >= 0x03 and bitsN <= 0x1d, "First part of bits should be in [0x03, 0x1d]"
        bitsBase = bits & 0xffffff
        assert bitsBase >= 0x8000 and bitsBase <= 0x7fffff, "Second part of bits should be in [0x8000, 0x7fffff]"
        target = bitsBase << (8 * (bitsN-3))
        # new target
        nActualTimespan = last.get('timestamp') - first.get('timestamp')
        nTargetTimespan = 14 * 24 * 60 * 60
        nActualTimespan = max(nActualTimespan, nTargetTimespan / 4)
        nActualTimespan = min(nActualTimespan, nTargetTimespan * 4)
        new_target = min(MAX_TARGET, (target*nActualTimespan) / nTargetTimespan)
        # convert new target to bits
        c = ("%064x" % new_target)[2:]
        while c[:2] == '00' and len(c) > 6:
            c = c[2:]
        bitsN, bitsBase = len(c) / 2, int('0x' + c[:6], 16)
        if bitsBase >= 0x800000:
            bitsN += 1
            bitsBase >>= 8
        new_bits = bitsN << 24 | bitsBase
        return new_bits, bitsBase << (8 * (bitsN-3))
>>>>>>> d0627924

    def connect_header(self, chain, header):
        '''Builds a header chain until it connects.  Returns True if it has
        successfully connected, False if verification failed, otherwise the
        height of the next header needed.'''
        chain.append(header)  # Ordered by decreasing height
        previous_height = header['block_height'] - 1
        previous_header = self.read_header(previous_height)

        # Missing header, request it
        if not previous_header:
            return previous_height

        # Does it connect to my chain?
        prev_hash = self.hash_header(previous_header)
        if prev_hash != header.get('prev_block_hash'):
            self.print_error("reorg")
            return previous_height

        # The chain is complete.  Reverse to order by increasing height
        chain.reverse()
        try:
            self.verify_chain(chain)
            self.print_error("new height:", previous_height + len(chain))
            for header in chain:
                self.save_header(header)
            return True
        except BaseException as e:
            self.print_error(str(e))
            return False

    def connect_chunk(self, idx, hexdata):
        try:
            data = hexdata.decode('hex')
            self.verify_chunk(idx, data)
            self.print_error("validated chunk %d" % idx)
            self.save_chunk(idx, data)
            return idx + 1
        except BaseException as e:
            self.print_error('verify_chunk failed', str(e))
            return idx - 1<|MERGE_RESOLUTION|>--- conflicted
+++ resolved
@@ -30,11 +30,8 @@
 import bitcoin
 from bitcoin import *
 
-<<<<<<< HEAD
 USE_DIFF_RETARGET = True
-=======
-MAX_TARGET = 0x00000000FFFF0000000000000000000000000000000000000000000000000000
->>>>>>> d0627924
+DGW3_START_HEIGHT = 100000
 
 class Blockchain(util.PrintError):
     '''Manages blockchain headers and their verification'''
@@ -59,10 +56,10 @@
         t.daemon = True
         t.start()
 
-    def verify_header(self, header, prev_header, bits, target):
+    def verify_header(self, header, prev_header, bits, target, height):
         prev_hash = self.hash_header(prev_header)
         assert prev_hash == header.get('prev_block_hash'), "prev hash mismatch: %s vs %s" % (prev_hash, header.get('prev_block_hash'))
-        if bitcoin.TESTNET or bitcoin.NOLNET: return
+        if bitcoin.TESTNET or bitcoin.NOLNET or height < DGW3_START_HEIGHT: return
         assert bits == header.get('bits'), "bits mismatch: %s vs %s" % (bits, header.get('bits'))
         _hash = self.hash_header(header)
         assert int('0x' + _hash, 16) <= target, "insufficient proof of work: %s vs target %s" % (int('0x' + _hash, 16), target)
@@ -72,64 +69,8 @@
         prev_header = self.read_header(first_header.get('block_height') - 1)
         for header in chain:
             height = header.get('block_height')
-<<<<<<< HEAD
-            prev_hash = self.hash_header(prev_header)
-            if height >= 100000:
-                bits, target = self.get_target(height, chain)
-            _hash = self.hash_header(header)
-            try:
-                assert prev_hash == header.get('prev_block_hash')
-                if height >= 100000:
-                    assert bits == header.get('bits')
-                    assert int('0x'+_hash,16) < target
-            except Exception:
-                return False
-
-            prev_header = header
-
-        return True
-
-
-
-    def verify_chunk(self, index, hexdata):
-        data = hexdata.decode('hex')
-        height = index*2016
-        num = len(data)/80
-
-        if index == 0:
-            previous_hash = ("0"*64)
-        else:
-            prev_header = self.read_header(index*2016-1)
-            if prev_header is None: raise
-            previous_hash = self.hash_header(prev_header)
-
-        #bits, target = self.get_target(index)
-
-        for i in range(num):
-            height = index*2016 + i
-            raw_header = data[i*80:(i+1)*80]
-            header = self.header_from_string(raw_header)
-            _hash = self.hash_header(header)
-            assert previous_hash == header.get('prev_block_hash')
-            # If using diff retarget, calculate/verify bits
-            if USE_DIFF_RETARGET and height >= 100000:
-                bits, target = self.get_target(height)
-                assert bits == header.get('bits')
-                assert int('0x'+_hash,16) < target
-            if USE_DIFF_RETARGET:
-                self.save_header(header, height)
-
-            previous_header = header
-            previous_hash = _hash
-
-        if USE_DIFF_RETARGET == False:
-            self.save_chunk(index, data)
-        self.print_error("validated chunk %d to height %d" % (index, height))
-
-
-=======
-            bits, target = self.get_target(height / 2016, chain)
-            self.verify_header(header, prev_header, bits, target)
+            bits, target = self.get_target(height, chain)
+            self.verify_header(header, prev_header, bits, target, height)
             prev_header = header
 
     def verify_chunk(self, index, data):
@@ -137,13 +78,21 @@
         prev_header = None
         if index != 0:
             prev_header = self.read_header(index*2016 - 1)
-        bits, target = self.get_target(index)
+
         for i in range(num):
+            height = index*2016 + i
             raw_header = data[i*80:(i+1) * 80]
             header = self.deserialize_header(raw_header)
-            self.verify_header(header, prev_header, bits, target)
+            bits, target = None, None
+            # If using diff retarget, calculate/verify bits
+            if USE_DIFF_RETARGET:
+                bits, target = self.get_target(height)
+            self.verify_header(header, prev_header, bits, target, height)
+            # Save every header because they're needed for DGW3.
+            if USE_DIFF_RETARGET:
+                self.save_header(header, height=height)
+
             prev_header = header
->>>>>>> d0627924
 
     def serialize_header(self, res):
         s = int_to_hex(res.get('version'), 4) \
@@ -166,13 +115,9 @@
         return h
 
     def hash_header(self, header):
-<<<<<<< HEAD
-        return rev_hex(groestlHash(self.header_to_string(header).decode('hex')).encode('hex'))
-=======
         if header is None:
             return '0' * 64
-        return hash_encode(Hash(self.serialize_header(header).decode('hex')))
->>>>>>> d0627924
+        return hash_encode(groestlHash(self.serialize_header(header).decode('hex')))
 
     def path(self):
         return util.get_headers_path(self.config)
@@ -201,13 +146,8 @@
         f.close()
         self.set_local_height()
 
-<<<<<<< HEAD
     def save_header(self, header, height=None):
-        data = self.header_to_string(header).decode('hex')
-=======
-    def save_header(self, header):
         data = self.serialize_header(header).decode('hex')
->>>>>>> d0627924
         assert len(data) == 80
         if height is None: height = header.get('block_height')
         filename = self.path()
@@ -244,7 +184,6 @@
                 h = self.deserialize_header(h)
                 return h
 
-<<<<<<< HEAD
     def bits_to_target(self, bits):
         MM = 256*256*256
         a = bits%MM
@@ -337,44 +276,10 @@
         if chain is None:
             chain = []  # Do not use mutables as default values!
 
-        # DGW3 starts at block 99,999
-        assert block_height >= 100000
+        # Enforce DGW3_START_HEIGHT.
+        if height < DGW3_START_HEIGHT:
+            return None, None
         return self.get_target_dgw3(block_height, chain)
-=======
-    def get_target(self, index, chain=None):
-        if index == 0:
-            return 0x1d00ffff, MAX_TARGET
-        first = self.read_header((index-1) * 2016)
-        last = self.read_header(index*2016 - 1)
-        if last is None:
-            for h in chain:
-                if h.get('block_height') == index*2016 - 1:
-                    last = h
-        assert last is not None
-        # bits to target
-        bits = last.get('bits')
-        bitsN = (bits >> 24) & 0xff
-        assert bitsN >= 0x03 and bitsN <= 0x1d, "First part of bits should be in [0x03, 0x1d]"
-        bitsBase = bits & 0xffffff
-        assert bitsBase >= 0x8000 and bitsBase <= 0x7fffff, "Second part of bits should be in [0x8000, 0x7fffff]"
-        target = bitsBase << (8 * (bitsN-3))
-        # new target
-        nActualTimespan = last.get('timestamp') - first.get('timestamp')
-        nTargetTimespan = 14 * 24 * 60 * 60
-        nActualTimespan = max(nActualTimespan, nTargetTimespan / 4)
-        nActualTimespan = min(nActualTimespan, nTargetTimespan * 4)
-        new_target = min(MAX_TARGET, (target*nActualTimespan) / nTargetTimespan)
-        # convert new target to bits
-        c = ("%064x" % new_target)[2:]
-        while c[:2] == '00' and len(c) > 6:
-            c = c[2:]
-        bitsN, bitsBase = len(c) / 2, int('0x' + c[:6], 16)
-        if bitsBase >= 0x800000:
-            bitsN += 1
-            bitsBase >>= 8
-        new_bits = bitsN << 24 | bitsBase
-        return new_bits, bitsBase << (8 * (bitsN-3))
->>>>>>> d0627924
 
     def connect_header(self, chain, header):
         '''Builds a header chain until it connects.  Returns True if it has
@@ -411,7 +316,9 @@
             data = hexdata.decode('hex')
             self.verify_chunk(idx, data)
             self.print_error("validated chunk %d" % idx)
-            self.save_chunk(idx, data)
+            # If using difficulty, every header is saved during chunk verify_chunk().
+            if not USE_DIFF_RETARGET:
+                self.save_chunk(idx, data)
             return idx + 1
         except BaseException as e:
             self.print_error('verify_chunk failed', str(e))
