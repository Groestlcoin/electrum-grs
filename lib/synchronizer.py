--- conflicted
+++ resolved
@@ -30,15 +30,9 @@
 from threading import Lock
 import hashlib
 
-<<<<<<< HEAD
-from bitcoin import Hash, hash_encode, sha256
-from transaction import Transaction
-from util import print_error, print_msg, ThreadJob
-=======
-from .bitcoin import Hash, hash_encode
+from .bitcoin import Hash, hash_encode, sha256
 from .transaction import Transaction
 from .util import print_error, print_msg, ThreadJob, bh2u
->>>>>>> 2774126d
 
 
 class Synchronizer(ThreadJob):
@@ -141,13 +135,8 @@
         params, result = self.parse_response(response)
         if not params:
             return
-<<<<<<< HEAD
-        tx_hash, tx_height = params
-        #assert tx_hash == hash_encode(sha256(result.decode('hex')))
-=======
         tx_hash = params[0]
-        #assert tx_hash == hash_encode(Hash(bytes.fromhex(result)))
->>>>>>> 2774126d
+        #assert tx_hash == hash_encode(sha256(bytes.fromhex(result)))
         tx = Transaction(result)
         try:
             tx.deserialize()
