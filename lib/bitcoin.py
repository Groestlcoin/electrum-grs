# -*- coding: utf-8 -*-
#
# Electrum - lightweight Bitcoin client
# Copyright (C) 2011 thomasv@gitorious
#
# Permission is hereby granted, free of charge, to any person
# obtaining a copy of this software and associated documentation files
# (the "Software"), to deal in the Software without restriction,
# including without limitation the rights to use, copy, modify, merge,
# publish, distribute, sublicense, and/or sell copies of the Software,
# and to permit persons to whom the Software is furnished to do so,
# subject to the following conditions:
#
# The above copyright notice and this permission notice shall be
# included in all copies or substantial portions of the Software.
#
# THE SOFTWARE IS PROVIDED "AS IS", WITHOUT WARRANTY OF ANY KIND,
# EXPRESS OR IMPLIED, INCLUDING BUT NOT LIMITED TO THE WARRANTIES OF
# MERCHANTABILITY, FITNESS FOR A PARTICULAR PURPOSE AND
# NONINFRINGEMENT. IN NO EVENT SHALL THE AUTHORS OR COPYRIGHT HOLDERS
# BE LIABLE FOR ANY CLAIM, DAMAGES OR OTHER LIABILITY, WHETHER IN AN
# ACTION OF CONTRACT, TORT OR OTHERWISE, ARISING FROM, OUT OF OR IN
# CONNECTION WITH THE SOFTWARE OR THE USE OR OTHER DEALINGS IN THE
# SOFTWARE.

import hashlib
import base64
import hmac
import os
import json

import ecdsa
import groestlcoin_hash
import pyaes

from .util import bfh, bh2u, to_string
from . import version
from .util import print_error, InvalidPassword, assert_bytes, to_bytes, inv_dict
from . import segwit_addr

def read_json_dict(filename):
    path = os.path.join(os.path.dirname(__file__), filename)
    try:
        with open(path, 'r') as f:
            r = json.loads(f.read())
    except:
        r = {}
    return r




# Version numbers for BIP32 extended keys
# standard: xprv, xpub
# segwit in p2sh: yprv, ypub
# native segwit: zprv, zpub
XPRV_HEADERS = {
    'standard': 0x0488ade4,
    'p2wpkh-p2sh': 0x049d7878,
    'p2wsh-p2sh': 0x295b005,
    'p2wpkh': 0x4b2430c,
    'p2wsh': 0x2aa7a99
}
XPUB_HEADERS = {
    'standard': 0x0488b21e,
    'p2wpkh-p2sh': 0x049d7cb2,
    'p2wsh-p2sh': 0x295b43f,
    'p2wpkh': 0x4b24746,
    'p2wsh': 0x2aa7ed3
}


<<<<<<< HEAD
# Bitcoin network constants
TESTNET = False
WIF_PREFIX = 0x80
ADDRTYPE_P2PKH = 36
ADDRTYPE_P2SH = 5
SEGWIT_HRP = "grs"
HEADERS_URL = "https://www.groestlcoin.org/blockchain_headers"
GENESIS = "00000ac5927c594d49cc0bdb81759d0da8297eb614683d3acb62f0703b639023"
SERVERLIST = 'servers.json'
DEFAULT_PORTS = {'t':'50001', 's':'50002'}
DEFAULT_SERVERS = read_json_dict('servers.json')

def set_testnet():
    global ADDRTYPE_P2PKH, ADDRTYPE_P2SH
    global TESTNET, HEADERS_URL
    global GENESIS
    global SEGWIT_HRP
    global DEFAULT_PORTS, SERVERLIST, DEFAULT_SERVERS
    global WIF_PREFIX
    TESTNET = True
    WIF_PREFIX = 0xef
    ADDRTYPE_P2PKH = 111
    ADDRTYPE_P2SH = 196
    SEGWIT_HRP = "tgrs"
    HEADERS_URL = "https://www.groestlcoin.org/testnet_headers"
    GENESIS = "000000ffbb50fc9898cdd36ec163e6ba23230164c0052a28876255b7dcf2cd36"
    SERVERLIST = 'servers_testnet.json'
    DEFAULT_PORTS = {'t':'51001', 's':'51002'}
    DEFAULT_SERVERS = read_json_dict('servers_testnet.json')
=======
class NetworkConstants:

    @classmethod
    def set_mainnet(cls):
        cls.TESTNET = False
        cls.WIF_PREFIX = 0x80
        cls.ADDRTYPE_P2PKH = 0
        cls.ADDRTYPE_P2SH = 5
        cls.SEGWIT_HRP = "bc"
        cls.HEADERS_URL = "https://headers.electrum.org/blockchain_headers"
        cls.GENESIS = "000000000019d6689c085ae165831e934ff763ae46a2a6c172b3f1b60a8ce26f"
        cls.DEFAULT_PORTS = {'t': '50001', 's': '50002'}
        cls.DEFAULT_SERVERS = read_json_dict('servers.json')

    @classmethod
    def set_testnet(cls):
        cls.TESTNET = True
        cls.WIF_PREFIX = 0xef
        cls.ADDRTYPE_P2PKH = 111
        cls.ADDRTYPE_P2SH = 196
        cls.SEGWIT_HRP = "tb"
        cls.HEADERS_URL = "https://headers.electrum.org/testnet_headers"
        cls.GENESIS = "000000000933ea01ad0ee984209779baaec3ced90fa3f408719526f8d77f4943"
        cls.DEFAULT_PORTS = {'t':'51001', 's':'51002'}
        cls.DEFAULT_SERVERS = read_json_dict('servers_testnet.json')
>>>>>>> b4e43754


NetworkConstants.set_mainnet()

################################## transactions

FEE_STEP = 10000
MAX_FEE_RATE = 100000
FEE_TARGETS = [25, 10, 5, 2]

COINBASE_MATURITY = 100
COIN = 100000000

# supported types of transction outputs
TYPE_ADDRESS = 0
TYPE_PUBKEY  = 1
TYPE_SCRIPT  = 2

# AES encryption
try:
    from Cryptodome.Cipher import AES
except:
    AES = None


class InvalidPadding(Exception):
    pass


def append_PKCS7_padding(data):
    assert_bytes(data)
    padlen = 16 - (len(data) % 16)
    return data + bytes([padlen]) * padlen


def strip_PKCS7_padding(data):
    assert_bytes(data)
    if len(data) % 16 != 0 or len(data) == 0:
        raise InvalidPadding("invalid length")
    padlen = data[-1]
    if padlen > 16:
        raise InvalidPadding("invalid padding byte (large)")
    for i in data[-padlen:]:
        if i != padlen:
            raise InvalidPadding("invalid padding byte (inconsistent)")
    return data[0:-padlen]


def aes_encrypt_with_iv(key, iv, data):
    assert_bytes(key, iv, data)
    data = append_PKCS7_padding(data)
    if AES:
        e = AES.new(key, AES.MODE_CBC, iv).encrypt(data)
    else:
        aes_cbc = pyaes.AESModeOfOperationCBC(key, iv=iv)
        aes = pyaes.Encrypter(aes_cbc, padding=pyaes.PADDING_NONE)
        e = aes.feed(data) + aes.feed()  # empty aes.feed() flushes buffer
    return e


def aes_decrypt_with_iv(key, iv, data):
    assert_bytes(key, iv, data)
    if AES:
        cipher = AES.new(key, AES.MODE_CBC, iv)
        data = cipher.decrypt(data)
    else:
        aes_cbc = pyaes.AESModeOfOperationCBC(key, iv=iv)
        aes = pyaes.Decrypter(aes_cbc, padding=pyaes.PADDING_NONE)
        data = aes.feed(data) + aes.feed()  # empty aes.feed() flushes buffer
    try:
        return strip_PKCS7_padding(data)
    except InvalidPadding:
        raise InvalidPassword()


def EncodeAES(secret, s):
    assert_bytes(s)
    iv = bytes(os.urandom(16))
    ct = aes_encrypt_with_iv(secret, iv, s)
    e = iv + ct
    return base64.b64encode(e)

def DecodeAES(secret, e):
    e = bytes(base64.b64decode(e))
    iv, e = e[:16], e[16:]
    s = aes_decrypt_with_iv(secret, iv, e)
    return s

def pw_encode(s, password):
    if password:
        secret = Hash(password)
        return EncodeAES(secret, to_bytes(s, "utf8")).decode('utf8')
    else:
        return s

def pw_decode(s, password):
    if password is not None:
        secret = Hash(password)
        try:
            d = to_string(DecodeAES(secret, s), "utf8")
        except Exception:
            raise InvalidPassword()
        return d
    else:
        return s


def rev_hex(s):
    return bh2u(bfh(s)[::-1])


def int_to_hex(i, length=1):
    assert isinstance(i, int)
    s = hex(i)[2:].rstrip('L')
    s = "0"*(2*length - len(s)) + s
    return rev_hex(s)


def var_int(i):
    # https://en.bitcoin.it/wiki/Protocol_specification#Variable_length_integer
    if i<0xfd:
        return int_to_hex(i)
    elif i<=0xffff:
        return "fd"+int_to_hex(i,2)
    elif i<=0xffffffff:
        return "fe"+int_to_hex(i,4)
    else:
        return "ff"+int_to_hex(i,8)


def op_push(i):
    if i<0x4c:
        return int_to_hex(i)
    elif i<0xff:
        return '4c' + int_to_hex(i)
    elif i<0xffff:
        return '4d' + int_to_hex(i,2)
    else:
        return '4e' + int_to_hex(i,4)

def push_script(x):
    return op_push(len(x)//2) + x

def sha256(x):
    x = to_bytes(x, 'utf8')
    return bytes(hashlib.sha256(x).digest())


def Hash(x):
    x = to_bytes(x, 'utf8')
    out = bytes(sha256(sha256(x)))
    return out

def groestlHash(x):
    x = to_bytes(x, 'utf8')
    return groestlcoin_hash.getHash(x, len(x))


hash_encode = lambda x: bh2u(x[::-1])
hash_decode = lambda x: bfh(x)[::-1]
hmac_sha_512 = lambda x, y: hmac.new(x, y, hashlib.sha512).digest()


def is_new_seed(x, prefix=version.SEED_PREFIX):
    from . import mnemonic
    x = mnemonic.normalize_text(x)
    s = bh2u(hmac_sha_512(b"Seed version", x.encode('utf8')))
    return s.startswith(prefix)


def is_old_seed(seed):
    from . import old_mnemonic, mnemonic
    seed = mnemonic.normalize_text(seed)
    words = seed.split()
    try:
        # checks here are deliberately left weak for legacy reasons, see #3149
        old_mnemonic.mn_decode(words)
        uses_electrum_words = True
    except Exception:
        uses_electrum_words = False
    try:
        seed = bfh(seed)
        is_hex = (len(seed) == 16 or len(seed) == 32)
    except Exception:
        is_hex = False
    return is_hex or (uses_electrum_words and (len(words) == 12 or len(words) == 24))


def seed_type(x):
    if is_old_seed(x):
        return 'old'
    elif is_new_seed(x):
        return 'standard'
    elif is_new_seed(x, version.SEED_PREFIX_SW):
        return 'segwit'
    elif is_new_seed(x, version.SEED_PREFIX_2FA):
        return '2fa'
    return ''

is_seed = lambda x: bool(seed_type(x))

# pywallet openssl private key implementation

def i2o_ECPublicKey(pubkey, compressed=False):
    # public keys are 65 bytes long (520 bits)
    # 0x04 + 32-byte X-coordinate + 32-byte Y-coordinate
    # 0x00 = point at infinity, 0x02 and 0x03 = compressed, 0x04 = uncompressed
    # compressed keys: <sign> <x> where <sign> is 0x02 if y is even and 0x03 if y is odd
    if compressed:
        if pubkey.point.y() & 1:
            key = '03' + '%064x' % pubkey.point.x()
        else:
            key = '02' + '%064x' % pubkey.point.x()
    else:
        key = '04' + \
              '%064x' % pubkey.point.x() + \
              '%064x' % pubkey.point.y()

    return bfh(key)
# end pywallet openssl private key implementation


############ functions from pywallet #####################
def hash_160(public_key):
    try:
        md = hashlib.new('ripemd160')
        md.update(sha256(public_key))
        return md.digest()
    except BaseException:
        from . import ripemd
        md = ripemd.new(sha256(public_key))
        return md.digest()


def hash160_to_b58_address(h160, addrtype, witness_program_version=1):
    s = bytes([addrtype])
    s += h160
    return base_encode(s+groestlHash(s)[0:4], base=58)


def b58_address_to_hash160(addr):
    addr = to_bytes(addr, 'ascii')
    _bytes = base_decode(addr, 25, base=58)
    return _bytes[0], _bytes[1:21]


def hash160_to_p2pkh(h160):
    return hash160_to_b58_address(h160, NetworkConstants.ADDRTYPE_P2PKH)

def hash160_to_p2sh(h160):
    return hash160_to_b58_address(h160, NetworkConstants.ADDRTYPE_P2SH)

def public_key_to_p2pkh(public_key):
    return hash160_to_p2pkh(hash_160(public_key))

def hash_to_segwit_addr(h):
    return segwit_addr.encode(NetworkConstants.SEGWIT_HRP, 0, h)

def public_key_to_p2wpkh(public_key):
    return hash_to_segwit_addr(hash_160(public_key))

def script_to_p2wsh(script):
    return hash_to_segwit_addr(sha256(bfh(script)))

def p2wpkh_nested_script(pubkey):
    pkh = bh2u(hash_160(bfh(pubkey)))
    return '00' + push_script(pkh)

def p2wsh_nested_script(witness_script):
    wsh = bh2u(sha256(bfh(witness_script)))
    return '00' + push_script(wsh)

def pubkey_to_address(txin_type, pubkey):
    if txin_type == 'p2pkh':
        return public_key_to_p2pkh(bfh(pubkey))
    elif txin_type == 'p2wpkh':
        return hash_to_segwit_addr(hash_160(bfh(pubkey)))
    elif txin_type == 'p2wpkh-p2sh':
        scriptSig = p2wpkh_nested_script(pubkey)
        return hash160_to_p2sh(hash_160(bfh(scriptSig)))
    else:
        raise NotImplementedError(txin_type)

def redeem_script_to_address(txin_type, redeem_script):
    if txin_type == 'p2sh':
        return hash160_to_p2sh(hash_160(bfh(redeem_script)))
    elif txin_type == 'p2wsh':
        return script_to_p2wsh(redeem_script)
    elif txin_type == 'p2wsh-p2sh':
        scriptSig = p2wsh_nested_script(redeem_script)
        return hash160_to_p2sh(hash_160(bfh(scriptSig)))
    else:
        raise NotImplementedError(txin_type)


def script_to_address(script):
    from .transaction import get_address_from_output_script
    t, addr = get_address_from_output_script(bfh(script))
    assert t == TYPE_ADDRESS
    return addr

def address_to_script(addr):
    witver, witprog = segwit_addr.decode(NetworkConstants.SEGWIT_HRP, addr)
    if witprog is not None:
        assert (0 <= witver <= 16)
        OP_n = witver + 0x50 if witver > 0 else 0
        script = bh2u(bytes([OP_n]))
        script += push_script(bh2u(bytes(witprog)))
        return script
    addrtype, hash_160 = b58_address_to_hash160(addr)
    if addrtype == NetworkConstants.ADDRTYPE_P2PKH:
        script = '76a9'                                      # op_dup, op_hash_160
        script += push_script(bh2u(hash_160))
        script += '88ac'                                     # op_equalverify, op_checksig
    elif addrtype == NetworkConstants.ADDRTYPE_P2SH:
        script = 'a9'                                        # op_hash_160
        script += push_script(bh2u(hash_160))
        script += '87'                                       # op_equal
    else:
        raise BaseException('unknown address type')
    return script

def address_to_scripthash(addr):
    script = address_to_script(addr)
    return script_to_scripthash(script)

def script_to_scripthash(script):
    h = sha256(bytes.fromhex(script))[0:32]
    return bh2u(bytes(reversed(h)))

def public_key_to_p2pk_script(pubkey):
    script = push_script(pubkey)
    script += 'ac'                                           # op_checksig
    return script

__b58chars = b'123456789ABCDEFGHJKLMNPQRSTUVWXYZabcdefghijkmnopqrstuvwxyz'
assert len(__b58chars) == 58

__b43chars = b'0123456789ABCDEFGHIJKLMNOPQRSTUVWXYZ$*+-./:'
assert len(__b43chars) == 43


def base_encode(v, base):
    """ encode v, which is a string of bytes, to base58."""
    assert_bytes(v)
    assert base in (58, 43)
    chars = __b58chars
    if base == 43:
        chars = __b43chars
    long_value = 0
    for (i, c) in enumerate(v[::-1]):
        long_value += (256**i) * c
    result = bytearray()
    while long_value >= base:
        div, mod = divmod(long_value, base)
        result.append(chars[mod])
        long_value = div
    result.append(chars[long_value])
    # Bitcoin does a little leading-zero-compression:
    # leading 0-bytes in the input become leading-1s
    nPad = 0
    for c in v:
        if c == 0x00:
            nPad += 1
        else:
            break
    result.extend([chars[0]] * nPad)
    result.reverse()
    return result.decode('ascii')


def base_decode(v, length, base):
    """ decode v into a string of len bytes."""
    # assert_bytes(v)
    v = to_bytes(v, 'ascii')
    assert base in (58, 43)
    chars = __b58chars
    if base == 43:
        chars = __b43chars
    long_value = 0
    for (i, c) in enumerate(v[::-1]):
        long_value += chars.find(bytes([c])) * (base**i)
    result = bytearray()
    while long_value >= 256:
        div, mod = divmod(long_value, 256)
        result.append(mod)
        long_value = div
    result.append(long_value)
    nPad = 0
    for c in v:
        if c == chars[0]:
            nPad += 1
        else:
            break
    result.extend(b'\x00' * nPad)
    if length is not None and len(result) != length:
        return None
    result.reverse()
    return bytes(result)


def EncodeBase58Check(vchIn):
    hash = groestlHash(vchIn)
    return base_encode(vchIn + hash[0:4], base=58)


def DecodeBase58Check(psz):
    vchRet = base_decode(psz, None, base=58)
    key = vchRet[0:-4]
    csum = vchRet[-4:]
    hash = groestlHash(key)
    cs32 = hash[0:4]
    if cs32 != csum:
        return None
    else:
        return key



# extended key export format for segwit

SCRIPT_TYPES = {
    'p2pkh':0,
    'p2wpkh':1,
    'p2wpkh-p2sh':2,
    'p2sh':5,
    'p2wsh':6,
    'p2wsh-p2sh':7
}


def serialize_privkey(secret, compressed, txin_type):
    prefix = bytes([(SCRIPT_TYPES[txin_type]+NetworkConstants.WIF_PREFIX)&255])
    suffix = b'\01' if compressed else b''
    vchIn = prefix + secret + suffix
    return EncodeBase58Check(vchIn)


def deserialize_privkey(key):
    # whether the pubkey is compressed should be visible from the keystore
    vch = DecodeBase58Check(key)
    if is_minikey(key):
        return 'p2pkh', minikey_to_private_key(key), True
    elif vch:
        txin_type = inv_dict(SCRIPT_TYPES)[vch[0] - NetworkConstants.WIF_PREFIX]
        assert len(vch) in [33, 34]
        compressed = len(vch) == 34
        return txin_type, vch[1:33], compressed
    else:
        raise BaseException("cannot deserialize", key)

def regenerate_key(pk):
    assert len(pk) == 32
    return EC_KEY(pk)


def GetPubKey(pubkey, compressed=False):
    return i2o_ECPublicKey(pubkey, compressed)


def GetSecret(pkey):
    return bfh('%064x' % pkey.secret)


def is_compressed(sec):
    return deserialize_privkey(sec)[2]


def public_key_from_private_key(pk, compressed):
    pkey = regenerate_key(pk)
    public_key = GetPubKey(pkey.pubkey, compressed)
    return bh2u(public_key)

def address_from_private_key(sec):
    txin_type, privkey, compressed = deserialize_privkey(sec)
    public_key = public_key_from_private_key(privkey, compressed)
    return pubkey_to_address(txin_type, public_key)

def is_segwit_address(addr):
    try:
        witver, witprog = segwit_addr.decode(NetworkConstants.SEGWIT_HRP, addr)
    except Exception as e:
        return False
    return witprog is not None

def is_b58_address(addr):
    try:
        addrtype, h = b58_address_to_hash160(addr)
    except Exception as e:
        return False
    if addrtype not in [NetworkConstants.ADDRTYPE_P2PKH, NetworkConstants.ADDRTYPE_P2SH]:
        return False
    return addr == hash160_to_b58_address(h, addrtype)

def is_address(addr):
    return is_segwit_address(addr) or is_b58_address(addr)


def is_private_key(key):
    try:
        k = deserialize_privkey(key)
        return k is not False
    except:
        return False


########### end pywallet functions #######################

def is_minikey(text):
    # Minikeys are typically 22 or 30 characters, but this routine
    # permits any length of 20 or more provided the minikey is valid.
    # A valid minikey must begin with an 'S', be in base58, and when
    # suffixed with '?' have its SHA256 hash begin with a zero byte.
    # They are widely used in Casascius physical bitcoins.
    return (len(text) >= 20 and text[0] == 'S'
            and all(ord(c) in __b58chars for c in text)
            and sha256(text + '?')[0] == 0x00)

def minikey_to_private_key(text):
    return sha256(text)

from ecdsa.ecdsa import curve_secp256k1, generator_secp256k1
from ecdsa.curves import SECP256k1
from ecdsa.ellipticcurve import Point
from ecdsa.util import string_to_number, number_to_string


def msg_magic(message):
    length = bfh(var_int(len(message)))
    return b"\x1cGroestlCoin Signed Message:\n" + length + message


def verify_message(address, sig, message):
    assert_bytes(sig, message)
    try:
        h = sha256(msg_magic(message))
        public_key, compressed = pubkey_from_signature(sig, h)
        # check public key using the address
        pubkey = point_to_ser(public_key.pubkey.point, compressed)
        for txin_type in ['p2pkh','p2wpkh','p2wpkh-p2sh']:
            addr = pubkey_to_address(txin_type, bh2u(pubkey))
            if address == addr:
                break
        else:
            raise Exception("Bad signature")
        # check message
        public_key.verify_digest(sig[1:], h, sigdecode = ecdsa.util.sigdecode_string)
        return True
    except Exception as e:
        print_error("Verification error: {0}".format(e))
        return False


def encrypt_message(message, pubkey):
    return EC_KEY.encrypt_message(message, bfh(pubkey))


def chunks(l, n):
    return [l[i:i+n] for i in range(0, len(l), n)]


def ECC_YfromX(x,curved=curve_secp256k1, odd=True):
    _p = curved.p()
    _a = curved.a()
    _b = curved.b()
    for offset in range(128):
        Mx = x + offset
        My2 = pow(Mx, 3, _p) + _a * pow(Mx, 2, _p) + _b % _p
        My = pow(My2, (_p+1)//4, _p )

        if curved.contains_point(Mx,My):
            if odd == bool(My&1):
                return [My,offset]
            return [_p-My,offset]
    raise Exception('ECC_YfromX: No Y found')


def negative_point(P):
    return Point( P.curve(), P.x(), -P.y(), P.order() )


def point_to_ser(P, comp=True ):
    if comp:
        return bfh( ('%02x'%(2+(P.y()&1)))+('%064x'%P.x()) )
    return bfh( '04'+('%064x'%P.x())+('%064x'%P.y()) )


def ser_to_point(Aser):
    curve = curve_secp256k1
    generator = generator_secp256k1
    _r  = generator.order()
    assert Aser[0] in [0x02, 0x03, 0x04]
    if Aser[0] == 0x04:
        return Point( curve, string_to_number(Aser[1:33]), string_to_number(Aser[33:]), _r )
    Mx = string_to_number(Aser[1:])
    return Point( curve, Mx, ECC_YfromX(Mx, curve, Aser[0] == 0x03)[0], _r )


class MyVerifyingKey(ecdsa.VerifyingKey):
    @classmethod
    def from_signature(klass, sig, recid, h, curve):
        """ See http://www.secg.org/download/aid-780/sec1-v2.pdf, chapter 4.1.6 """
        from ecdsa import util, numbertheory
        from . import msqr
        curveFp = curve.curve
        G = curve.generator
        order = G.order()
        # extract r,s from signature
        r, s = util.sigdecode_string(sig, order)
        # 1.1
        x = r + (recid//2) * order
        # 1.3
        alpha = ( x * x * x  + curveFp.a() * x + curveFp.b() ) % curveFp.p()
        beta = msqr.modular_sqrt(alpha, curveFp.p())
        y = beta if (beta - recid) % 2 == 0 else curveFp.p() - beta
        # 1.4 the constructor checks that nR is at infinity
        R = Point(curveFp, x, y, order)
        # 1.5 compute e from message:
        e = string_to_number(h)
        minus_e = -e % order
        # 1.6 compute Q = r^-1 (sR - eG)
        inv_r = numbertheory.inverse_mod(r,order)
        Q = inv_r * ( s * R + minus_e * G )
        return klass.from_public_point( Q, curve )


def pubkey_from_signature(sig, h):
    if len(sig) != 65:
        raise Exception("Wrong encoding")
    nV = sig[0]
    if nV < 27 or nV >= 35:
        raise Exception("Bad encoding")
    if nV >= 31:
        compressed = True
        nV -= 4
    else:
        compressed = False
    recid = nV - 27
    return MyVerifyingKey.from_signature(sig[1:], recid, h, curve = SECP256k1), compressed


class MySigningKey(ecdsa.SigningKey):
    """Enforce low S values in signatures"""

    def sign_number(self, number, entropy=None, k=None):
        curve = SECP256k1
        G = curve.generator
        order = G.order()
        r, s = ecdsa.SigningKey.sign_number(self, number, entropy, k)
        if s > order//2:
            s = order - s
        return r, s


class EC_KEY(object):

    def __init__( self, k ):
        secret = string_to_number(k)
        self.pubkey = ecdsa.ecdsa.Public_key( generator_secp256k1, generator_secp256k1 * secret )
        self.privkey = ecdsa.ecdsa.Private_key( self.pubkey, secret )
        self.secret = secret

    def get_public_key(self, compressed=True):
        return bh2u(point_to_ser(self.pubkey.point, compressed))

    def sign(self, msg_hash):
        private_key = MySigningKey.from_secret_exponent(self.secret, curve = SECP256k1)
        public_key = private_key.get_verifying_key()
        signature = private_key.sign_digest_deterministic(msg_hash, hashfunc=hashlib.sha256, sigencode = ecdsa.util.sigencode_string)
        assert public_key.verify_digest(signature, msg_hash, sigdecode = ecdsa.util.sigdecode_string)
        return signature

    def sign_message(self, message, is_compressed):
        message = to_bytes(message, 'utf8')
        signature = self.sign(sha256(msg_magic(message)))
        for i in range(4):
            sig = bytes([27 + i + (4 if is_compressed else 0)]) + signature
            try:
                self.verify_message(sig, message)
                return sig
            except Exception as e:
                continue
        else:
            raise Exception("error: cannot sign message")

    def verify_message(self, sig, message):
        assert_bytes(message)
        h = sha256(msg_magic(message))
        public_key, compressed = pubkey_from_signature(sig, h)
        # check public key
        if point_to_ser(public_key.pubkey.point, compressed) != point_to_ser(self.pubkey.point, compressed):
            raise Exception("Bad signature")
        # check message
        public_key.verify_digest(sig[1:], h, sigdecode = ecdsa.util.sigdecode_string)


    # ECIES encryption/decryption methods; AES-128-CBC with PKCS7 is used as the cipher; hmac-sha256 is used as the mac

    @classmethod
    def encrypt_message(self, message, pubkey):
        assert_bytes(message)

        pk = ser_to_point(pubkey)
        if not ecdsa.ecdsa.point_is_valid(generator_secp256k1, pk.x(), pk.y()):
            raise Exception('invalid pubkey')

        ephemeral_exponent = number_to_string(ecdsa.util.randrange(pow(2,256)), generator_secp256k1.order())
        ephemeral = EC_KEY(ephemeral_exponent)
        ecdh_key = point_to_ser(pk * ephemeral.privkey.secret_multiplier)
        key = hashlib.sha512(ecdh_key).digest()
        iv, key_e, key_m = key[0:16], key[16:32], key[32:]
        ciphertext = aes_encrypt_with_iv(key_e, iv, message)
        ephemeral_pubkey = bfh(ephemeral.get_public_key(compressed=True))
        encrypted = b'BIE1' + ephemeral_pubkey + ciphertext
        mac = hmac.new(key_m, encrypted, hashlib.sha256).digest()

        return base64.b64encode(encrypted + mac)

    def decrypt_message(self, encrypted):
        encrypted = base64.b64decode(encrypted)
        if len(encrypted) < 85:
            raise Exception('invalid ciphertext: length')
        magic = encrypted[:4]
        ephemeral_pubkey = encrypted[4:37]
        ciphertext = encrypted[37:-32]
        mac = encrypted[-32:]
        if magic != b'BIE1':
            raise Exception('invalid ciphertext: invalid magic bytes')
        try:
            ephemeral_pubkey = ser_to_point(ephemeral_pubkey)
        except AssertionError as e:
            raise Exception('invalid ciphertext: invalid ephemeral pubkey')
        if not ecdsa.ecdsa.point_is_valid(generator_secp256k1, ephemeral_pubkey.x(), ephemeral_pubkey.y()):
            raise Exception('invalid ciphertext: invalid ephemeral pubkey')
        ecdh_key = point_to_ser(ephemeral_pubkey * self.privkey.secret_multiplier)
        key = hashlib.sha512(ecdh_key).digest()
        iv, key_e, key_m = key[0:16], key[16:32], key[32:]
        if mac != hmac.new(key_m, encrypted[:-32], hashlib.sha256).digest():
            raise InvalidPassword()
        return aes_decrypt_with_iv(key_e, iv, ciphertext)


###################################### BIP32 ##############################

random_seed = lambda n: "%032x"%ecdsa.util.randrange( pow(2,n) )
BIP32_PRIME = 0x80000000


def get_pubkeys_from_secret(secret):
    # public key
    private_key = ecdsa.SigningKey.from_string( secret, curve = SECP256k1 )
    public_key = private_key.get_verifying_key()
    K = public_key.to_string()
    K_compressed = GetPubKey(public_key.pubkey,True)
    return K, K_compressed


# Child private key derivation function (from master private key)
# k = master private key (32 bytes)
# c = master chain code (extra entropy for key derivation) (32 bytes)
# n = the index of the key we want to derive. (only 32 bits will be used)
# If n is negative (i.e. the 32nd bit is set), the resulting private key's
#  corresponding public key can NOT be determined without the master private key.
# However, if n is positive, the resulting private key's corresponding
#  public key can be determined without the master private key.
def CKD_priv(k, c, n):
    is_prime = n & BIP32_PRIME
    return _CKD_priv(k, c, bfh(rev_hex(int_to_hex(n,4))), is_prime)


def _CKD_priv(k, c, s, is_prime):
    order = generator_secp256k1.order()
    keypair = EC_KEY(k)
    cK = GetPubKey(keypair.pubkey,True)
    data = bytes([0]) + k + s if is_prime else cK + s
    I = hmac.new(c, data, hashlib.sha512).digest()
    k_n = number_to_string( (string_to_number(I[0:32]) + string_to_number(k)) % order , order )
    c_n = I[32:]
    return k_n, c_n

# Child public key derivation function (from public key only)
# K = master public key
# c = master chain code
# n = index of key we want to derive
# This function allows us to find the nth public key, as long as n is
#  non-negative. If n is negative, we need the master private key to find it.
def CKD_pub(cK, c, n):
    if n & BIP32_PRIME: raise
    return _CKD_pub(cK, c, bfh(rev_hex(int_to_hex(n,4))))

# helper function, callable with arbitrary string
def _CKD_pub(cK, c, s):
    order = generator_secp256k1.order()
    I = hmac.new(c, cK + s, hashlib.sha512).digest()
    curve = SECP256k1
    pubkey_point = string_to_number(I[0:32])*curve.generator + ser_to_point(cK)
    public_key = ecdsa.VerifyingKey.from_public_point( pubkey_point, curve = SECP256k1 )
    c_n = I[32:]
    cK_n = GetPubKey(public_key.pubkey,True)
    return cK_n, c_n


def xprv_header(xtype):
    return bfh("%08x" % XPRV_HEADERS[xtype])


def xpub_header(xtype):
    return bfh("%08x" % XPUB_HEADERS[xtype])


def serialize_xprv(xtype, c, k, depth=0, fingerprint=b'\x00'*4, child_number=b'\x00'*4):
    xprv = xprv_header(xtype) + bytes([depth]) + fingerprint + child_number + c + bytes([0]) + k
    return EncodeBase58Check(xprv)


def serialize_xpub(xtype, c, cK, depth=0, fingerprint=b'\x00'*4, child_number=b'\x00'*4):
    xpub = xpub_header(xtype) + bytes([depth]) + fingerprint + child_number + c + cK
    return EncodeBase58Check(xpub)


def deserialize_xkey(xkey, prv):
    xkey = DecodeBase58Check(xkey)
    if len(xkey) != 78:
        raise BaseException('Invalid length')
    depth = xkey[4]
    fingerprint = xkey[5:9]
    child_number = xkey[9:13]
    c = xkey[13:13+32]
    header = int('0x' + bh2u(xkey[0:4]), 16)
    headers = XPRV_HEADERS if prv else XPUB_HEADERS
    if header not in headers.values():
        raise BaseException('Invalid xpub format', hex(header))
    xtype = list(headers.keys())[list(headers.values()).index(header)]
    n = 33 if prv else 32
    K_or_k = xkey[13+n:]
    return xtype, depth, fingerprint, child_number, c, K_or_k


def deserialize_xpub(xkey):
    return deserialize_xkey(xkey, False)

def deserialize_xprv(xkey):
    return deserialize_xkey(xkey, True)

def xpub_type(x):
    return deserialize_xpub(x)[0]


def is_xpub(text):
    try:
        deserialize_xpub(text)
        return True
    except:
        return False


def is_xprv(text):
    try:
        deserialize_xprv(text)
        return True
    except:
        return False


def xpub_from_xprv(xprv):
    xtype, depth, fingerprint, child_number, c, k = deserialize_xprv(xprv)
    K, cK = get_pubkeys_from_secret(k)
    return serialize_xpub(xtype, c, cK, depth, fingerprint, child_number)


def bip32_root(seed, xtype):
    I = hmac.new(b"Bitcoin seed", seed, hashlib.sha512).digest()
    master_k = I[0:32]
    master_c = I[32:]
    K, cK = get_pubkeys_from_secret(master_k)
    xprv = serialize_xprv(xtype, master_c, master_k)
    xpub = serialize_xpub(xtype, master_c, cK)
    return xprv, xpub


def xpub_from_pubkey(xtype, cK):
    assert cK[0] in [0x02, 0x03]
    return serialize_xpub(xtype, b'\x00'*32, cK)


def bip32_derivation(s):
    assert s.startswith('m/')
    s = s[2:]
    for n in s.split('/'):
        if n == '': continue
        i = int(n[:-1]) + BIP32_PRIME if n[-1] == "'" else int(n)
        yield i

def is_bip32_derivation(x):
    try:
        [ i for i in bip32_derivation(x)]
        return True
    except :
        return False

def bip32_private_derivation(xprv, branch, sequence):
    assert sequence.startswith(branch)
    if branch == sequence:
        return xprv, xpub_from_xprv(xprv)
    xtype, depth, fingerprint, child_number, c, k = deserialize_xprv(xprv)
    sequence = sequence[len(branch):]
    for n in sequence.split('/'):
        if n == '': continue
        i = int(n[:-1]) + BIP32_PRIME if n[-1] == "'" else int(n)
        parent_k = k
        k, c = CKD_priv(k, c, i)
        depth += 1
    _, parent_cK = get_pubkeys_from_secret(parent_k)
    fingerprint = hash_160(parent_cK)[0:4]
    child_number = bfh("%08X"%i)
    K, cK = get_pubkeys_from_secret(k)
    xpub = serialize_xpub(xtype, c, cK, depth, fingerprint, child_number)
    xprv = serialize_xprv(xtype, c, k, depth, fingerprint, child_number)
    return xprv, xpub


def bip32_public_derivation(xpub, branch, sequence):
    xtype, depth, fingerprint, child_number, c, cK = deserialize_xpub(xpub)
    assert sequence.startswith(branch)
    sequence = sequence[len(branch):]
    for n in sequence.split('/'):
        if n == '': continue
        i = int(n)
        parent_cK = cK
        cK, c = CKD_pub(cK, c, i)
        depth += 1
    fingerprint = hash_160(parent_cK)[0:4]
    child_number = bfh("%08X"%i)
    return serialize_xpub(xtype, c, cK, depth, fingerprint, child_number)


def bip32_private_key(sequence, k, chain):
    for i in sequence:
        k, chain = CKD_priv(k, chain, i)
    return k<|MERGE_RESOLUTION|>--- conflicted
+++ resolved
@@ -70,48 +70,17 @@
 }
 
 
-<<<<<<< HEAD
-# Bitcoin network constants
-TESTNET = False
-WIF_PREFIX = 0x80
-ADDRTYPE_P2PKH = 36
-ADDRTYPE_P2SH = 5
-SEGWIT_HRP = "grs"
-HEADERS_URL = "https://www.groestlcoin.org/blockchain_headers"
-GENESIS = "00000ac5927c594d49cc0bdb81759d0da8297eb614683d3acb62f0703b639023"
-SERVERLIST = 'servers.json'
-DEFAULT_PORTS = {'t':'50001', 's':'50002'}
-DEFAULT_SERVERS = read_json_dict('servers.json')
-
-def set_testnet():
-    global ADDRTYPE_P2PKH, ADDRTYPE_P2SH
-    global TESTNET, HEADERS_URL
-    global GENESIS
-    global SEGWIT_HRP
-    global DEFAULT_PORTS, SERVERLIST, DEFAULT_SERVERS
-    global WIF_PREFIX
-    TESTNET = True
-    WIF_PREFIX = 0xef
-    ADDRTYPE_P2PKH = 111
-    ADDRTYPE_P2SH = 196
-    SEGWIT_HRP = "tgrs"
-    HEADERS_URL = "https://www.groestlcoin.org/testnet_headers"
-    GENESIS = "000000ffbb50fc9898cdd36ec163e6ba23230164c0052a28876255b7dcf2cd36"
-    SERVERLIST = 'servers_testnet.json'
-    DEFAULT_PORTS = {'t':'51001', 's':'51002'}
-    DEFAULT_SERVERS = read_json_dict('servers_testnet.json')
-=======
 class NetworkConstants:
 
     @classmethod
     def set_mainnet(cls):
         cls.TESTNET = False
         cls.WIF_PREFIX = 0x80
-        cls.ADDRTYPE_P2PKH = 0
+        cls.ADDRTYPE_P2PKH = 36
         cls.ADDRTYPE_P2SH = 5
-        cls.SEGWIT_HRP = "bc"
-        cls.HEADERS_URL = "https://headers.electrum.org/blockchain_headers"
-        cls.GENESIS = "000000000019d6689c085ae165831e934ff763ae46a2a6c172b3f1b60a8ce26f"
+        cls.SEGWIT_HRP = "grs"
+        cls.HEADERS_URL = "https://www.groestlcoin.org/blockchain_headers"
+        cls.GENESIS = "00000ac5927c594d49cc0bdb81759d0da8297eb614683d3acb62f0703b639023"
         cls.DEFAULT_PORTS = {'t': '50001', 's': '50002'}
         cls.DEFAULT_SERVERS = read_json_dict('servers.json')
 
@@ -121,12 +90,11 @@
         cls.WIF_PREFIX = 0xef
         cls.ADDRTYPE_P2PKH = 111
         cls.ADDRTYPE_P2SH = 196
-        cls.SEGWIT_HRP = "tb"
-        cls.HEADERS_URL = "https://headers.electrum.org/testnet_headers"
-        cls.GENESIS = "000000000933ea01ad0ee984209779baaec3ced90fa3f408719526f8d77f4943"
+        cls.SEGWIT_HRP = "tgrs"
+        cls.HEADERS_URL = "https://www.groestlcoin.org/testnet_headers"
+        cls.GENESIS = "000000ffbb50fc9898cdd36ec163e6ba23230164c0052a28876255b7dcf2cd36"
         cls.DEFAULT_PORTS = {'t':'51001', 's':'51002'}
         cls.DEFAULT_SERVERS = read_json_dict('servers_testnet.json')
->>>>>>> b4e43754
 
 
 NetworkConstants.set_mainnet()
