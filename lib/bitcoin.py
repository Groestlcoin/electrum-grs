--- conflicted
+++ resolved
@@ -34,22 +34,13 @@
 from util import print_error, InvalidPassword
 
 import ecdsa
-<<<<<<< HEAD
-import aes
 import coinhash
-
-################################## transactions
-
-DUST_THRESHOLD = 5430
-MIN_RELAY_TX_FEE = 2000000
-RECOMMENDED_FEE = 2000000
-=======
 import pyaes
 
 # Bitcoin network constants
 TESTNET = False
 NOLNET = False
-ADDRTYPE_P2PKH = 0
+ADDRTYPE_P2PKH = 36
 ADDRTYPE_P2SH = 5
 ADDRTYPE_P2WPKH = 6
 XPRV_HEADER = 0x0488ade4
@@ -88,7 +79,6 @@
 MAX_FEE_RATE = 300000
 FEE_TARGETS = [25, 10, 5, 2]
 
->>>>>>> d0627924
 COINBASE_MATURITY = 100
 COIN = 100000000
 
@@ -204,14 +194,11 @@
     if type(x) is unicode: x=x.encode('utf-8')
     return sha256(sha256(x))
 
-<<<<<<< HEAD
 def groestlHash(x):
     if type(x) is unicode: x=x.encode('utf-8')
     return coinhash.GroestlHash(x)
 
 
-=======
->>>>>>> d0627924
 hash_encode = lambda x: x[::-1].encode('hex')
 hash_decode = lambda x: x.decode('hex')[::-1]
 hmac_sha_512 = lambda x,y: hmac.new(x, y, hashlib.sha512).digest()
@@ -286,20 +273,12 @@
     md.update(sha256(public_key))
     return md.digest()
 
-<<<<<<< HEAD
-def hash_160_to_bc_address(h160, addrtype = 36):
-    vh160 = chr(addrtype) + h160
-    h = groestlHash(vh160)
-    addr = vh160 + h[0:4]
-    return base_encode(addr, base=58)
-=======
 def hash_160_to_bc_address(h160, addrtype, witness_program_version=1):
     s = chr(addrtype)
     if addrtype == ADDRTYPE_P2WPKH:
         s += chr(witness_program_version) + chr(0)
     s += h160
-    return base_encode(s+Hash(s)[0:4], base=58)
->>>>>>> d0627924
+    return base_encode(s+groestlHash(s)[0:4], base=58)
 
 def bc_address_to_hash_160(addr):
     bytes = base_decode(addr, 25, base=58)
@@ -458,11 +437,7 @@
         addrtype, h = bc_address_to_hash_160(addr)
     except Exception:
         return False
-<<<<<<< HEAD
-    if addrtype not in [36, 5]:
-=======
     if addrtype not in [ADDRTYPE_P2PKH, ADDRTYPE_P2SH]:
->>>>>>> d0627924
         return False
     return addr == hash_160_to_bc_address(h, addrtype)
 
@@ -519,7 +494,7 @@
         if address != addr:
             raise Exception("Bad signature")
         # check message
-        h = Hash(msg_magic(message))
+        h = sha256(msg_magic(message))
         public_key.verify_digest(sig[1:], h, sigdecode = ecdsa.util.sigdecode_string)
         return True
     except Exception as e:
@@ -613,7 +588,7 @@
     else:
         compressed = False
     recid = nV - 27
-    h = Hash(msg_magic(message))
+    h = sha256(msg_magic(message))
     return MyVerifyingKey.from_signature(sig[1:], recid, h, curve = SECP256k1), compressed
 
 
@@ -648,13 +623,8 @@
         assert public_key.verify_digest(signature, msg_hash, sigdecode = ecdsa.util.sigdecode_string)
         return signature
 
-<<<<<<< HEAD
-    def sign_message(self, message, compressed, address):
+    def sign_message(self, message, is_compressed):
         signature = self.sign(sha256(msg_magic(message)))
-=======
-    def sign_message(self, message, is_compressed):
-        signature = self.sign(Hash(msg_magic(message)))
->>>>>>> d0627924
         for i in range(4):
             sig = chr(27 + i + (4 if is_compressed else 0)) + signature
             try:
@@ -666,18 +636,13 @@
             raise Exception("error: cannot sign message")
 
 
-<<<<<<< HEAD
-        h = sha256(msg_magic(message))
-        public_key = MyVerifyingKey.from_signature(sig[1:], recid, h, curve = SECP256k1)
-=======
     def verify_message(self, sig, message):
         public_key, compressed = pubkey_from_signature(sig, message)
->>>>>>> d0627924
         # check public key
         if point_to_ser(public_key.pubkey.point, compressed) != point_to_ser(self.pubkey.point, compressed):
             raise Exception("Bad signature")
         # check message
-        h = Hash(msg_magic(message))
+        h = sha256(msg_magic(message))
         public_key.verify_digest(sig[1:], h, sigdecode = ecdsa.util.sigdecode_string)
 
 
