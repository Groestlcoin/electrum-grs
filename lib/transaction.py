#!/usr/bin/env python
#
# Electrum - lightweight Bitcoin client
# Copyright (C) 2011 Thomas Voegtlin
#
# Permission is hereby granted, free of charge, to any person
# obtaining a copy of this software and associated documentation files
# (the "Software"), to deal in the Software without restriction,
# including without limitation the rights to use, copy, modify, merge,
# publish, distribute, sublicense, and/or sell copies of the Software,
# and to permit persons to whom the Software is furnished to do so,
# subject to the following conditions:
#
# The above copyright notice and this permission notice shall be
# included in all copies or substantial portions of the Software.
#
# THE SOFTWARE IS PROVIDED "AS IS", WITHOUT WARRANTY OF ANY KIND,
# EXPRESS OR IMPLIED, INCLUDING BUT NOT LIMITED TO THE WARRANTIES OF
# MERCHANTABILITY, FITNESS FOR A PARTICULAR PURPOSE AND
# NONINFRINGEMENT. IN NO EVENT SHALL THE AUTHORS OR COPYRIGHT HOLDERS
# BE LIABLE FOR ANY CLAIM, DAMAGES OR OTHER LIABILITY, WHETHER IN AN
# ACTION OF CONTRACT, TORT OR OTHERWISE, ARISING FROM, OUT OF OR IN
# CONNECTION WITH THE SOFTWARE OR THE USE OR OTHER DEALINGS IN THE
# SOFTWARE.



# Note: The deserialization code originally comes from ABE.

from typing import Sequence, Union

from .util import print_error, profiler

from . import ecc
from . import bitcoin
from .bitcoin import *
import struct
import traceback
import sys

#
# Workalike python implementation of Bitcoin's CDataStream class.
#
from .keystore import xpubkey_to_address, xpubkey_to_pubkey

NO_SIGNATURE = 'ff'
PARTIAL_TXN_HEADER_MAGIC = b'EPTF\xff'


class SerializationError(Exception):
    """ Thrown when there's a problem deserializing or serializing """


class UnknownTxinType(Exception):
    pass


class NotRecognizedRedeemScript(Exception):
    pass


class BCDataStream(object):
    def __init__(self):
        self.input = None
        self.read_cursor = 0

    def clear(self):
        self.input = None
        self.read_cursor = 0

    def write(self, _bytes):  # Initialize with string of _bytes
        if self.input is None:
            self.input = bytearray(_bytes)
        else:
            self.input += bytearray(_bytes)

    def read_string(self, encoding='ascii'):
        # Strings are encoded depending on length:
        # 0 to 252 :  1-byte-length followed by bytes (if any)
        # 253 to 65,535 : byte'253' 2-byte-length followed by bytes
        # 65,536 to 4,294,967,295 : byte '254' 4-byte-length followed by bytes
        # ... and the Bitcoin client is coded to understand:
        # greater than 4,294,967,295 : byte '255' 8-byte-length followed by bytes of string
        # ... but I don't think it actually handles any strings that big.
        if self.input is None:
            raise SerializationError("call write(bytes) before trying to deserialize")

        length = self.read_compact_size()

        return self.read_bytes(length).decode(encoding)

    def write_string(self, string, encoding='ascii'):
        string = to_bytes(string, encoding)
        # Length-encoded as with read-string
        self.write_compact_size(len(string))
        self.write(string)

    def read_bytes(self, length):
        try:
            result = self.input[self.read_cursor:self.read_cursor+length]
            self.read_cursor += length
            return result
        except IndexError:
            raise SerializationError("attempt to read past end of buffer")

    def can_read_more(self) -> bool:
        if not self.input:
            return False
        return self.read_cursor < len(self.input)

    def read_boolean(self): return self.read_bytes(1)[0] != chr(0)
    def read_int16(self): return self._read_num('<h')
    def read_uint16(self): return self._read_num('<H')
    def read_int32(self): return self._read_num('<i')
    def read_uint32(self): return self._read_num('<I')
    def read_int64(self): return self._read_num('<q')
    def read_uint64(self): return self._read_num('<Q')

    def write_boolean(self, val): return self.write(chr(1) if val else chr(0))
    def write_int16(self, val): return self._write_num('<h', val)
    def write_uint16(self, val): return self._write_num('<H', val)
    def write_int32(self, val): return self._write_num('<i', val)
    def write_uint32(self, val): return self._write_num('<I', val)
    def write_int64(self, val): return self._write_num('<q', val)
    def write_uint64(self, val): return self._write_num('<Q', val)

    def read_compact_size(self):
        try:
            size = self.input[self.read_cursor]
            self.read_cursor += 1
            if size == 253:
                size = self._read_num('<H')
            elif size == 254:
                size = self._read_num('<I')
            elif size == 255:
                size = self._read_num('<Q')
            return size
        except IndexError:
            raise SerializationError("attempt to read past end of buffer")

    def write_compact_size(self, size):
        if size < 0:
            raise SerializationError("attempt to write size < 0")
        elif size < 253:
            self.write(bytes([size]))
        elif size < 2**16:
            self.write(b'\xfd')
            self._write_num('<H', size)
        elif size < 2**32:
            self.write(b'\xfe')
            self._write_num('<I', size)
        elif size < 2**64:
            self.write(b'\xff')
            self._write_num('<Q', size)

    def _read_num(self, format):
        try:
            (i,) = struct.unpack_from(format, self.input, self.read_cursor)
            self.read_cursor += struct.calcsize(format)
        except Exception as e:
            raise SerializationError(e)
        return i

    def _write_num(self, format, num):
        s = struct.pack(format, num)
        self.write(s)


# enum-like type
# From the Python Cookbook, downloaded from http://code.activestate.com/recipes/67107/
class EnumException(Exception):
    pass


class Enumeration:
    def __init__(self, name, enumList):
        self.__doc__ = name
        lookup = { }
        reverseLookup = { }
        i = 0
        uniqueNames = [ ]
        uniqueValues = [ ]
        for x in enumList:
            if isinstance(x, tuple):
                x, i = x
            if not isinstance(x, str):
                raise EnumException("enum name is not a string: " + x)
            if not isinstance(i, int):
                raise EnumException("enum value is not an integer: " + i)
            if x in uniqueNames:
                raise EnumException("enum name is not unique: " + x)
            if i in uniqueValues:
                raise EnumException("enum value is not unique for " + x)
            uniqueNames.append(x)
            uniqueValues.append(i)
            lookup[x] = i
            reverseLookup[i] = x
            i = i + 1
        self.lookup = lookup
        self.reverseLookup = reverseLookup

    def __getattr__(self, attr):
        if attr not in self.lookup:
            raise AttributeError
        return self.lookup[attr]
    def whatis(self, value):
        return self.reverseLookup[value]


# This function comes from bitcointools, bct-LICENSE.txt.
def long_hex(bytes):
    return bytes.encode('hex_codec')

# This function comes from bitcointools, bct-LICENSE.txt.
def short_hex(bytes):
    t = bytes.encode('hex_codec')
    if len(t) < 11:
        return t
    return t[0:4]+"..."+t[-4:]



opcodes = Enumeration("Opcodes", [
    ("OP_0", 0), ("OP_PUSHDATA1",76), "OP_PUSHDATA2", "OP_PUSHDATA4", "OP_1NEGATE", "OP_RESERVED",
    "OP_1", "OP_2", "OP_3", "OP_4", "OP_5", "OP_6", "OP_7",
    "OP_8", "OP_9", "OP_10", "OP_11", "OP_12", "OP_13", "OP_14", "OP_15", "OP_16",
    "OP_NOP", "OP_VER", "OP_IF", "OP_NOTIF", "OP_VERIF", "OP_VERNOTIF", "OP_ELSE", "OP_ENDIF", "OP_VERIFY",
    "OP_RETURN", "OP_TOALTSTACK", "OP_FROMALTSTACK", "OP_2DROP", "OP_2DUP", "OP_3DUP", "OP_2OVER", "OP_2ROT", "OP_2SWAP",
    "OP_IFDUP", "OP_DEPTH", "OP_DROP", "OP_DUP", "OP_NIP", "OP_OVER", "OP_PICK", "OP_ROLL", "OP_ROT",
    "OP_SWAP", "OP_TUCK", "OP_CAT", "OP_SUBSTR", "OP_LEFT", "OP_RIGHT", "OP_SIZE", "OP_INVERT", "OP_AND",
    "OP_OR", "OP_XOR", "OP_EQUAL", "OP_EQUALVERIFY", "OP_RESERVED1", "OP_RESERVED2", "OP_1ADD", "OP_1SUB", "OP_2MUL",
    "OP_2DIV", "OP_NEGATE", "OP_ABS", "OP_NOT", "OP_0NOTEQUAL", "OP_ADD", "OP_SUB", "OP_MUL", "OP_DIV",
    "OP_MOD", "OP_LSHIFT", "OP_RSHIFT", "OP_BOOLAND", "OP_BOOLOR",
    "OP_NUMEQUAL", "OP_NUMEQUALVERIFY", "OP_NUMNOTEQUAL", "OP_LESSTHAN",
    "OP_GREATERTHAN", "OP_LESSTHANOREQUAL", "OP_GREATERTHANOREQUAL", "OP_MIN", "OP_MAX",
    "OP_WITHIN", "OP_RIPEMD160", "OP_SHA1", "OP_SHA256", "OP_HASH160",
    "OP_HASH256", "OP_CODESEPARATOR", "OP_CHECKSIG", "OP_CHECKSIGVERIFY", "OP_CHECKMULTISIG",
    "OP_CHECKMULTISIGVERIFY",
    ("OP_NOP1", 0xB0),
    ("OP_CHECKLOCKTIMEVERIFY", 0xB1), ("OP_CHECKSEQUENCEVERIFY", 0xB2),
    "OP_NOP4", "OP_NOP5", "OP_NOP6", "OP_NOP7", "OP_NOP8", "OP_NOP9", "OP_NOP10",
    ("OP_INVALIDOPCODE", 0xFF),
])


def script_GetOp(_bytes : bytes):
    i = 0
    while i < len(_bytes):
        vch = None
        opcode = _bytes[i]
        i += 1

        if opcode <= opcodes.OP_PUSHDATA4:
            nSize = opcode
            if opcode == opcodes.OP_PUSHDATA1:
                nSize = _bytes[i]
                i += 1
            elif opcode == opcodes.OP_PUSHDATA2:
                (nSize,) = struct.unpack_from('<H', _bytes, i)
                i += 2
            elif opcode == opcodes.OP_PUSHDATA4:
                (nSize,) = struct.unpack_from('<I', _bytes, i)
                i += 4
            vch = _bytes[i:i + nSize]
            i += nSize

        yield opcode, vch, i


def script_GetOpName(opcode):
    return (opcodes.whatis(opcode)).replace("OP_", "")


def decode_script(bytes):
    result = ''
    for (opcode, vch, i) in script_GetOp(bytes):
        if len(result) > 0: result += " "
        if opcode <= opcodes.OP_PUSHDATA4:
            result += "%d:"%(opcode,)
            result += short_hex(vch)
        else:
            result += script_GetOpName(opcode)
    return result


def match_decoded(decoded, to_match):
    if len(decoded) != len(to_match):
        return False;
    for i in range(len(decoded)):
        if to_match[i] == opcodes.OP_PUSHDATA4 and decoded[i][0] <= opcodes.OP_PUSHDATA4 and decoded[i][0]>0:
            continue  # Opcodes below OP_PUSHDATA4 all just push data onto stack, and are equivalent.
        if to_match[i] != decoded[i][0]:
            return False
    return True


def parse_sig(x_sig):
    return [None if x == NO_SIGNATURE else x for x in x_sig]

def safe_parse_pubkey(x):
    try:
        return xpubkey_to_pubkey(x)
    except:
        return x

def parse_scriptSig(d, _bytes):
    try:
        decoded = [ x for x in script_GetOp(_bytes) ]
    except Exception as e:
        # coinbase transactions raise an exception
        print_error("parse_scriptSig: cannot find address in input script (coinbase?)",
                    bh2u(_bytes))
        return

    match = [ opcodes.OP_PUSHDATA4 ]
    if match_decoded(decoded, match):
        item = decoded[0][1]
        if item[0] == 0:
            # segwit embedded into p2sh
            # witness version 0
            d['address'] = bitcoin.hash160_to_p2sh(bitcoin.hash_160(item))
            if len(item) == 22:
                d['type'] = 'p2wpkh-p2sh'
            elif len(item) == 34:
                d['type'] = 'p2wsh-p2sh'
            else:
                print_error("unrecognized txin type", bh2u(item))
        elif opcodes.OP_1 <= item[0] <= opcodes.OP_16:
            # segwit embedded into p2sh
            # witness version 1-16
            pass
        else:
            # assert item[0] == 0x30
            # pay-to-pubkey
            d['type'] = 'p2pk'
            d['address'] = "(pubkey)"
            d['signatures'] = [bh2u(item)]
            d['num_sig'] = 1
            d['x_pubkeys'] = ["(pubkey)"]
            d['pubkeys'] = ["(pubkey)"]
        return

    # p2pkh TxIn transactions push a signature
    # (71-73 bytes) and then their public key
    # (33 or 65 bytes) onto the stack:
    match = [ opcodes.OP_PUSHDATA4, opcodes.OP_PUSHDATA4 ]
    if match_decoded(decoded, match):
        sig = bh2u(decoded[0][1])
        x_pubkey = bh2u(decoded[1][1])
        try:
            signatures = parse_sig([sig])
            pubkey, address = xpubkey_to_address(x_pubkey)
        except:
            print_error("parse_scriptSig: cannot find address in input script (p2pkh?)",
                        bh2u(_bytes))
            return
        d['type'] = 'p2pkh'
        d['signatures'] = signatures
        d['x_pubkeys'] = [x_pubkey]
        d['num_sig'] = 1
        d['pubkeys'] = [pubkey]
        d['address'] = address
        return

    # p2sh transaction, m of n
    match = [ opcodes.OP_0 ] + [ opcodes.OP_PUSHDATA4 ] * (len(decoded) - 1)
    if match_decoded(decoded, match):
        x_sig = [bh2u(x[1]) for x in decoded[1:-1]]
        redeem_script_unsanitized = decoded[-1][1]  # for partial multisig txn, this has x_pubkeys
        try:
            m, n, x_pubkeys, pubkeys, redeem_script = parse_redeemScript_multisig(redeem_script_unsanitized)
        except NotRecognizedRedeemScript:
            print_error("parse_scriptSig: cannot find address in input script (p2sh?)",
                        bh2u(_bytes))
            # we could still guess:
            # d['address'] = hash160_to_p2sh(hash_160(decoded[-1][1]))
            return
        # write result in d
        d['type'] = 'p2sh'
        d['num_sig'] = m
        d['signatures'] = parse_sig(x_sig)
        d['x_pubkeys'] = x_pubkeys
        d['pubkeys'] = pubkeys
        d['redeem_script'] = redeem_script
        d['address'] = hash160_to_p2sh(hash_160(bfh(redeem_script)))
        return

    # custom partial format for imported addresses
    match = [ opcodes.OP_INVALIDOPCODE, opcodes.OP_0, opcodes.OP_PUSHDATA4 ]
    if match_decoded(decoded, match):
        x_pubkey = bh2u(decoded[2][1])
        pubkey, address = xpubkey_to_address(x_pubkey)
        d['type'] = 'address'
        d['address'] = address
        d['num_sig'] = 1
        d['x_pubkeys'] = [x_pubkey]
        d['pubkeys'] = None  # get_sorted_pubkeys will populate this
        d['signatures'] = [None]
        return

    print_error("parse_scriptSig: cannot find address in input script (unknown)",
                bh2u(_bytes))


def parse_redeemScript_multisig(redeem_script: bytes):
    dec2 = [ x for x in script_GetOp(redeem_script) ]
    try:
        m = dec2[0][0] - opcodes.OP_1 + 1
        n = dec2[-2][0] - opcodes.OP_1 + 1
    except IndexError:
        raise NotRecognizedRedeemScript()
    op_m = opcodes.OP_1 + m - 1
    op_n = opcodes.OP_1 + n - 1
    match_multisig = [ op_m ] + [opcodes.OP_PUSHDATA4]*n + [ op_n, opcodes.OP_CHECKMULTISIG ]
    if not match_decoded(dec2, match_multisig):
        raise NotRecognizedRedeemScript()
    x_pubkeys = [bh2u(x[1]) for x in dec2[1:-2]]
    pubkeys = [safe_parse_pubkey(x) for x in x_pubkeys]
    redeem_script2 = bfh(multisig_script(x_pubkeys, m))
    if redeem_script2 != redeem_script:
        raise NotRecognizedRedeemScript()
    redeem_script_sanitized = multisig_script(pubkeys, m)
    return m, n, x_pubkeys, pubkeys, redeem_script_sanitized


def get_address_from_output_script(_bytes, *, net=None):
    decoded = [x for x in script_GetOp(_bytes)]

    # The Genesis Block, self-payments, and pay-by-IP-address payments look like:
    # 65 BYTES:... CHECKSIG
    match = [ opcodes.OP_PUSHDATA4, opcodes.OP_CHECKSIG ]
    if match_decoded(decoded, match):
        return TYPE_PUBKEY, bh2u(decoded[0][1])

    # Pay-by-Bitcoin-address TxOuts look like:
    # DUP HASH160 20 BYTES:... EQUALVERIFY CHECKSIG
    match = [ opcodes.OP_DUP, opcodes.OP_HASH160, opcodes.OP_PUSHDATA4, opcodes.OP_EQUALVERIFY, opcodes.OP_CHECKSIG ]
    if match_decoded(decoded, match):
        return TYPE_ADDRESS, hash160_to_p2pkh(decoded[2][1], net=net)

    # p2sh
    match = [ opcodes.OP_HASH160, opcodes.OP_PUSHDATA4, opcodes.OP_EQUAL ]
    if match_decoded(decoded, match):
        return TYPE_ADDRESS, hash160_to_p2sh(decoded[1][1], net=net)

    # segwit address
    possible_witness_versions = [opcodes.OP_0] + list(range(opcodes.OP_1, opcodes.OP_16 + 1))
    for witver, opcode in enumerate(possible_witness_versions):
        match = [ opcode, opcodes.OP_PUSHDATA4 ]
        if match_decoded(decoded, match):
            return TYPE_ADDRESS, hash_to_segwit_addr(decoded[1][1], witver=witver, net=net)

    return TYPE_SCRIPT, bh2u(_bytes)


def parse_input(vds, full_parse: bool):
    d = {}
    prevout_hash = hash_encode(vds.read_bytes(32))
    prevout_n = vds.read_uint32()
    scriptSig = vds.read_bytes(vds.read_compact_size())
    sequence = vds.read_uint32()
    d['prevout_hash'] = prevout_hash
    d['prevout_n'] = prevout_n
    d['scriptSig'] = bh2u(scriptSig)
    d['sequence'] = sequence
    d['type'] = 'unknown' if prevout_hash != '00'*32 else 'coinbase'
    d['address'] = None
    d['num_sig'] = 0
    if not full_parse:
        return d
    d['x_pubkeys'] = []
    d['pubkeys'] = []
    d['signatures'] = {}
    if d['type'] != 'coinbase' and scriptSig:
        try:
            parse_scriptSig(d, scriptSig)
        except BaseException:
            traceback.print_exc(file=sys.stderr)
            print_error('failed to parse scriptSig', bh2u(scriptSig))
    return d


def construct_witness(items: Sequence[Union[str, int, bytes]]) -> str:
    """Constructs a witness from the given stack items."""
    witness = var_int(len(items))
    for item in items:
        if type(item) is int:
            item = bitcoin.script_num_to_hex(item)
        elif type(item) is bytes:
            item = bh2u(item)
        witness += bitcoin.witness_push(item)
    return witness


def parse_witness(vds, txin, full_parse: bool):
    n = vds.read_compact_size()
    if n == 0:
        txin['witness'] = '00'
        return
    if n == 0xffffffff:
        txin['value'] = vds.read_uint64()
        txin['witness_version'] = vds.read_uint16()
        n = vds.read_compact_size()
    # now 'n' is the number of items in the witness
    w = list(bh2u(vds.read_bytes(vds.read_compact_size())) for i in range(n))
    txin['witness'] = construct_witness(w)
    if not full_parse:
        return

    try:
        if txin.get('witness_version', 0) != 0:
            raise UnknownTxinType()
        if txin['type'] == 'coinbase':
            pass
        elif txin['type'] == 'address':
            pass
        elif txin['type'] == 'p2wsh-p2sh' or n > 2:
            witness_script_unsanitized = w[-1]  # for partial multisig txn, this has x_pubkeys
            try:
                m, n, x_pubkeys, pubkeys, witness_script = parse_redeemScript_multisig(bfh(witness_script_unsanitized))
            except NotRecognizedRedeemScript:
                raise UnknownTxinType()
            txin['signatures'] = parse_sig(w[1:-1])
            txin['num_sig'] = m
            txin['x_pubkeys'] = x_pubkeys
            txin['pubkeys'] = pubkeys
            txin['witness_script'] = witness_script
            if not txin.get('scriptSig'):  # native segwit script
                txin['type'] = 'p2wsh'
                txin['address'] = bitcoin.script_to_p2wsh(witness_script)
        elif txin['type'] == 'p2wpkh-p2sh' or n == 2:
            txin['num_sig'] = 1
            txin['x_pubkeys'] = [w[1]]
            txin['pubkeys'] = [safe_parse_pubkey(w[1])]
            txin['signatures'] = parse_sig([w[0]])
            if not txin.get('scriptSig'):  # native segwit script
                txin['type'] = 'p2wpkh'
                txin['address'] = bitcoin.public_key_to_p2wpkh(bfh(txin['pubkeys'][0]))
        else:
            raise UnknownTxinType()
    except UnknownTxinType:
        txin['type'] = 'unknown'
    except BaseException:
        txin['type'] = 'unknown'
        traceback.print_exc(file=sys.stderr)
        print_error('failed to parse witness', txin.get('witness'))


def parse_output(vds, i):
    d = {}
    d['value'] = vds.read_int64()
    if d['value'] > TOTAL_COIN_SUPPLY_LIMIT_IN_BTC * COIN:
        raise SerializationError('invalid output amount (too large)')
    if d['value'] < 0:
        raise SerializationError('invalid output amount (negative)')
    scriptPubKey = vds.read_bytes(vds.read_compact_size())
    d['type'], d['address'] = get_address_from_output_script(scriptPubKey)
    d['scriptPubKey'] = bh2u(scriptPubKey)
    d['prevout_n'] = i
    return d


def deserialize(raw: str, force_full_parse=False) -> dict:
    raw_bytes = bfh(raw)
    d = {}
    if raw_bytes[:5] == PARTIAL_TXN_HEADER_MAGIC:
        d['partial'] = is_partial = True
        partial_format_version = raw_bytes[5]
        if partial_format_version != 0:
            raise SerializationError('unknown tx partial serialization format version: {}'
                                     .format(partial_format_version))
        raw_bytes = raw_bytes[6:]
    else:
        d['partial'] = is_partial = False
    full_parse = force_full_parse or is_partial
    vds = BCDataStream()
    vds.write(raw_bytes)
    d['version'] = vds.read_int32()
    n_vin = vds.read_compact_size()
    is_segwit = (n_vin == 0)
    if is_segwit:
        marker = vds.read_bytes(1)
        if marker != b'\x01':
            raise ValueError('invalid txn marker byte: {}'.format(marker))
        n_vin = vds.read_compact_size()
    d['segwit_ser'] = is_segwit
    d['inputs'] = [parse_input(vds, full_parse=full_parse) for i in range(n_vin)]
    n_vout = vds.read_compact_size()
    d['outputs'] = [parse_output(vds, i) for i in range(n_vout)]
    if is_segwit:
        for i in range(n_vin):
            txin = d['inputs'][i]
            parse_witness(vds, txin, full_parse=full_parse)
    d['lockTime'] = vds.read_uint32()
    if vds.can_read_more():
        raise SerializationError('extra junk at the end')
    return d


# pay & redeem scripts



def multisig_script(public_keys: Sequence[str], m: int) -> str:
    n = len(public_keys)
    assert n <= 15
    assert m <= n
    op_m = format(opcodes.OP_1 + m - 1, 'x')
    op_n = format(opcodes.OP_1 + n - 1, 'x')
    keylist = [op_push(len(k)//2) + k for k in public_keys]
    return op_m + ''.join(keylist) + op_n + 'ae'




class Transaction:

    def __str__(self):
        if self.raw is None:
            self.raw = self.serialize()
        return self.raw

    def __init__(self, raw):
        if raw is None:
            self.raw = None
        elif isinstance(raw, str):
            self.raw = raw.strip() if raw else None
        elif isinstance(raw, dict):
            self.raw = raw['hex']
        else:
            raise Exception("cannot initialize transaction", raw)
        self._inputs = None
        self._outputs = None
        self.locktime = 0
        self.version = 1
        # by default we assume this is a partial txn;
        # this value will get properly set when deserializing
        self.is_partial_originally = True
        self._segwit_ser = None  # None means "don't know"

    def update(self, raw):
        self.raw = raw
        self._inputs = None
        self.deserialize()

    def inputs(self):
        if self._inputs is None:
            self.deserialize()
        return self._inputs

    def outputs(self):
        if self._outputs is None:
            self.deserialize()
        return self._outputs

    @classmethod
    def get_sorted_pubkeys(self, txin):
        # sort pubkeys and x_pubkeys, using the order of pubkeys
        if txin['type'] == 'coinbase':
            return [], []
        x_pubkeys = txin['x_pubkeys']
        pubkeys = txin.get('pubkeys')
        if pubkeys is None:
            pubkeys = [xpubkey_to_pubkey(x) for x in x_pubkeys]
            pubkeys, x_pubkeys = zip(*sorted(zip(pubkeys, x_pubkeys)))
            txin['pubkeys'] = pubkeys = list(pubkeys)
            txin['x_pubkeys'] = x_pubkeys = list(x_pubkeys)
        return pubkeys, x_pubkeys

    def update_signatures(self, signatures: Sequence[str]):
        """Add new signatures to a transaction

        `signatures` is expected to be a list of sigs with signatures[i]
        intended for self._inputs[i].
        This is used by the Trezor and KeepKey plugins.
        """
        if self.is_complete():
            return
        if len(self.inputs()) != len(signatures):
            raise Exception('expected {} signatures; got {}'.format(len(self.inputs()), len(signatures)))
        for i, txin in enumerate(self.inputs()):
            pubkeys, x_pubkeys = self.get_sorted_pubkeys(txin)
            sig = signatures[i]
            if sig in txin.get('signatures'):
                continue
            pre_hash = Hash(bfh(self.serialize_preimage(i)))
            sig_string = ecc.sig_string_from_der_sig(bfh(sig[:-2]))
            for recid in range(4):
                try:
                    public_key = ecc.ECPubkey.from_sig_string(sig_string, recid, pre_hash)
                except ecc.InvalidECPointException:
                    # the point might not be on the curve for some recid values
                    continue
<<<<<<< HEAD
                pre_hash = sha256(bfh(self.serialize_preimage(i)))
                # der to string
                order = ecdsa.ecdsa.generator_secp256k1.order()
                r, s = ecdsa.util.sigdecode_der(bfh(sig[:-2]), order)
                sig_string = ecdsa.util.sigencode_string(r, s, order)
                compressed = True
                for recid in range(4):
                    public_key = MyVerifyingKey.from_signature(sig_string, recid, pre_hash, curve = SECP256k1)
                    pubkey = bh2u(point_to_ser(public_key.pubkey.point, compressed))
                    if pubkey in pubkeys:
                        public_key.verify_digest(sig_string, pre_hash, sigdecode = ecdsa.util.sigdecode_string)
                        j = pubkeys.index(pubkey)
                        print_error("adding sig", i, j, pubkey, sig)
                        self._inputs[i]['signatures'][j] = sig
                        #self._inputs[i]['x_pubkeys'][j] = pubkey
                        break
=======
                pubkey_hex = public_key.get_public_key_hex(compressed=True)
                if pubkey_hex in pubkeys:
                    try:
                        public_key.verify_message_hash(sig_string, pre_hash)
                    except Exception:
                        traceback.print_exc(file=sys.stderr)
                        continue
                    j = pubkeys.index(pubkey_hex)
                    print_error("adding sig", i, j, pubkey_hex, sig)
                    self.add_signature_to_txin(i, j, sig)
                    #self._inputs[i]['x_pubkeys'][j] = pubkey
                    break
>>>>>>> 26fcb1d3
        # redo raw
        self.raw = self.serialize()

    def add_signature_to_txin(self, i, signingPos, sig):
        txin = self._inputs[i]
        txin['signatures'][signingPos] = sig
        txin['scriptSig'] = None  # force re-serialization
        txin['witness'] = None    # force re-serialization
        self.raw = None

    def deserialize(self, force_full_parse=False):
        if self.raw is None:
            return
            #self.raw = self.serialize()
        if self._inputs is not None:
            return
        d = deserialize(self.raw, force_full_parse)
        self._inputs = d['inputs']
        self._outputs = [(x['type'], x['address'], x['value']) for x in d['outputs']]
        self.locktime = d['lockTime']
        self.version = d['version']
        self.is_partial_originally = d['partial']
        self._segwit_ser = d['segwit_ser']
        return d

    @classmethod
    def from_io(klass, inputs, outputs, locktime=0):
        self = klass(None)
        self._inputs = inputs
        self._outputs = outputs
        self.locktime = locktime
        return self

    @classmethod
    def pay_script(self, output_type, addr):
        if output_type == TYPE_SCRIPT:
            return addr
        elif output_type == TYPE_ADDRESS:
            return bitcoin.address_to_script(addr)
        elif output_type == TYPE_PUBKEY:
            return bitcoin.public_key_to_p2pk_script(addr)
        else:
            raise TypeError('Unknown output type')

    @classmethod
    def estimate_pubkey_size_from_x_pubkey(cls, x_pubkey):
        try:
            if x_pubkey[0:2] in ['02', '03']:  # compressed pubkey
                return 0x21
            elif x_pubkey[0:2] == '04':  # uncompressed pubkey
                return 0x41
            elif x_pubkey[0:2] == 'ff':  # bip32 extended pubkey
                return 0x21
            elif x_pubkey[0:2] == 'fe':  # old electrum extended pubkey
                return 0x41
        except Exception as e:
            pass
        return 0x21  # just guess it is compressed

    @classmethod
    def estimate_pubkey_size_for_txin(cls, txin):
        pubkeys = txin.get('pubkeys', [])
        x_pubkeys = txin.get('x_pubkeys', [])
        if pubkeys and len(pubkeys) > 0:
            return cls.estimate_pubkey_size_from_x_pubkey(pubkeys[0])
        elif x_pubkeys and len(x_pubkeys) > 0:
            return cls.estimate_pubkey_size_from_x_pubkey(x_pubkeys[0])
        else:
            return 0x21  # just guess it is compressed

    @classmethod
    def get_siglist(self, txin, estimate_size=False):
        # if we have enough signatures, we use the actual pubkeys
        # otherwise, use extended pubkeys (with bip32 derivation)
        if txin['type'] == 'coinbase':
            return [], []
        num_sig = txin.get('num_sig', 1)
        if estimate_size:
            pubkey_size = self.estimate_pubkey_size_for_txin(txin)
            pk_list = ["00" * pubkey_size] * len(txin.get('x_pubkeys', [None]))
            # we assume that signature will be 0x48 bytes long
            sig_list = [ "00" * 0x48 ] * num_sig
        else:
            pubkeys, x_pubkeys = self.get_sorted_pubkeys(txin)
            x_signatures = txin['signatures']
            signatures = list(filter(None, x_signatures))
            is_complete = len(signatures) == num_sig
            if is_complete:
                pk_list = pubkeys
                sig_list = signatures
            else:
                pk_list = x_pubkeys
                sig_list = [sig if sig else NO_SIGNATURE for sig in x_signatures]
        return pk_list, sig_list

    @classmethod
    def serialize_witness(self, txin, estimate_size=False):
        _type = txin['type']
        if not self.is_segwit_input(txin) and not self.is_input_value_needed(txin):
            return '00'
        if _type == 'coinbase':
            return txin['witness']

        witness = txin.get('witness', None)
        if witness is None or estimate_size:
            if _type == 'address' and estimate_size:
                _type = self.guess_txintype_from_address(txin['address'])
            pubkeys, sig_list = self.get_siglist(txin, estimate_size)
            if _type in ['p2wpkh', 'p2wpkh-p2sh']:
                witness = construct_witness([sig_list[0], pubkeys[0]])
            elif _type in ['p2wsh', 'p2wsh-p2sh']:
                witness_script = multisig_script(pubkeys, txin['num_sig'])
                witness = construct_witness([0] + sig_list + [witness_script])
            else:
                witness = txin.get('witness', '00')

        if self.is_txin_complete(txin) or estimate_size:
            partial_format_witness_prefix = ''
        else:
            input_value = int_to_hex(txin['value'], 8)
            witness_version = int_to_hex(txin.get('witness_version', 0), 2)
            partial_format_witness_prefix = var_int(0xffffffff) + input_value + witness_version
        return partial_format_witness_prefix + witness

    @classmethod
    def is_segwit_input(cls, txin, guess_for_address=False):
        _type = txin['type']
        if _type == 'address' and guess_for_address:
            _type = cls.guess_txintype_from_address(txin['address'])
        has_nonzero_witness = txin.get('witness', '00') not in ('00', None)
        return cls.is_segwit_inputtype(_type) or has_nonzero_witness

    @classmethod
    def is_segwit_inputtype(cls, txin_type):
        return txin_type in ('p2wpkh', 'p2wpkh-p2sh', 'p2wsh', 'p2wsh-p2sh')

    @classmethod
    def is_input_value_needed(cls, txin):
        return cls.is_segwit_input(txin) or txin['type'] == 'address'

    @classmethod
    def guess_txintype_from_address(cls, addr):
        # It's not possible to tell the script type in general
        # just from an address.
        # - "1" addresses are of course p2pkh
        # - "3" addresses are p2sh but we don't know the redeem script..
        # - "bc1" addresses (if they are 42-long) are p2wpkh
        # - "bc1" addresses that are 62-long are p2wsh but we don't know the script..
        # If we don't know the script, we _guess_ it is pubkeyhash.
        # As this method is used e.g. for tx size estimation,
        # the estimation will not be precise.
        witver, witprog = segwit_addr.decode(constants.net.SEGWIT_HRP, addr)
        if witprog is not None:
            return 'p2wpkh'
        addrtype, hash_160 = b58_address_to_hash160(addr)
        if addrtype == constants.net.ADDRTYPE_P2PKH:
            return 'p2pkh'
        elif addrtype == constants.net.ADDRTYPE_P2SH:
            return 'p2wpkh-p2sh'

    @classmethod
    def input_script(self, txin, estimate_size=False):
        _type = txin['type']
        if _type == 'coinbase':
            return txin['scriptSig']

        # If there is already a saved scriptSig, just return that.
        # This allows manual creation of txins of any custom type.
        # However, if the txin is not complete, we might have some garbage
        # saved from our partial txn ser format, so we re-serialize then.
        script_sig = txin.get('scriptSig', None)
        if script_sig is not None and self.is_txin_complete(txin):
            return script_sig

        pubkeys, sig_list = self.get_siglist(txin, estimate_size)
        script = ''.join(push_script(x) for x in sig_list)
        if _type == 'address' and estimate_size:
            _type = self.guess_txintype_from_address(txin['address'])
        if _type == 'p2pk':
            pass
        elif _type == 'p2sh':
            # put op_0 before script
            script = '00' + script
            redeem_script = multisig_script(pubkeys, txin['num_sig'])
            script += push_script(redeem_script)
        elif _type == 'p2pkh':
            script += push_script(pubkeys[0])
        elif _type in ['p2wpkh', 'p2wsh']:
            return ''
        elif _type == 'p2wpkh-p2sh':
            pubkey = safe_parse_pubkey(pubkeys[0])
            scriptSig = bitcoin.p2wpkh_nested_script(pubkey)
            return push_script(scriptSig)
        elif _type == 'p2wsh-p2sh':
            if estimate_size:
                witness_script = ''
            else:
                witness_script = self.get_preimage_script(txin)
            scriptSig = bitcoin.p2wsh_nested_script(witness_script)
            return push_script(scriptSig)
        elif _type == 'address':
            return 'ff00' + push_script(pubkeys[0])  # fd extended pubkey
        elif _type == 'unknown':
            return txin['scriptSig']
        return script

    @classmethod
    def is_txin_complete(cls, txin):
        if txin['type'] == 'coinbase':
            return True
        num_sig = txin.get('num_sig', 1)
        if num_sig == 0:
            return True
        x_signatures = txin['signatures']
        signatures = list(filter(None, x_signatures))
        return len(signatures) == num_sig

    @classmethod
    def get_preimage_script(self, txin):
        preimage_script = txin.get('preimage_script', None)
        if preimage_script is not None:
            return preimage_script

        pubkeys, x_pubkeys = self.get_sorted_pubkeys(txin)
        if txin['type'] == 'p2pkh':
            return bitcoin.address_to_script(txin['address'])
        elif txin['type'] in ['p2sh', 'p2wsh', 'p2wsh-p2sh']:
            return multisig_script(pubkeys, txin['num_sig'])
        elif txin['type'] in ['p2wpkh', 'p2wpkh-p2sh']:
            pubkey = pubkeys[0]
            pkh = bh2u(bitcoin.hash_160(bfh(pubkey)))
            return '76a9' + push_script(pkh) + '88ac'
        elif txin['type'] == 'p2pk':
            pubkey = pubkeys[0]
            return bitcoin.public_key_to_p2pk_script(pubkey)
        else:
            raise TypeError('Unknown txin type', txin['type'])

    @classmethod
    def serialize_outpoint(self, txin):
        return bh2u(bfh(txin['prevout_hash'])[::-1]) + int_to_hex(txin['prevout_n'], 4)

    @classmethod
    def get_outpoint_from_txin(cls, txin):
        if txin['type'] == 'coinbase':
            return None
        prevout_hash = txin['prevout_hash']
        prevout_n = txin['prevout_n']
        return prevout_hash + ':%d' % prevout_n

    @classmethod
    def serialize_input(self, txin, script):
        # Prev hash and index
        s = self.serialize_outpoint(txin)
        # Script length, script, sequence
        s += var_int(len(script)//2)
        s += script
        s += int_to_hex(txin.get('sequence', 0xffffffff - 1), 4)
        return s

    def set_rbf(self, rbf):
        nSequence = 0xffffffff - (2 if rbf else 1)
        for txin in self.inputs():
            txin['sequence'] = nSequence

    def BIP_LI01_sort(self):
        # See https://github.com/kristovatlas/rfc/blob/master/bips/bip-li01.mediawiki
        self._inputs.sort(key = lambda i: (i['prevout_hash'], i['prevout_n']))
        self._outputs.sort(key = lambda o: (o[2], self.pay_script(o[0], o[1])))

    def serialize_output(self, output):
        output_type, addr, amount = output
        s = int_to_hex(amount, 8)
        script = self.pay_script(output_type, addr)
        s += var_int(len(script)//2)
        s += script
        return s

    def serialize_preimage(self, i):
        nVersion = int_to_hex(self.version, 4)
        nHashType = int_to_hex(1, 4)
        nLocktime = int_to_hex(self.locktime, 4)
        inputs = self.inputs()
        outputs = self.outputs()
        txin = inputs[i]
        # TODO: py3 hex
        if self.is_segwit_input(txin):
            hashPrevouts = bh2u(sha256(bfh(''.join(self.serialize_outpoint(txin) for txin in inputs))))
            hashSequence = bh2u(sha256(bfh(''.join(int_to_hex(txin.get('sequence', 0xffffffff - 1), 4) for txin in inputs))))
            hashOutputs = bh2u(sha256(bfh(''.join(self.serialize_output(o) for o in outputs))))
            outpoint = self.serialize_outpoint(txin)
            preimage_script = self.get_preimage_script(txin)
            scriptCode = var_int(len(preimage_script) // 2) + preimage_script
            amount = int_to_hex(txin['value'], 8)
            nSequence = int_to_hex(txin.get('sequence', 0xffffffff - 1), 4)
            preimage = nVersion + hashPrevouts + hashSequence + outpoint + scriptCode + amount + nSequence + hashOutputs + nLocktime + nHashType
        else:
            txins = var_int(len(inputs)) + ''.join(self.serialize_input(txin, self.get_preimage_script(txin) if i==k else '') for k, txin in enumerate(inputs))
            txouts = var_int(len(outputs)) + ''.join(self.serialize_output(o) for o in outputs)
            preimage = nVersion + txins + txouts + nLocktime + nHashType
        return preimage

    def is_segwit(self, guess_for_address=False):
        if not self.is_partial_originally:
            return self._segwit_ser
        return any(self.is_segwit_input(x, guess_for_address=guess_for_address) for x in self.inputs())

    def serialize(self, estimate_size=False, witness=True):
        network_ser = self.serialize_to_network(estimate_size, witness)
        if estimate_size:
            return network_ser
        if self.is_partial_originally and not self.is_complete():
            partial_format_version = '00'
            return bh2u(PARTIAL_TXN_HEADER_MAGIC) + partial_format_version + network_ser
        else:
            return network_ser

    def serialize_to_network(self, estimate_size=False, witness=True):
        nVersion = int_to_hex(self.version, 4)
        nLocktime = int_to_hex(self.locktime, 4)
        inputs = self.inputs()
        outputs = self.outputs()
        txins = var_int(len(inputs)) + ''.join(self.serialize_input(txin, self.input_script(txin, estimate_size)) for txin in inputs)
        txouts = var_int(len(outputs)) + ''.join(self.serialize_output(o) for o in outputs)
        use_segwit_ser_for_estimate_size = estimate_size and self.is_segwit(guess_for_address=True)
        use_segwit_ser_for_actual_use = not estimate_size and \
                                        (self.is_segwit() or any(txin['type'] == 'address' for txin in inputs))
        use_segwit_ser = use_segwit_ser_for_estimate_size or use_segwit_ser_for_actual_use
        if witness and use_segwit_ser:
            marker = '00'
            flag = '01'
            witness = ''.join(self.serialize_witness(x, estimate_size) for x in inputs)
            return nVersion + marker + flag + txins + txouts + witness + nLocktime
        else:
            return nVersion + txins + txouts + nLocktime

    def txid(self):
        self.deserialize()
        all_segwit = all(self.is_segwit_input(x) for x in self.inputs())
        if not all_segwit and not self.is_complete():
            return None
<<<<<<< HEAD
        ser = self.serialize(witness=False)
        return bh2u(sha256(bfh(ser))[::-1])

    def wtxid(self):
        ser = self.serialize(witness=True)
        return bh2u(sha256(bfh(ser))[::-1])
=======
        ser = self.serialize_to_network(witness=False)
        return bh2u(Hash(bfh(ser))[::-1])

    def wtxid(self):
        self.deserialize()
        if not self.is_complete():
            return None
        ser = self.serialize_to_network(witness=True)
        return bh2u(Hash(bfh(ser))[::-1])
>>>>>>> 26fcb1d3

    def add_inputs(self, inputs):
        self._inputs.extend(inputs)
        self.raw = None

    def add_outputs(self, outputs):
        self._outputs.extend(outputs)
        self.raw = None

    def input_value(self):
        return sum(x['value'] for x in self.inputs())

    def output_value(self):
        return sum(val for tp, addr, val in self.outputs())

    def get_fee(self):
        return self.input_value() - self.output_value()

    def is_final(self):
        return not any([x.get('sequence', 0xffffffff - 1) < 0xffffffff - 1 for x in self.inputs()])

    @profiler
    def estimated_size(self):
        """Return an estimated virtual tx size in vbytes.
        BIP-0141 defines 'Virtual transaction size' to be weight/4 rounded up.
        This definition is only for humans, and has little meaning otherwise.
        If we wanted sub-byte precision, fee calculation should use transaction
        weights, but for simplicity we approximate that with (virtual_size)x4
        """
        weight = self.estimated_weight()
        return self.virtual_size_from_weight(weight)

    @classmethod
    def estimated_input_weight(cls, txin, is_segwit_tx):
        '''Return an estimate of serialized input weight in weight units.'''
        script = cls.input_script(txin, True)
        input_size = len(cls.serialize_input(txin, script)) // 2

        if cls.is_segwit_input(txin, guess_for_address=True):
            witness_size = len(cls.serialize_witness(txin, True)) // 2
        else:
            witness_size = 1 if is_segwit_tx else 0

        return 4 * input_size + witness_size

    @classmethod
    def estimated_output_size(cls, address):
        """Return an estimate of serialized output size in bytes."""
        script = bitcoin.address_to_script(address)
        # 8 byte value + 1 byte script len + script
        return 9 + len(script) // 2

    @classmethod
    def virtual_size_from_weight(cls, weight):
        return weight // 4 + (weight % 4 > 0)

    def estimated_total_size(self):
        """Return an estimated total transaction size in bytes."""
        return len(self.serialize(True)) // 2 if not self.is_complete() or self.raw is None else len(self.raw) // 2  # ASCII hex string

    def estimated_witness_size(self):
        """Return an estimate of witness size in bytes."""
        estimate = not self.is_complete()
        if not self.is_segwit(guess_for_address=estimate):
            return 0
        inputs = self.inputs()
        witness = ''.join(self.serialize_witness(x, estimate) for x in inputs)
        witness_size = len(witness) // 2 + 2  # include marker and flag
        return witness_size

    def estimated_base_size(self):
        """Return an estimated base transaction size in bytes."""
        return self.estimated_total_size() - self.estimated_witness_size()

    def estimated_weight(self):
        """Return an estimate of transaction weight."""
        total_tx_size = self.estimated_total_size()
        base_tx_size = self.estimated_base_size()
        return 3 * base_tx_size + total_tx_size

    def signature_count(self):
        r = 0
        s = 0
        for txin in self.inputs():
            if txin['type'] == 'coinbase':
                continue
            signatures = list(filter(None, txin.get('signatures',[])))
            s += len(signatures)
            r += txin.get('num_sig',-1)
        return s, r

    def is_complete(self):
        if not self.is_partial_originally:
            return True
        s, r = self.signature_count()
        return r == s

    def sign(self, keypairs) -> None:
        # keypairs:  (x_)pubkey -> secret_bytes
        for i, txin in enumerate(self.inputs()):
            pubkeys, x_pubkeys = self.get_sorted_pubkeys(txin)
            for j, (pubkey, x_pubkey) in enumerate(zip(pubkeys, x_pubkeys)):
                if self.is_txin_complete(txin):
                    break
<<<<<<< HEAD
                if x_pubkey in keypairs.keys():
                    print_error("adding signature for", x_pubkey)
                    sec, compressed = keypairs.get(x_pubkey)
                    pubkey = public_key_from_private_key(sec, compressed)
                    # add signature
                    pre_hash = sha256(bfh(self.serialize_preimage(i)))
                    pkey = regenerate_key(sec)
                    secexp = pkey.secret
                    private_key = bitcoin.MySigningKey.from_secret_exponent(secexp, curve = SECP256k1)
                    public_key = private_key.get_verifying_key()
                    sig = private_key.sign_digest_deterministic(pre_hash, hashfunc=hashlib.sha256, sigencode = ecdsa.util.sigencode_der)
                    assert public_key.verify_digest(sig, pre_hash, sigdecode = ecdsa.util.sigdecode_der)
                    txin['signatures'][j] = bh2u(sig) + '01'
                    #txin['x_pubkeys'][j] = pubkey
                    txin['pubkeys'][j] = pubkey # needed for fd keys
                    self._inputs[i] = txin
=======
                if pubkey in keypairs:
                    _pubkey = pubkey
                elif x_pubkey in keypairs:
                    _pubkey = x_pubkey
                else:
                    continue
                print_error("adding signature for", _pubkey)
                sec, compressed = keypairs.get(_pubkey)
                sig = self.sign_txin(i, sec)
                self.add_signature_to_txin(i, j, sig)

>>>>>>> 26fcb1d3
        print_error("is_complete", self.is_complete())
        self.raw = self.serialize()

    def sign_txin(self, txin_index, privkey_bytes) -> str:
        pre_hash = Hash(bfh(self.serialize_preimage(txin_index)))
        privkey = ecc.ECPrivkey(privkey_bytes)
        sig = privkey.sign_transaction(pre_hash)
        sig = bh2u(sig) + '01'
        return sig

    def get_outputs(self):
        """convert pubkeys to addresses"""
        o = []
        for type, x, v in self.outputs():
            if type == TYPE_ADDRESS:
                addr = x
            elif type == TYPE_PUBKEY:
                # TODO do we really want this conversion? it's not really that address after all
                addr = bitcoin.public_key_to_p2pkh(bfh(x))
            else:
                addr = 'SCRIPT ' + x
            o.append((addr,v))      # consider using yield (addr, v)
        return o

    def get_output_addresses(self):
        return [addr for addr, val in self.get_outputs()]


    def has_address(self, addr):
        return (addr in self.get_output_addresses()) or (addr in (tx.get("address") for tx in self.inputs()))

    def as_dict(self):
        if self.raw is None:
            self.raw = self.serialize()
        self.deserialize()
        out = {
            'hex': self.raw,
            'complete': self.is_complete(),
            'final': self.is_final(),
        }
        return out


def tx_from_str(txt):
    "json or raw hexadecimal"
    import json
    txt = txt.strip()
    if not txt:
        raise ValueError("empty string")
    try:
        bfh(txt)
        is_hex = True
    except:
        is_hex = False
    if is_hex:
        return txt
    tx_dict = json.loads(str(txt))
    assert "hex" in tx_dict.keys()
    return tx_dict["hex"]<|MERGE_RESOLUTION|>--- conflicted
+++ resolved
@@ -683,7 +683,7 @@
             sig = signatures[i]
             if sig in txin.get('signatures'):
                 continue
-            pre_hash = Hash(bfh(self.serialize_preimage(i)))
+            pre_hash = sha256(bfh(self.serialize_preimage(i)))
             sig_string = ecc.sig_string_from_der_sig(bfh(sig[:-2]))
             for recid in range(4):
                 try:
@@ -691,24 +691,6 @@
                 except ecc.InvalidECPointException:
                     # the point might not be on the curve for some recid values
                     continue
-<<<<<<< HEAD
-                pre_hash = sha256(bfh(self.serialize_preimage(i)))
-                # der to string
-                order = ecdsa.ecdsa.generator_secp256k1.order()
-                r, s = ecdsa.util.sigdecode_der(bfh(sig[:-2]), order)
-                sig_string = ecdsa.util.sigencode_string(r, s, order)
-                compressed = True
-                for recid in range(4):
-                    public_key = MyVerifyingKey.from_signature(sig_string, recid, pre_hash, curve = SECP256k1)
-                    pubkey = bh2u(point_to_ser(public_key.pubkey.point, compressed))
-                    if pubkey in pubkeys:
-                        public_key.verify_digest(sig_string, pre_hash, sigdecode = ecdsa.util.sigdecode_string)
-                        j = pubkeys.index(pubkey)
-                        print_error("adding sig", i, j, pubkey, sig)
-                        self._inputs[i]['signatures'][j] = sig
-                        #self._inputs[i]['x_pubkeys'][j] = pubkey
-                        break
-=======
                 pubkey_hex = public_key.get_public_key_hex(compressed=True)
                 if pubkey_hex in pubkeys:
                     try:
@@ -721,7 +703,6 @@
                     self.add_signature_to_txin(i, j, sig)
                     #self._inputs[i]['x_pubkeys'][j] = pubkey
                     break
->>>>>>> 26fcb1d3
         # redo raw
         self.raw = self.serialize()
 
@@ -1063,24 +1044,15 @@
         all_segwit = all(self.is_segwit_input(x) for x in self.inputs())
         if not all_segwit and not self.is_complete():
             return None
-<<<<<<< HEAD
-        ser = self.serialize(witness=False)
+        ser = self.serialize_to_network(witness=False)
         return bh2u(sha256(bfh(ser))[::-1])
-
-    def wtxid(self):
-        ser = self.serialize(witness=True)
-        return bh2u(sha256(bfh(ser))[::-1])
-=======
-        ser = self.serialize_to_network(witness=False)
-        return bh2u(Hash(bfh(ser))[::-1])
 
     def wtxid(self):
         self.deserialize()
         if not self.is_complete():
             return None
         ser = self.serialize_to_network(witness=True)
-        return bh2u(Hash(bfh(ser))[::-1])
->>>>>>> 26fcb1d3
+        return bh2u(sha256(bfh(ser))[::-1])
 
     def add_inputs(self, inputs):
         self._inputs.extend(inputs)
@@ -1185,24 +1157,6 @@
             for j, (pubkey, x_pubkey) in enumerate(zip(pubkeys, x_pubkeys)):
                 if self.is_txin_complete(txin):
                     break
-<<<<<<< HEAD
-                if x_pubkey in keypairs.keys():
-                    print_error("adding signature for", x_pubkey)
-                    sec, compressed = keypairs.get(x_pubkey)
-                    pubkey = public_key_from_private_key(sec, compressed)
-                    # add signature
-                    pre_hash = sha256(bfh(self.serialize_preimage(i)))
-                    pkey = regenerate_key(sec)
-                    secexp = pkey.secret
-                    private_key = bitcoin.MySigningKey.from_secret_exponent(secexp, curve = SECP256k1)
-                    public_key = private_key.get_verifying_key()
-                    sig = private_key.sign_digest_deterministic(pre_hash, hashfunc=hashlib.sha256, sigencode = ecdsa.util.sigencode_der)
-                    assert public_key.verify_digest(sig, pre_hash, sigdecode = ecdsa.util.sigdecode_der)
-                    txin['signatures'][j] = bh2u(sig) + '01'
-                    #txin['x_pubkeys'][j] = pubkey
-                    txin['pubkeys'][j] = pubkey # needed for fd keys
-                    self._inputs[i] = txin
-=======
                 if pubkey in keypairs:
                     _pubkey = pubkey
                 elif x_pubkey in keypairs:
@@ -1214,12 +1168,11 @@
                 sig = self.sign_txin(i, sec)
                 self.add_signature_to_txin(i, j, sig)
 
->>>>>>> 26fcb1d3
         print_error("is_complete", self.is_complete())
         self.raw = self.serialize()
 
     def sign_txin(self, txin_index, privkey_bytes) -> str:
-        pre_hash = Hash(bfh(self.serialize_preimage(txin_index)))
+        pre_hash = sha256(bfh(self.serialize_preimage(txin_index)))
         privkey = ecc.ECPrivkey(privkey_bytes)
         sig = privkey.sign_transaction(pre_hash)
         sig = bh2u(sig) + '01'
