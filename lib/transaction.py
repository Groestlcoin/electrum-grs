--- conflicted
+++ resolved
@@ -315,10 +315,6 @@
         if item[0] == 0:
             # segwit embedded into p2sh
             # witness version 0
-<<<<<<< HEAD
-            # segwit embedded into p2sh
-=======
->>>>>>> f6ab12ac
             d['address'] = bitcoin.hash160_to_p2sh(bitcoin.hash_160(item))
             if len(item) == 22:
                 d['type'] = 'p2wpkh-p2sh'
@@ -400,10 +396,6 @@
     op_n = opcodes.OP_1 + n - 1
     match_multisig = [ op_m ] + [opcodes.OP_PUSHDATA4]*n + [ op_n, opcodes.OP_CHECKMULTISIG ]
     if not match_decoded(dec2, match_multisig):
-<<<<<<< HEAD
-        print_error("cannot find address in input script", bh2u(s))
-=======
->>>>>>> f6ab12ac
         raise NotRecognizedRedeemScript()
     x_pubkeys = [bh2u(x[1]) for x in dec2[1:-2]]
     pubkeys = [safe_parse_pubkey(x) for x in x_pubkeys]
@@ -492,27 +484,6 @@
     # between p2wpkh and p2wsh; we do this based on number of witness items,
     # hence (FIXME) p2wsh with n==2 (maybe n==1 ?) will probably fail.
     # If v==0 and n==2, we need parent scriptPubKey to distinguish between p2wpkh and p2wsh.
-<<<<<<< HEAD
-    if txin['type'] == 'coinbase':
-        pass
-    elif txin['type'] == 'p2wsh-p2sh' or n > 2:
-        try:
-            m, n, x_pubkeys, pubkeys, witnessScript = parse_redeemScript(bfh(w[-1]))
-        except NotRecognizedRedeemScript:
-            raise UnknownTxinType()
-        txin['signatures'] = parse_sig(w[1:-1])
-        txin['num_sig'] = m
-        txin['x_pubkeys'] = x_pubkeys
-        txin['pubkeys'] = pubkeys
-        txin['witnessScript'] = witnessScript
-    elif txin['type'] == 'p2wpkh-p2sh' or n == 2:
-        txin['num_sig'] = 1
-        txin['x_pubkeys'] = [w[1]]
-        txin['pubkeys'] = [safe_parse_pubkey(w[1])]
-        txin['signatures'] = parse_sig([w[0]])
-    else:
-        raise UnknownTxinType()
-=======
     try:
         if txin['type'] == 'coinbase':
             pass
@@ -547,7 +518,6 @@
         traceback.print_exc(file=sys.stderr)
         print_error('failed to parse witness', txin.get('witness'))
 
->>>>>>> f6ab12ac
 
 def parse_output(vds, i):
     d = {}
@@ -577,24 +547,7 @@
     if is_segwit:
         for i in range(n_vin):
             txin = d['inputs'][i]
-<<<<<<< HEAD
-            try:
-                parse_witness(vds, txin)
-            except UnknownTxinType:
-                txin['type'] = 'unknown'
-                # FIXME: GUI might show 'unknown' address (e.g. for a non-multisig p2wsh)
-                continue
-            # segwit-native script
-            if not txin.get('scriptSig'):
-                if txin['num_sig'] == 1:
-                    txin['type'] = 'p2wpkh'
-                    txin['address'] = bitcoin.public_key_to_p2wpkh(bfh(txin['pubkeys'][0]))
-                else:
-                    txin['type'] = 'p2wsh'
-                    txin['address'] = bitcoin.script_to_p2wsh(txin['witnessScript'])
-=======
             parse_witness(vds, txin)
->>>>>>> f6ab12ac
     d['lockTime'] = vds.read_uint32()
     return d
 
